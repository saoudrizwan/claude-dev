--- conflicted
+++ resolved
@@ -1,7 +1,3 @@
-<<<<<<< HEAD
-View our provacy policy on our website.
-=======
 View our Privacy Policy on our website.
->>>>>>> 9df45fb2
 
 (Privacy Policy)[https://cline.bot/privacy]