--- conflicted
+++ resolved
@@ -2,11 +2,7 @@
 	"name": "cline-for-sap-ai-core",
 	"displayName": "Cline for SAP AI Core",
 	"description": "Autonomous coding agent right in your IDE, capable of creating/editing files, running commands, using the browser, and more with your permission every step of the way.",
-<<<<<<< HEAD
-	"version": "3.4.1",
-=======
 	"version": "3.6.1",
->>>>>>> 6033d228
 	"icon": "assets/icons/icon.png",
 	"galleryBanner": {
 		"color": "#617A91",
