--- conflicted
+++ resolved
@@ -1,10 +1,7 @@
 import fs from "fs/promises"
 import * as path from "path"
 import simpleGit, { type SimpleGit } from "simple-git"
-<<<<<<< HEAD
-=======
 import * as vscode from "vscode"
->>>>>>> 131d6ae3
 import { HistoryItem } from "../../shared/HistoryItem"
 import { GitOperations } from "./CheckpointGitOperations"
 import { getShadowGitPath, hashWorkingDir, getWorkingDirectory, detectLegacyCheckpoint } from "./CheckpointUtils"
