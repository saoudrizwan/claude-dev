// The module 'vscode' contains the VS Code extensibility API
// Import the module and reference it with the alias vscode in your code below
import delay from "delay"
import * as vscode from "vscode"
import { ClineProvider } from "./core/webview/ClineProvider"
import { Logger } from "./services/logging/Logger"
import { createClineAPI } from "./exports"
import "./utils/path" // necessary to have access to String.prototype.toPosix
import { DIFF_VIEW_URI_SCHEME } from "./integrations/editor/DiffViewProvider"
import assert from "node:assert"
<<<<<<< HEAD
import { telemetryService } from "./services/telemetry/TelemetryService"
=======
import posthog from "./services/analytics/PostHogClient"
>>>>>>> 93856ab3

/*
Built using https://github.com/microsoft/vscode-webview-ui-toolkit

Inspired by
https://github.com/microsoft/vscode-webview-ui-toolkit-samples/tree/main/default/weather-webview
https://github.com/microsoft/vscode-webview-ui-toolkit-samples/tree/main/frameworks/hello-world-react-cra

*/

let outputChannel: vscode.OutputChannel

// This method is called when your extension is activated
// Your extension is activated the very first time the command is executed
export function activate(context: vscode.ExtensionContext) {
	outputChannel = vscode.window.createOutputChannel("Cline")
	context.subscriptions.push(outputChannel)

	Logger.initialize(outputChannel)
	Logger.log("Cline extension activated")

	const sidebarProvider = new ClineProvider(context, outputChannel)

	context.subscriptions.push(
		vscode.window.registerWebviewViewProvider(ClineProvider.sideBarId, sidebarProvider, {
			webviewOptions: { retainContextWhenHidden: true },
		}),
	)

	context.subscriptions.push(
		vscode.commands.registerCommand("cline.plusButtonClicked", async () => {
			Logger.log("Plus button Clicked")
			await sidebarProvider.clearTask()
			await sidebarProvider.postStateToWebview()
			await sidebarProvider.postMessageToWebview({
				type: "action",
				action: "chatButtonClicked",
			})
		}),
	)

	context.subscriptions.push(
		vscode.commands.registerCommand("cline.mcpButtonClicked", () => {
			sidebarProvider.postMessageToWebview({
				type: "action",
				action: "mcpButtonClicked",
			})
		}),
	)

	context.subscriptions.push(
		vscode.workspace.onDidChangeConfiguration(async (e) => {
			if (e.affectsConfiguration("cline")) {
				Logger.log("Configuration changed")
				await sidebarProvider.postStateToWebview()
				const config = vscode.workspace.getConfiguration("cline")
				// we use optIn and optOut because we want to keep posthog active for feature flags
				if (config.get("enableTelemetry")) {
					posthog.optIn()
				} else {
					posthog.optOut()
				}
			}
		}),
	)

	const openClineInNewTab = async () => {
		Logger.log("Opening Cline in new tab")
		// (this example uses webviewProvider activation event which is necessary to deserialize cached webview, but since we use retainContextWhenHidden, we don't need to use that event)
		// https://github.com/microsoft/vscode-extension-samples/blob/main/webview-sample/src/extension.ts
		const tabProvider = new ClineProvider(context, outputChannel)
		//const column = vscode.window.activeTextEditor ? vscode.window.activeTextEditor.viewColumn : undefined
		const lastCol = Math.max(...vscode.window.visibleTextEditors.map((editor) => editor.viewColumn || 0))

		// Check if there are any visible text editors, otherwise open a new group to the right
		const hasVisibleEditors = vscode.window.visibleTextEditors.length > 0
		if (!hasVisibleEditors) {
			await vscode.commands.executeCommand("workbench.action.newGroupRight")
		}
		const targetCol = hasVisibleEditors ? Math.max(lastCol + 1, 1) : vscode.ViewColumn.Two

		const panel = vscode.window.createWebviewPanel(ClineProvider.tabPanelId, "Cline", targetCol, {
			enableScripts: true,
			retainContextWhenHidden: true,
			localResourceRoots: [context.extensionUri],
		})
		// TODO: use better svg icon with light and dark variants (see https://stackoverflow.com/questions/58365687/vscode-extension-iconpath)

		panel.iconPath = {
			light: vscode.Uri.joinPath(context.extensionUri, "assets", "icons", "robot_panel_light.png"),
			dark: vscode.Uri.joinPath(context.extensionUri, "assets", "icons", "robot_panel_dark.png"),
		}
		tabProvider.resolveWebviewView(panel)

		// Lock the editor group so clicking on files doesn't open them over the panel
		await delay(100)
		await vscode.commands.executeCommand("workbench.action.lockEditorGroup")
	}

	context.subscriptions.push(vscode.commands.registerCommand("cline.popoutButtonClicked", openClineInNewTab))
	context.subscriptions.push(vscode.commands.registerCommand("cline.openInNewTab", openClineInNewTab))

	context.subscriptions.push(
		vscode.commands.registerCommand("cline.settingsButtonClicked", () => {
			//vscode.window.showInformationMessage(message)
			sidebarProvider.postMessageToWebview({
				type: "action",
				action: "settingsButtonClicked",
			})
		}),
	)

	context.subscriptions.push(
		vscode.commands.registerCommand("cline.historyButtonClicked", () => {
			sidebarProvider.postMessageToWebview({
				type: "action",
				action: "historyButtonClicked",
			})
		}),
	)

	context.subscriptions.push(
		vscode.commands.registerCommand("cline.accountLoginClicked", () => {
			sidebarProvider.postMessageToWebview({
				type: "action",
				action: "accountLoginClicked",
			})
		}),
	)

	/*
	We use the text document content provider API to show the left side for diff view by creating a virtual document for the original content. This makes it readonly so users know to edit the right side if they want to keep their changes.

	- This API allows you to create readonly documents in VSCode from arbitrary sources, and works by claiming an uri-scheme for which your provider then returns text contents. The scheme must be provided when registering a provider and cannot change afterwards.
	- Note how the provider doesn't create uris for virtual documents - its role is to provide contents given such an uri. In return, content providers are wired into the open document logic so that providers are always considered.
	https://code.visualstudio.com/api/extension-guides/virtual-documents
	*/
	const diffContentProvider = new (class implements vscode.TextDocumentContentProvider {
		provideTextDocumentContent(uri: vscode.Uri): string {
			return Buffer.from(uri.query, "base64").toString("utf-8")
		}
	})()
	context.subscriptions.push(vscode.workspace.registerTextDocumentContentProvider(DIFF_VIEW_URI_SCHEME, diffContentProvider))

	// URI Handler
	const handleUri = async (uri: vscode.Uri) => {
		console.log("URI Handler called with:", {
			path: uri.path,
			query: uri.query,
			scheme: uri.scheme,
		})

		const path = uri.path
		const query = new URLSearchParams(uri.query.replace(/\+/g, "%2B"))
		const visibleProvider = ClineProvider.getVisibleInstance()
		if (!visibleProvider) {
			return
		}
		switch (path) {
			case "/openrouter": {
				const code = query.get("code")
				if (code) {
					await visibleProvider.handleOpenRouterCallback(code)
				}
				break
			}
			case "/auth": {
				const token = query.get("token")
				const state = query.get("state")

				console.log("Auth callback received:", {
					token: token,
					state: state,
				})

				// Validate state parameter
				if (!(await visibleProvider.validateAuthState(state))) {
					vscode.window.showErrorMessage("Invalid auth state")
					return
				}

				if (token) {
					await visibleProvider.handleAuthCallback(token)
				}
				break
			}
			default:
				break
		}
	}
	context.subscriptions.push(vscode.window.registerUriHandler({ handleUri }))

	return createClineAPI(outputChannel, sidebarProvider)
}

// This method is called when your extension is deactivated
<<<<<<< HEAD
export function deactivate() {
	telemetryService.shutdown()
=======
export async function deactivate() {
>>>>>>> 93856ab3
	Logger.log("Cline extension deactivated")
	await posthog.shutdown()
}

// TODO: Find a solution for automatically removing DEV related content from production builds.
//  This type of code is fine in production to keep. We just will want to remove it from production builds
//  to bring down built asset sizes.
//
// This is a workaround to reload the extension when the source code changes
// since vscode doesn't support hot reload for extensions
const { IS_DEV, DEV_WORKSPACE_FOLDER } = process.env

if (IS_DEV && IS_DEV !== "false") {
	assert(DEV_WORKSPACE_FOLDER, "DEV_WORKSPACE_FOLDER must be set in development")
	const watcher = vscode.workspace.createFileSystemWatcher(new vscode.RelativePattern(DEV_WORKSPACE_FOLDER, "src/**/*"))

	watcher.onDidChange(({ scheme, path }) => {
		console.info(`${scheme} ${path} changed. Reloading VSCode...`)

		vscode.commands.executeCommand("workbench.action.reloadWindow")
	})
}<|MERGE_RESOLUTION|>--- conflicted
+++ resolved
@@ -8,11 +8,7 @@
 import "./utils/path" // necessary to have access to String.prototype.toPosix
 import { DIFF_VIEW_URI_SCHEME } from "./integrations/editor/DiffViewProvider"
 import assert from "node:assert"
-<<<<<<< HEAD
-import { telemetryService } from "./services/telemetry/TelemetryService"
-=======
 import posthog from "./services/analytics/PostHogClient"
->>>>>>> 93856ab3
 
 /*
 Built using https://github.com/microsoft/vscode-webview-ui-toolkit
@@ -209,12 +205,7 @@
 }
 
 // This method is called when your extension is deactivated
-<<<<<<< HEAD
-export function deactivate() {
-	telemetryService.shutdown()
-=======
 export async function deactivate() {
->>>>>>> 93856ab3
 	Logger.log("Cline extension deactivated")
 	await posthog.shutdown()
 }
