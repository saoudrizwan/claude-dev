import { Anthropic } from "@anthropic-ai/sdk"
import * as vscode from "vscode"
import { ClaudeDev } from "../ClaudeDev"
import { ApiProvider } from "../shared/api"
import { ExtensionMessage } from "../shared/ExtensionMessage"
import { WebviewMessage } from "../shared/WebviewMessage"
import { downloadTask, findLast, getNonce, getUri, selectImages } from "../utils"
import * as path from "path"
import fs from "fs/promises"
import { HistoryItem } from "../shared/HistoryItem"
import axios from "axios"
import { getTheme } from "../utils/getTheme"
import { openFile, openImage } from "../utils/open-file"
import WorkspaceTracker from "../integrations/WorkspaceTracker"
import { openMention } from "../utils/context-mentions"

/*
https://github.com/microsoft/vscode-webview-ui-toolkit-samples/blob/main/default/weather-webview/src/providers/WeatherViewProvider.ts

https://github.com/KumarVariable/vscode-extension-sidebar-html/blob/master/src/customSidebarViewProvider.ts
*/

type SecretKey =
	| "apiKey"
	| "openRouterApiKey"
	| "awsAccessKey"
	| "awsSecretKey"
	| "awsSessionToken"
	| "openAiApiKey"
	| "geminiApiKey"
	| "openAiNativeApiKey"
	| "sapAiCoreClientId"
	| "sapAiCoreClientSecret"
type GlobalStateKey =
	| "apiProvider"
	| "apiModelId"
	| "awsRegion"
	| "vertexProjectId"
	| "vertexRegion"
	| "lastShownAnnouncementId"
	| "customInstructions"
	| "alwaysAllowReadOnly"
	| "sapAiCoreBaseUrl"
	| "taskHistory"
	| "openAiBaseUrl"
	| "openAiModelId"
	| "ollamaModelId"
	| "ollamaBaseUrl"
	| "anthropicBaseUrl"
<<<<<<< HEAD
	| "sapAiCoreTokenUrl"
	| "sapAiCoreBaseUrl"
	| "sapAiResourceGroup"
=======
	| "azureApiVersion"
>>>>>>> 25831b57

export class ClaudeDevProvider implements vscode.WebviewViewProvider {
	public static readonly sideBarId = "claude-dev.SidebarProvider" // used in package.json as the view's id. This value cannot be changed due to how vscode caches views based on their id, and updating the id would break existing instances of the extension.
	public static readonly tabPanelId = "claude-dev.TabPanelProvider"
	private static activeInstances: Set<ClaudeDevProvider> = new Set()
	private disposables: vscode.Disposable[] = []
	private view?: vscode.WebviewView | vscode.WebviewPanel
	private claudeDev?: ClaudeDev
	private workspaceTracker?: WorkspaceTracker
	private latestAnnouncementId = "sep-19-2024" // update to some unique identifier when we add a new announcement

	constructor(readonly context: vscode.ExtensionContext, private readonly outputChannel: vscode.OutputChannel) {
		this.outputChannel.appendLine("ClaudeDevProvider instantiated")
		ClaudeDevProvider.activeInstances.add(this)
		this.workspaceTracker = new WorkspaceTracker(this)
		this.revertKodu()
	}

	async revertKodu() {
		const apiProvider = await this.getGlobalState("apiProvider")
		if (apiProvider === "kodu") {
			// switch back to previous provider
			const anthropicKey = await this.getSecret("apiKey")
			if (anthropicKey) {
				await this.updateGlobalState("apiProvider", "anthropic" as ApiProvider)
			} else {
				const openRouterApiKey = await this.getSecret("openRouterApiKey")
				if (openRouterApiKey) {
					await this.updateGlobalState("apiProvider", "openrouter" as ApiProvider)
				} else {
					const awsAccessKey = await this.getSecret("awsAccessKey")
					if (awsAccessKey) {
						await this.updateGlobalState("apiProvider", "bedrock" as ApiProvider)
					}
				}
			}
		}
	}

	/*
	VSCode extensions use the disposable pattern to clean up resources when the sidebar/editor tab is closed by the user or system. This applies to event listening, commands, interacting with the UI, etc.
	- https://vscode-docs.readthedocs.io/en/stable/extensions/patterns-and-principles/
	- https://github.com/microsoft/vscode-extension-samples/blob/main/webview-sample/src/extension.ts
	*/
	async dispose() {
		this.outputChannel.appendLine("Disposing ClaudeDevProvider...")
		await this.clearTask()
		this.outputChannel.appendLine("Cleared task")
		if (this.view && "dispose" in this.view) {
			this.view.dispose()
			this.outputChannel.appendLine("Disposed webview")
		}
		while (this.disposables.length) {
			const x = this.disposables.pop()
			if (x) {
				x.dispose()
			}
		}
		this.workspaceTracker?.dispose()
		this.workspaceTracker = undefined
		this.outputChannel.appendLine("Disposed all disposables")
		ClaudeDevProvider.activeInstances.delete(this)
	}

	public static getVisibleInstance(): ClaudeDevProvider | undefined {
		return findLast(Array.from(this.activeInstances), (instance) => instance.view?.visible === true)
	}

	resolveWebviewView(
		webviewView: vscode.WebviewView | vscode.WebviewPanel
		//context: vscode.WebviewViewResolveContext<unknown>, used to recreate a deallocated webview, but we don't need this since we use retainContextWhenHidden
		//token: vscode.CancellationToken
	): void | Thenable<void> {
		this.outputChannel.appendLine("Resolving webview view")
		this.view = webviewView

		webviewView.webview.options = {
			// Allow scripts in the webview
			enableScripts: true,
			localResourceRoots: [this.context.extensionUri],
		}
		webviewView.webview.html = this.getHtmlContent(webviewView.webview)

		// Sets up an event listener to listen for messages passed from the webview view context
		// and executes code based on the message that is recieved
		this.setWebviewMessageListener(webviewView.webview)

		// Logs show up in bottom panel > Debug Console
		//console.log("registering listener")

		// Listen for when the panel becomes visible
		// https://github.com/microsoft/vscode-discussions/discussions/840
		if ("onDidChangeViewState" in webviewView) {
			// WebviewView and WebviewPanel have all the same properties except for this visibility listener
			// panel
			webviewView.onDidChangeViewState(
				() => {
					if (this.view?.visible) {
						this.postMessageToWebview({ type: "action", action: "didBecomeVisible" })
					}
				},
				null,
				this.disposables
			)
		} else if ("onDidChangeVisibility" in webviewView) {
			// sidebar
			webviewView.onDidChangeVisibility(
				() => {
					if (this.view?.visible) {
						this.postMessageToWebview({ type: "action", action: "didBecomeVisible" })
					}
				},
				null,
				this.disposables
			)
		}

		// Listen for when the view is disposed
		// This happens when the user closes the view or when the view is closed programmatically
		webviewView.onDidDispose(
			async () => {
				await this.dispose()
			},
			null,
			this.disposables
		)

		// Listen for when color changes
		vscode.workspace.onDidChangeConfiguration(
			async (e) => {
				if (e && e.affectsConfiguration("workbench.colorTheme")) {
					// Sends latest theme name to webview
					await this.postMessageToWebview({ type: "theme", text: JSON.stringify(await getTheme()) })
				}
			},
			null,
			this.disposables
		)

		// if the extension is starting a new session, clear previous task state
		this.clearTask()

		// Clear previous version's (0.0.6) claudeMessage cache from workspace state. We now store in global state with a unique identifier for each provider instance. We need to store globally rather than per workspace to eventually implement task history
		this.updateWorkspaceState("claudeMessages", undefined)

		this.outputChannel.appendLine("Webview view resolved")
	}

	async initClaudeDevWithTask(task?: string, images?: string[]) {
		await this.clearTask() // ensures that an exising task doesn't exist before starting a new one, although this shouldn't be possible since user must clear task before starting a new one
		const { apiConfiguration, customInstructions, alwaysAllowReadOnly } = await this.getState()
		this.claudeDev = new ClaudeDev(this, apiConfiguration, customInstructions, alwaysAllowReadOnly, task, images)
	}

	async initClaudeDevWithHistoryItem(historyItem: HistoryItem) {
		await this.clearTask()
		const { apiConfiguration, customInstructions, alwaysAllowReadOnly } = await this.getState()
		this.claudeDev = new ClaudeDev(
			this,
			apiConfiguration,
			customInstructions,
			alwaysAllowReadOnly,
			undefined,
			undefined,
			historyItem
		)
	}

	// Send any JSON serializable data to the react app
	async postMessageToWebview(message: ExtensionMessage) {
		await this.view?.webview.postMessage(message)
	}

	/**
	 * Defines and returns the HTML that should be rendered within the webview panel.
	 *
	 * @remarks This is also the place where references to the React webview build files
	 * are created and inserted into the webview HTML.
	 *
	 * @param webview A reference to the extension webview
	 * @param extensionUri The URI of the directory containing the extension
	 * @returns A template string literal containing the HTML that should be
	 * rendered within the webview panel
	 */
	private getHtmlContent(webview: vscode.Webview): string {
		// Get the local path to main script run in the webview,
		// then convert it to a uri we can use in the webview.

		// The CSS file from the React build output
		const stylesUri = getUri(webview, this.context.extensionUri, [
			"webview-ui",
			"build",
			"static",
			"css",
			"main.css",
		])
		// The JS file from the React build output
		const scriptUri = getUri(webview, this.context.extensionUri, ["webview-ui", "build", "static", "js", "main.js"])

		// The codicon font from the React build output
		// https://github.com/microsoft/vscode-extension-samples/blob/main/webview-codicons-sample/src/extension.ts
		// we installed this package in the extension so that we can access it how its intended from the extension (the font file is likely bundled in vscode), and we just import the css fileinto our react app we don't have access to it
		// don't forget to add font-src ${webview.cspSource};
		const codiconsUri = getUri(webview, this.context.extensionUri, [
			"node_modules",
			"@vscode",
			"codicons",
			"dist",
			"codicon.css",
		])

		// const scriptUri = webview.asWebviewUri(vscode.Uri.joinPath(this._extensionUri, "assets", "main.js"))

		// const styleResetUri = webview.asWebviewUri(vscode.Uri.joinPath(this._extensionUri, "assets", "reset.css"))
		// const styleVSCodeUri = webview.asWebviewUri(vscode.Uri.joinPath(this._extensionUri, "assets", "vscode.css"))

		// // Same for stylesheet
		// const stylesheetUri = webview.asWebviewUri(vscode.Uri.joinPath(this._extensionUri, "assets", "main.css"))

		// Use a nonce to only allow a specific script to be run.
		/*
		content security policy of your webview to only allow scripts that have a specific nonce
		create a content security policy meta tag so that only loading scripts with a nonce is allowed
		As your extension grows you will likely want to add custom styles, fonts, and/or images to your webview. If you do, you will need to update the content security policy meta tag to explicity allow for these resources. E.g.
				<meta http-equiv="Content-Security-Policy" content="default-src 'none'; style-src ${webview.cspSource}; font-src ${webview.cspSource}; img-src ${webview.cspSource} https:; script-src 'nonce-${nonce}';">
		- 'unsafe-inline' is required for styles due to vscode-webview-toolkit's dynamic style injection
		- since we pass base64 images to the webview, we need to specify img-src ${webview.cspSource} data:;

		in meta tag we add nonce attribute: A cryptographic nonce (only used once) to allow scripts. The server must generate a unique nonce value each time it transmits a policy. It is critical to provide a nonce that cannot be guessed as bypassing a resource's policy is otherwise trivial.
		*/
		const nonce = getNonce()

		// Tip: Install the es6-string-html VS Code extension to enable code highlighting below
		return /*html*/ `
        <!DOCTYPE html>
        <html lang="en">
          <head>
            <meta charset="utf-8">
            <meta name="viewport" content="width=device-width,initial-scale=1,shrink-to-fit=no">
            <meta name="theme-color" content="#000000">
            <meta http-equiv="Content-Security-Policy" content="default-src 'none'; font-src ${webview.cspSource}; style-src ${webview.cspSource} 'unsafe-inline'; img-src ${webview.cspSource} data:; script-src 'nonce-${nonce}';">
            <link rel="stylesheet" type="text/css" href="${stylesUri}">
			<link href="${codiconsUri}" rel="stylesheet" />
            <title>Claude Dev</title>
          </head>
          <body>
            <noscript>You need to enable JavaScript to run this app.</noscript>
            <div id="root"></div>
            <script nonce="${nonce}" src="${scriptUri}"></script>
          </body>
        </html>
      `
	}

	/**
	 * Sets up an event listener to listen for messages passed from the webview context and
	 * executes code based on the message that is recieved.
	 *
	 * @param webview A reference to the extension webview
	 */
	private setWebviewMessageListener(webview: vscode.Webview) {
		webview.onDidReceiveMessage(
			async (message: WebviewMessage) => {
				switch (message.type) {
					case "webviewDidLaunch":
						await this.postStateToWebview()
						const theme = await getTheme()
						await this.postMessageToWebview({ type: "theme", text: JSON.stringify(theme) })
						this.workspaceTracker?.initializeFilePaths()
						break
					case "newTask":
						// Code that should run in response to the hello message command
						//vscode.window.showInformationMessage(message.text!)

						// Send a message to our webview.
						// You can send any JSON serializable data.
						// Could also do this in extension .ts
						//this.postMessageToWebview({ type: "text", text: `Extension: ${Date.now()}` })
						// initializing new instance of ClaudeDev will make sure that any agentically running promises in old instance don't affect our new task. this essentially creates a fresh slate for the new task
						await this.initClaudeDevWithTask(message.text, message.images)
						break
					case "apiConfiguration":
						if (message.apiConfiguration) {
							const {
								apiProvider,
								apiModelId,
								apiKey,
								openRouterApiKey,
								awsAccessKey,
								awsSecretKey,
								awsSessionToken,
								awsRegion,
								vertexProjectId,
								vertexRegion,
								openAiBaseUrl,
								openAiApiKey,
								openAiModelId,
								ollamaModelId,
								ollamaBaseUrl,
								anthropicBaseUrl,
								geminiApiKey,
								openAiNativeApiKey,
<<<<<<< HEAD
								sapAiCoreClientId,
								sapAiCoreClientSecret,
								sapAiCoreTokenUrl,
								sapAiCoreBaseUrl,
								sapAiResourceGroup
=======
								azureApiVersion,
>>>>>>> 25831b57
							} = message.apiConfiguration
							await this.updateGlobalState("apiProvider", apiProvider)
							await this.updateGlobalState("apiModelId", apiModelId)
							await this.storeSecret("apiKey", apiKey)
							await this.storeSecret("openRouterApiKey", openRouterApiKey)
							await this.storeSecret("awsAccessKey", awsAccessKey)
							await this.storeSecret("awsSecretKey", awsSecretKey)
							await this.storeSecret("awsSessionToken", awsSessionToken)
							await this.updateGlobalState("awsRegion", awsRegion)
							await this.updateGlobalState("vertexProjectId", vertexProjectId)
							await this.updateGlobalState("vertexRegion", vertexRegion)
							await this.updateGlobalState("openAiBaseUrl", openAiBaseUrl)
							await this.storeSecret("openAiApiKey", openAiApiKey)
							await this.updateGlobalState("openAiModelId", openAiModelId)
							await this.updateGlobalState("ollamaModelId", ollamaModelId)
							await this.updateGlobalState("ollamaBaseUrl", ollamaBaseUrl)
							await this.updateGlobalState("anthropicBaseUrl", anthropicBaseUrl)
							await this.storeSecret("geminiApiKey", geminiApiKey)
							await this.storeSecret("openAiNativeApiKey", openAiNativeApiKey)
<<<<<<< HEAD
							await this.storeSecret("sapAiCoreClientId", sapAiCoreClientId)
							await this.storeSecret("sapAiCoreClientSecret", sapAiCoreClientSecret)
							await this.updateGlobalState("sapAiCoreTokenUrl", sapAiCoreTokenUrl)
							await this.updateGlobalState("sapAiCoreBaseUrl", sapAiCoreBaseUrl)
							await this.updateGlobalState("sapAiResourceGroup", sapAiResourceGroup)
=======
							await this.updateGlobalState("azureApiVersion", azureApiVersion)
>>>>>>> 25831b57
							this.claudeDev?.updateApi(message.apiConfiguration)
						}
						await this.postStateToWebview()
						break
					case "customInstructions":
						// User may be clearing the field
						await this.updateGlobalState("customInstructions", message.text || undefined)
						this.claudeDev?.updateCustomInstructions(message.text || undefined)
						await this.postStateToWebview()
						break
					case "alwaysAllowReadOnly":
						await this.updateGlobalState("alwaysAllowReadOnly", message.bool ?? undefined)
						this.claudeDev?.updateAlwaysAllowReadOnly(message.bool ?? undefined)
						await this.postStateToWebview()
						break
					case "askResponse":
						this.claudeDev?.handleWebviewAskResponse(message.askResponse!, message.text, message.images)
						break
					case "clearTask":
						// newTask will start a new task with a given task text, while clear task resets the current session and allows for a new task to be started
						await this.clearTask()
						await this.postStateToWebview()
						break
					case "didShowAnnouncement":
						await this.updateGlobalState("lastShownAnnouncementId", this.latestAnnouncementId)
						await this.postStateToWebview()
						break
					case "selectImages":
						const images = await selectImages()
						await this.postMessageToWebview({ type: "selectedImages", images })
						break
					case "exportCurrentTask":
						const currentTaskId = this.claudeDev?.taskId
						if (currentTaskId) {
							this.exportTaskWithId(currentTaskId)
						}
						break
					case "showTaskWithId":
						this.showTaskWithId(message.text!)
						break
					case "deleteTaskWithId":
						this.deleteTaskWithId(message.text!)
						break
					case "exportTaskWithId":
						this.exportTaskWithId(message.text!)
						break
					case "resetState":
						await this.resetState()
						break
					case "requestOllamaModels":
						const models = await this.getOllamaModels(message.text)
						this.postMessageToWebview({ type: "ollamaModels", models })
						break
					case "openImage":
						openImage(message.text!)
						break
					case "openFile":
						openFile(message.text!)
						break
					case "openMention":
						openMention(message.text)
						break
					// Add more switch case statements here as more webview message commands
					// are created within the webview context (i.e. inside media/main.js)
				}
			},
			null,
			this.disposables
		)
	}

	// Ollama

	async getOllamaModels(baseUrl?: string) {
		try {
			if (!baseUrl) {
				baseUrl = "http://localhost:11434"
			}
			if (!URL.canParse(baseUrl)) {
				return []
			}
			const response = await axios.get(`${baseUrl}/api/tags`)
			const modelsArray = response.data?.models?.map((model: any) => model.name) || []
			const models = [...new Set<string>(modelsArray)]
			return models
		} catch (error) {
			return []
		}
	}

	// OpenRouter

	async handleOpenRouterCallback(code: string) {
		let apiKey: string
		try {
			const response = await axios.post("https://openrouter.ai/api/v1/auth/keys", { code })
			if (response.data && response.data.key) {
				apiKey = response.data.key
			} else {
				throw new Error("Invalid response from OpenRouter API")
			}
		} catch (error) {
			console.error("Error exchanging code for API key:", error)
			throw error
		}

		const openrouter: ApiProvider = "openrouter"
		await this.updateGlobalState("apiProvider", openrouter)
		await this.storeSecret("openRouterApiKey", apiKey)
		await this.postStateToWebview()
		this.claudeDev?.updateApi({ apiProvider: openrouter, openRouterApiKey: apiKey })
		// await this.postMessageToWebview({ type: "action", action: "settingsButtonTapped" }) // bad ux if user is on welcome
	}

	// Task history

	async getTaskWithId(id: string): Promise<{
		historyItem: HistoryItem
		taskDirPath: string
		apiConversationHistoryFilePath: string
		claudeMessagesFilePath: string
		apiConversationHistory: Anthropic.MessageParam[]
	}> {
		const history = ((await this.getGlobalState("taskHistory")) as HistoryItem[] | undefined) || []
		const historyItem = history.find((item) => item.id === id)
		if (historyItem) {
			const taskDirPath = path.join(this.context.globalStorageUri.fsPath, "tasks", id)
			const apiConversationHistoryFilePath = path.join(taskDirPath, "api_conversation_history.json")
			const claudeMessagesFilePath = path.join(taskDirPath, "claude_messages.json")
			const fileExists = await fs
				.access(apiConversationHistoryFilePath)
				.then(() => true)
				.catch(() => false)
			if (fileExists) {
				const apiConversationHistory = JSON.parse(await fs.readFile(apiConversationHistoryFilePath, "utf8"))
				return {
					historyItem,
					taskDirPath,
					apiConversationHistoryFilePath,
					claudeMessagesFilePath,
					apiConversationHistory,
				}
			}
		}
		// if we tried to get a task that doesn't exist, remove it from state
		await this.deleteTaskFromState(id)
		throw new Error("Task not found")
	}

	async showTaskWithId(id: string) {
		if (id !== this.claudeDev?.taskId) {
			// non-current task
			const { historyItem } = await this.getTaskWithId(id)
			await this.initClaudeDevWithHistoryItem(historyItem) // clears existing task
		}
		await this.postMessageToWebview({ type: "action", action: "chatButtonTapped" })
	}

	async exportTaskWithId(id: string) {
		const { historyItem, apiConversationHistory } = await this.getTaskWithId(id)
		await downloadTask(historyItem.ts, apiConversationHistory)
	}

	async deleteTaskWithId(id: string) {
		if (id === this.claudeDev?.taskId) {
			await this.clearTask()
		}

		const { taskDirPath, apiConversationHistoryFilePath, claudeMessagesFilePath } = await this.getTaskWithId(id)

		// Delete the task files
		const apiConversationHistoryFileExists = await fs
			.access(apiConversationHistoryFilePath)
			.then(() => true)
			.catch(() => false)
		if (apiConversationHistoryFileExists) {
			await fs.unlink(apiConversationHistoryFilePath)
		}
		const claudeMessagesFileExists = await fs
			.access(claudeMessagesFilePath)
			.then(() => true)
			.catch(() => false)
		if (claudeMessagesFileExists) {
			await fs.unlink(claudeMessagesFilePath)
		}
		await fs.rmdir(taskDirPath) // succeeds if the dir is empty

		await this.deleteTaskFromState(id)
	}

	async deleteTaskFromState(id: string) {
		// Remove the task from history
		const taskHistory = ((await this.getGlobalState("taskHistory")) as HistoryItem[] | undefined) || []
		const updatedTaskHistory = taskHistory.filter((task) => task.id !== id)
		await this.updateGlobalState("taskHistory", updatedTaskHistory)

		// Notify the webview that the task has been deleted
		await this.postStateToWebview()
	}

	async postStateToWebview() {
		const state = await this.getStateToPostToWebview()
		this.postMessageToWebview({ type: "state", state })
	}

	async getStateToPostToWebview() {
		const { apiConfiguration, lastShownAnnouncementId, customInstructions, alwaysAllowReadOnly, taskHistory } =
			await this.getState()
		return {
			version: this.context.extension?.packageJSON?.version ?? "",
			apiConfiguration,
			customInstructions,
			alwaysAllowReadOnly,
			uriScheme: vscode.env.uriScheme,
			claudeMessages: this.claudeDev?.claudeMessages || [],
			taskHistory: (taskHistory || []).filter((item) => item.ts && item.task).sort((a, b) => b.ts - a.ts),
			shouldShowAnnouncement: lastShownAnnouncementId !== this.latestAnnouncementId,
		}
	}

	async clearTask() {
		this.claudeDev?.abortTask()
		this.claudeDev = undefined // removes reference to it, so once promises end it will be garbage collected
	}

	// Caching mechanism to keep track of webview messages + API conversation history per provider instance

	/*
	Now that we use retainContextWhenHidden, we don't have to store a cache of claude messages in the user's state, but we could to reduce memory footprint in long conversations.

	- We have to be careful of what state is shared between ClaudeDevProvider instances since there could be multiple instances of the extension running at once. For example when we cached claude messages using the same key, two instances of the extension could end up using the same key and overwriting each other's messages.
	- Some state does need to be shared between the instances, i.e. the API key--however there doesn't seem to be a good way to notfy the other instances that the API key has changed.

	We need to use a unique identifier for each ClaudeDevProvider instance's message cache since we could be running several instances of the extension outside of just the sidebar i.e. in editor panels.

	For now since we don't need to store task history, we'll just use an identifier unique to this provider instance (since there can be several provider instances open at once).
	However in the future when we implement task history, we'll need to use a unique identifier for each task. As well as manage a data structure that keeps track of task history with their associated identifiers and the task message itself, to present in a 'Task History' view.
	Task history is a significant undertaking as it would require refactoring how we wait for ask responses--it would need to be a hidden claudeMessage, so that user's can resume tasks that ended with an ask.
	*/
	// private providerInstanceIdentifier = Date.now()
	// getClaudeMessagesStateKey() {
	// 	return `claudeMessages-${this.providerInstanceIdentifier}`
	// }

	// getApiConversationHistoryStateKey() {
	// 	return `apiConversationHistory-${this.providerInstanceIdentifier}`
	// }

	// claude messages to present in the webview

	// getClaudeMessages(): ClaudeMessage[] {
	// 	// const messages = (await this.getGlobalState(this.getClaudeMessagesStateKey())) as ClaudeMessage[]
	// 	// return messages || []
	// 	return this.claudeMessages
	// }

	// setClaudeMessages(messages: ClaudeMessage[] | undefined) {
	// 	// await this.updateGlobalState(this.getClaudeMessagesStateKey(), messages)
	// 	this.claudeMessages = messages || []
	// }

	// addClaudeMessage(message: ClaudeMessage): ClaudeMessage[] {
	// 	// const messages = await this.getClaudeMessages()
	// 	// messages.push(message)
	// 	// await this.setClaudeMessages(messages)
	// 	// return messages
	// 	this.claudeMessages.push(message)
	// 	return this.claudeMessages
	// }

	// conversation history to send in API requests

	/*
	It seems that some API messages do not comply with vscode state requirements. Either the Anthropic library is manipulating these values somehow in the backend in a way thats creating cyclic references, or the API returns a function or a Symbol as part of the message content.
	VSCode docs about state: "The value must be JSON-stringifyable ... value — A value. MUST not contain cyclic references."
	For now we'll store the conversation history in memory, and if we need to store in state directly we'd need to do a manual conversion to ensure proper json stringification.
	*/

	// getApiConversationHistory(): Anthropic.MessageParam[] {
	// 	// const history = (await this.getGlobalState(
	// 	// 	this.getApiConversationHistoryStateKey()
	// 	// )) as Anthropic.MessageParam[]
	// 	// return history || []
	// 	return this.apiConversationHistory
	// }

	// setApiConversationHistory(history: Anthropic.MessageParam[] | undefined) {
	// 	// await this.updateGlobalState(this.getApiConversationHistoryStateKey(), history)
	// 	this.apiConversationHistory = history || []
	// }

	// addMessageToApiConversationHistory(message: Anthropic.MessageParam): Anthropic.MessageParam[] {
	// 	// const history = await this.getApiConversationHistory()
	// 	// history.push(message)
	// 	// await this.setApiConversationHistory(history)
	// 	// return history
	// 	this.apiConversationHistory.push(message)
	// 	return this.apiConversationHistory
	// }

	/*
	Storage
	https://dev.to/kompotkot/how-to-use-secretstorage-in-your-vscode-extensions-2hco
	https://www.eliostruyf.com/devhack-code-extension-storage-options/
	*/

	async getState() {
		const [
			storedApiProvider,
			apiModelId,
			apiKey,
			openRouterApiKey,
			awsAccessKey,
			awsSecretKey,
			awsSessionToken,
			awsRegion,
			vertexProjectId,
			vertexRegion,
			openAiBaseUrl,
			openAiApiKey,
			openAiModelId,
			ollamaModelId,
			ollamaBaseUrl,
			anthropicBaseUrl,
			geminiApiKey,
			openAiNativeApiKey,
			azureApiVersion,
			lastShownAnnouncementId,
			customInstructions,
			alwaysAllowReadOnly,
			sapAiCoreClientId,
			sapAiCoreClientSecret,
			sapAiCoreTokenUrl,
			sapAiCoreBaseUrl,
			taskHistory,
			sapAiResourceGroup
		] = await Promise.all([
			this.getGlobalState("apiProvider") as Promise<ApiProvider | undefined>,
			this.getGlobalState("apiModelId") as Promise<string | undefined>,
			this.getSecret("apiKey") as Promise<string | undefined>,
			this.getSecret("openRouterApiKey") as Promise<string | undefined>,
			this.getSecret("awsAccessKey") as Promise<string | undefined>,
			this.getSecret("awsSecretKey") as Promise<string | undefined>,
			this.getSecret("awsSessionToken") as Promise<string | undefined>,
			this.getGlobalState("awsRegion") as Promise<string | undefined>,
			this.getGlobalState("vertexProjectId") as Promise<string | undefined>,
			this.getGlobalState("vertexRegion") as Promise<string | undefined>,
			this.getGlobalState("openAiBaseUrl") as Promise<string | undefined>,
			this.getSecret("openAiApiKey") as Promise<string | undefined>,
			this.getGlobalState("openAiModelId") as Promise<string | undefined>,
			this.getGlobalState("ollamaModelId") as Promise<string | undefined>,
			this.getGlobalState("ollamaBaseUrl") as Promise<string | undefined>,
			this.getGlobalState("anthropicBaseUrl") as Promise<string | undefined>,
			this.getSecret("geminiApiKey") as Promise<string | undefined>,
			this.getSecret("openAiNativeApiKey") as Promise<string | undefined>,
			this.getGlobalState("azureApiVersion") as Promise<string | undefined>,
			this.getGlobalState("lastShownAnnouncementId") as Promise<string | undefined>,
			this.getGlobalState("customInstructions") as Promise<string | undefined>,
			this.getGlobalState("alwaysAllowReadOnly") as Promise<boolean | undefined>,
			this.getSecret("sapAiCoreClientId") as Promise<string | undefined>,
			this.getSecret("sapAiCoreClientSecret") as Promise<string | undefined>,
			this.getGlobalState("sapAiCoreTokenUrl") as Promise<string | undefined>,
			this.getGlobalState("sapAiCoreBaseUrl") as Promise<string | undefined>,
			this.getGlobalState("taskHistory") as Promise<HistoryItem[] | undefined>,
			this.getGlobalState("sapAiResourceGroup") as Promise<string | undefined>,
		])

		let apiProvider: ApiProvider
		if (storedApiProvider) {
			apiProvider = storedApiProvider
		} else {
			// Either new user or legacy user that doesn't have the apiProvider stored in state
			// (If they're using OpenRouter or Bedrock, then apiProvider state will exist)
			if (apiKey) {
				apiProvider = "anthropic"
			} else {
				// New users should default to openrouter
				apiProvider = "openrouter"
			}
		}

		return {
			apiConfiguration: {
				apiProvider,
				apiModelId,
				apiKey,
				openRouterApiKey,
				awsAccessKey,
				awsSecretKey,
				awsSessionToken,
				awsRegion,
				vertexProjectId,
				vertexRegion,
				openAiBaseUrl,
				openAiApiKey,
				openAiModelId,
				ollamaModelId,
				ollamaBaseUrl,
				anthropicBaseUrl,
				geminiApiKey,
				openAiNativeApiKey,
<<<<<<< HEAD
				sapAiCoreClientId,
				sapAiCoreClientSecret,
				sapAiCoreTokenUrl,
				sapAiCoreBaseUrl,
				sapAiResourceGroup
=======
				azureApiVersion,
>>>>>>> 25831b57
			},
			lastShownAnnouncementId,
			customInstructions,
			alwaysAllowReadOnly: alwaysAllowReadOnly ?? false,
			taskHistory,
		}
	}

	async updateTaskHistory(item: HistoryItem): Promise<HistoryItem[]> {
		const history = ((await this.getGlobalState("taskHistory")) as HistoryItem[]) || []
		const existingItemIndex = history.findIndex((h) => h.id === item.id)
		if (existingItemIndex !== -1) {
			history[existingItemIndex] = item
		} else {
			history.push(item)
		}
		await this.updateGlobalState("taskHistory", history)
		return history
	}

	// global

	private async updateGlobalState(key: GlobalStateKey, value: any) {
		await this.context.globalState.update(key, value)
	}

	private async getGlobalState(key: GlobalStateKey) {
		return await this.context.globalState.get(key)
	}

	// workspace

	private async updateWorkspaceState(key: string, value: any) {
		await this.context.workspaceState.update(key, value)
	}

	private async getWorkspaceState(key: string) {
		return await this.context.workspaceState.get(key)
	}

	// private async clearState() {
	// 	this.context.workspaceState.keys().forEach((key) => {
	// 		this.context.workspaceState.update(key, undefined)
	// 	})
	// 	this.context.globalState.keys().forEach((key) => {
	// 		this.context.globalState.update(key, undefined)
	// 	})
	// 	this.context.secrets.delete("apiKey")
	// }

	// secrets

	private async storeSecret(key: SecretKey, value?: string) {
		if (value) {
			await this.context.secrets.store(key, value)
		} else {
			await this.context.secrets.delete(key)
		}
	}

	private async getSecret(key: SecretKey) {
		return await this.context.secrets.get(key)
	}

	// dev

	async resetState() {
		vscode.window.showInformationMessage("Resetting state...")
		for (const key of this.context.globalState.keys()) {
			await this.context.globalState.update(key, undefined)
		}
		const secretKeys: SecretKey[] = [
			"apiKey",
			"openRouterApiKey",
			"awsAccessKey",
			"awsSecretKey",
			"awsSessionToken",
			"openAiApiKey",
			"geminiApiKey",
			"openAiNativeApiKey",
			"sapAiCoreClientId",
			"sapAiCoreClientSecret",
		]
		for (const key of secretKeys) {
			await this.storeSecret(key, undefined)
		}
		if (this.claudeDev) {
			this.claudeDev.abortTask()
			this.claudeDev = undefined
		}
		vscode.window.showInformationMessage("State reset")
		await this.postStateToWebview()
		await this.postMessageToWebview({ type: "action", action: "chatButtonTapped" })
	}
}<|MERGE_RESOLUTION|>--- conflicted
+++ resolved
@@ -47,13 +47,10 @@
 	| "ollamaModelId"
 	| "ollamaBaseUrl"
 	| "anthropicBaseUrl"
-<<<<<<< HEAD
+	| "azureApiVersion"
 	| "sapAiCoreTokenUrl"
 	| "sapAiCoreBaseUrl"
 	| "sapAiResourceGroup"
-=======
-	| "azureApiVersion"
->>>>>>> 25831b57
 
 export class ClaudeDevProvider implements vscode.WebviewViewProvider {
 	public static readonly sideBarId = "claude-dev.SidebarProvider" // used in package.json as the view's id. This value cannot be changed due to how vscode caches views based on their id, and updating the id would break existing instances of the extension.
@@ -356,15 +353,12 @@
 								anthropicBaseUrl,
 								geminiApiKey,
 								openAiNativeApiKey,
-<<<<<<< HEAD
+								azureApiVersion,
 								sapAiCoreClientId,
 								sapAiCoreClientSecret,
 								sapAiCoreTokenUrl,
 								sapAiCoreBaseUrl,
-								sapAiResourceGroup
-=======
-								azureApiVersion,
->>>>>>> 25831b57
+								sapAiResourceGroup,
 							} = message.apiConfiguration
 							await this.updateGlobalState("apiProvider", apiProvider)
 							await this.updateGlobalState("apiModelId", apiModelId)
@@ -384,15 +378,12 @@
 							await this.updateGlobalState("anthropicBaseUrl", anthropicBaseUrl)
 							await this.storeSecret("geminiApiKey", geminiApiKey)
 							await this.storeSecret("openAiNativeApiKey", openAiNativeApiKey)
-<<<<<<< HEAD
+							await this.updateGlobalState("azureApiVersion", azureApiVersion)
 							await this.storeSecret("sapAiCoreClientId", sapAiCoreClientId)
 							await this.storeSecret("sapAiCoreClientSecret", sapAiCoreClientSecret)
 							await this.updateGlobalState("sapAiCoreTokenUrl", sapAiCoreTokenUrl)
 							await this.updateGlobalState("sapAiCoreBaseUrl", sapAiCoreBaseUrl)
 							await this.updateGlobalState("sapAiResourceGroup", sapAiResourceGroup)
-=======
-							await this.updateGlobalState("azureApiVersion", azureApiVersion)
->>>>>>> 25831b57
 							this.claudeDev?.updateApi(message.apiConfiguration)
 						}
 						await this.postStateToWebview()
@@ -728,7 +719,7 @@
 			sapAiCoreTokenUrl,
 			sapAiCoreBaseUrl,
 			taskHistory,
-			sapAiResourceGroup
+			sapAiResourceGroup,
 		] = await Promise.all([
 			this.getGlobalState("apiProvider") as Promise<ApiProvider | undefined>,
 			this.getGlobalState("apiModelId") as Promise<string | undefined>,
@@ -794,15 +785,12 @@
 				anthropicBaseUrl,
 				geminiApiKey,
 				openAiNativeApiKey,
-<<<<<<< HEAD
+				azureApiVersion,
 				sapAiCoreClientId,
 				sapAiCoreClientSecret,
 				sapAiCoreTokenUrl,
 				sapAiCoreBaseUrl,
-				sapAiResourceGroup
-=======
-				azureApiVersion,
->>>>>>> 25831b57
+				sapAiResourceGroup,
 			},
 			lastShownAnnouncementId,
 			customInstructions,
