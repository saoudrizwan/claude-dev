import { Anthropic } from "@anthropic-ai/sdk"
import * as vscode from "vscode"
import { ClaudeDev } from "../ClaudeDev"
import { ApiProvider } from "../shared/api"
import { ExtensionMessage } from "../shared/ExtensionMessage"
import { WebviewMessage } from "../shared/WebviewMessage"
import { downloadTask, findLast, getNonce, getUri, selectImages } from "../utils"
import * as path from "path"
import fs from "fs/promises"
import { HistoryItem } from "../shared/HistoryItem"
import axios from "axios"

/*
https://github.com/microsoft/vscode-webview-ui-toolkit-samples/blob/main/default/weather-webview/src/providers/WeatherViewProvider.ts

https://github.com/KumarVariable/vscode-extension-sidebar-html/blob/master/src/customSidebarViewProvider.ts
*/

<<<<<<< HEAD
type SecretKey =
	| "apiKey"
	| "openRouterApiKey"
	| "awsAccessKey"
	| "awsSecretKey"
	| "sapAiCoreClientId"
	| "sapAiCoreClientSecret"
=======
type SecretKey = "apiKey" | "openRouterApiKey" | "awsAccessKey" | "awsSecretKey" | "awsSessionToken" | "openAiApiKey"
>>>>>>> 22474f8c
type GlobalStateKey =
	| "apiProvider"
	| "apiModelId"
	| "awsRegion"
	| "vertexProjectId"
	| "vertexRegion"
	| "lastShownAnnouncementId"
	| "customInstructions"
	| "alwaysAllowReadOnly"
	| "sapAiCoreTokenUrl"
	| "sapAiCoreBaseUrl"
	| "taskHistory"
	| "openAiBaseUrl"
	| "openAiModelId"
	| "ollamaModelId"

export class ClaudeDevProvider implements vscode.WebviewViewProvider {
	public static readonly sideBarId = "claude-dev.SidebarProvider" // used in package.json as the view's id. This value cannot be changed due to how vscode caches views based on their id, and updating the id would break existing instances of the extension.
	public static readonly tabPanelId = "claude-dev.TabPanelProvider"
	private static activeInstances: Set<ClaudeDevProvider> = new Set()
	private disposables: vscode.Disposable[] = []
	private view?: vscode.WebviewView | vscode.WebviewPanel
	private claudeDev?: ClaudeDev
	private latestAnnouncementId = "sep-2-2024" // update to some unique identifier when we add a new announcement

	constructor(readonly context: vscode.ExtensionContext, private readonly outputChannel: vscode.OutputChannel) {
		this.outputChannel.appendLine("ClaudeDevProvider instantiated")
		ClaudeDevProvider.activeInstances.add(this)
		this.revertKodu()
	}

	async revertKodu() {
		const apiProvider = await this.getGlobalState("apiProvider")
		if (apiProvider === "kodu") {
			// switch back to previous provider
			const anthropicKey = await this.getSecret("apiKey")
			if (anthropicKey) {
				await this.updateGlobalState("apiProvider", "anthropic" as ApiProvider)
			} else {
				const openRouterApiKey = await this.getSecret("openRouterApiKey")
				if (openRouterApiKey) {
					await this.updateGlobalState("apiProvider", "openrouter" as ApiProvider)
				} else {
					const awsAccessKey = await this.getSecret("awsAccessKey")
					if (awsAccessKey) {
						await this.updateGlobalState("apiProvider", "bedrock" as ApiProvider)
					}
				}
			}
		}
	}

	/*
	VSCode extensions use the disposable pattern to clean up resources when the sidebar/editor tab is closed by the user or system. This applies to event listening, commands, interacting with the UI, etc.
	- https://vscode-docs.readthedocs.io/en/stable/extensions/patterns-and-principles/
	- https://github.com/microsoft/vscode-extension-samples/blob/main/webview-sample/src/extension.ts
	*/
	async dispose() {
		this.outputChannel.appendLine("Disposing ClaudeDevProvider...")
		await this.clearTask()
		this.outputChannel.appendLine("Cleared task")
		if (this.view && "dispose" in this.view) {
			this.view.dispose()
			this.outputChannel.appendLine("Disposed webview")
		}
		while (this.disposables.length) {
			const x = this.disposables.pop()
			if (x) {
				x.dispose()
			}
		}
		this.outputChannel.appendLine("Disposed all disposables")
		ClaudeDevProvider.activeInstances.delete(this)
	}

	public static getVisibleInstance(): ClaudeDevProvider | undefined {
		return findLast(Array.from(this.activeInstances), (instance) => instance.view?.visible === true)
	}

	resolveWebviewView(
		webviewView: vscode.WebviewView | vscode.WebviewPanel
		//context: vscode.WebviewViewResolveContext<unknown>, used to recreate a deallocated webview, but we don't need this since we use retainContextWhenHidden
		//token: vscode.CancellationToken
	): void | Thenable<void> {
		this.outputChannel.appendLine("Resolving webview view")
		this.view = webviewView

		webviewView.webview.options = {
			// Allow scripts in the webview
			enableScripts: true,
			localResourceRoots: [this.context.extensionUri],
		}
		webviewView.webview.html = this.getHtmlContent(webviewView.webview)

		// Sets up an event listener to listen for messages passed from the webview view context
		// and executes code based on the message that is recieved
		this.setWebviewMessageListener(webviewView.webview)

		// Logs show up in bottom panel > Debug Console
		//console.log("registering listener")

		// Listen for when the panel becomes visible
		// https://github.com/microsoft/vscode-discussions/discussions/840
		if ("onDidChangeViewState" in webviewView) {
			// WebviewView and WebviewPanel have all the same properties except for this visibility listener
			// panel
			webviewView.onDidChangeViewState(
				() => {
					if (this.view?.visible) {
						this.postMessageToWebview({ type: "action", action: "didBecomeVisible" })
					}
				},
				null,
				this.disposables
			)
		} else if ("onDidChangeVisibility" in webviewView) {
			// sidebar
			webviewView.onDidChangeVisibility(
				() => {
					if (this.view?.visible) {
						this.postMessageToWebview({ type: "action", action: "didBecomeVisible" })
					}
				},
				null,
				this.disposables
			)
		}

		// Listen for when the view is disposed
		// This happens when the user closes the view or when the view is closed programmatically
		webviewView.onDidDispose(
			async () => {
				await this.dispose()
			},
			null,
			this.disposables
		)

		// Listen for when color changes
		vscode.workspace.onDidChangeConfiguration(
			(e) => {
				if (e && e.affectsConfiguration("workbench.colorTheme")) {
					// Sends latest theme name to webview
					this.postStateToWebview()
				}
			},
			null,
			this.disposables
		)

		// if the extension is starting a new session, clear previous task state
		this.clearTask()

		// Clear previous version's (0.0.6) claudeMessage cache from workspace state. We now store in global state with a unique identifier for each provider instance. We need to store globally rather than per workspace to eventually implement task history
		this.updateWorkspaceState("claudeMessages", undefined)

		this.outputChannel.appendLine("Webview view resolved")
	}

	async initClaudeDevWithTask(task?: string, images?: string[]) {
		await this.clearTask() // ensures that an exising task doesn't exist before starting a new one, although this shouldn't be possible since user must clear task before starting a new one
		const { apiConfiguration, customInstructions, alwaysAllowReadOnly } = await this.getState()
		this.claudeDev = new ClaudeDev(this, apiConfiguration, customInstructions, alwaysAllowReadOnly, task, images)
	}

	async initClaudeDevWithHistoryItem(historyItem: HistoryItem) {
		await this.clearTask()
		const { apiConfiguration, customInstructions, alwaysAllowReadOnly } = await this.getState()
		this.claudeDev = new ClaudeDev(
			this,
			apiConfiguration,
			customInstructions,
			alwaysAllowReadOnly,
			undefined,
			undefined,
			historyItem
		)
	}

	// Send any JSON serializable data to the react app
	async postMessageToWebview(message: ExtensionMessage) {
		await this.view?.webview.postMessage(message)
	}

	/**
	 * Defines and returns the HTML that should be rendered within the webview panel.
	 *
	 * @remarks This is also the place where references to the React webview build files
	 * are created and inserted into the webview HTML.
	 *
	 * @param webview A reference to the extension webview
	 * @param extensionUri The URI of the directory containing the extension
	 * @returns A template string literal containing the HTML that should be
	 * rendered within the webview panel
	 */
	private getHtmlContent(webview: vscode.Webview): string {
		// Get the local path to main script run in the webview,
		// then convert it to a uri we can use in the webview.

		// The CSS file from the React build output
		const stylesUri = getUri(webview, this.context.extensionUri, [
			"webview-ui",
			"build",
			"static",
			"css",
			"main.css",
		])
		// The JS file from the React build output
		const scriptUri = getUri(webview, this.context.extensionUri, ["webview-ui", "build", "static", "js", "main.js"])

		// The codicon font from the React build output
		// https://github.com/microsoft/vscode-extension-samples/blob/main/webview-codicons-sample/src/extension.ts
		// we installed this package in the extension so that we can access it how its intended from the extension (the font file is likely bundled in vscode), and we just import the css fileinto our react app we don't have access to it
		// don't forget to add font-src ${webview.cspSource};
		const codiconsUri = getUri(webview, this.context.extensionUri, [
			"node_modules",
			"@vscode",
			"codicons",
			"dist",
			"codicon.css",
		])

		// const scriptUri = webview.asWebviewUri(vscode.Uri.joinPath(this._extensionUri, "assets", "main.js"))

		// const styleResetUri = webview.asWebviewUri(vscode.Uri.joinPath(this._extensionUri, "assets", "reset.css"))
		// const styleVSCodeUri = webview.asWebviewUri(vscode.Uri.joinPath(this._extensionUri, "assets", "vscode.css"))

		// // Same for stylesheet
		// const stylesheetUri = webview.asWebviewUri(vscode.Uri.joinPath(this._extensionUri, "assets", "main.css"))

		// Use a nonce to only allow a specific script to be run.
		/*
        content security policy of your webview to only allow scripts that have a specific nonce
        create a content security policy meta tag so that only loading scripts with a nonce is allowed
        As your extension grows you will likely want to add custom styles, fonts, and/or images to your webview. If you do, you will need to update the content security policy meta tag to explicity allow for these resources. E.g.
                <meta http-equiv="Content-Security-Policy" content="default-src 'none'; style-src ${webview.cspSource}; font-src ${webview.cspSource}; img-src ${webview.cspSource} https:; script-src 'nonce-${nonce}';">
		- 'unsafe-inline' is required for styles due to vscode-webview-toolkit's dynamic style injection
		- since we pass base64 images to the webview, we need to specify img-src ${webview.cspSource} data:;

        in meta tag we add nonce attribute: A cryptographic nonce (only used once) to allow scripts. The server must generate a unique nonce value each time it transmits a policy. It is critical to provide a nonce that cannot be guessed as bypassing a resource's policy is otherwise trivial.
        */
		const nonce = getNonce()

		// Tip: Install the es6-string-html VS Code extension to enable code highlighting below
		return /*html*/ `
        <!DOCTYPE html>
        <html lang="en">
          <head>
            <meta charset="utf-8">
            <meta name="viewport" content="width=device-width,initial-scale=1,shrink-to-fit=no">
            <meta name="theme-color" content="#000000">
            <meta http-equiv="Content-Security-Policy" content="default-src 'none'; font-src ${webview.cspSource}; style-src ${webview.cspSource} 'unsafe-inline'; img-src ${webview.cspSource} data:; script-src 'nonce-${nonce}';">
            <link rel="stylesheet" type="text/css" href="${stylesUri}">
			<link href="${codiconsUri}" rel="stylesheet" />
            <title>Claude Dev</title>
          </head>
          <body>
            <noscript>You need to enable JavaScript to run this app.</noscript>
            <div id="root"></div>
            <script nonce="${nonce}" src="${scriptUri}"></script>
          </body>
        </html>
      `
	}

	/**
	 * Sets up an event listener to listen for messages passed from the webview context and
	 * executes code based on the message that is recieved.
	 *
	 * @param webview A reference to the extension webview
	 */
	private setWebviewMessageListener(webview: vscode.Webview) {
		webview.onDidReceiveMessage(
			async (message: WebviewMessage) => {
				switch (message.type) {
					case "webviewDidLaunch":
						await this.postStateToWebview()
						break
					case "newTask":
						// Code that should run in response to the hello message command
						//vscode.window.showInformationMessage(message.text!)

						// Send a message to our webview.
						// You can send any JSON serializable data.
						// Could also do this in extension .ts
						//this.postMessageToWebview({ type: "text", text: `Extension: ${Date.now()}` })
						// initializing new instance of ClaudeDev will make sure that any agentically running promises in old instance don't affect our new task. this essentially creates a fresh slate for the new task
						await this.initClaudeDevWithTask(message.text, message.images)
						break
					case "apiConfiguration":
						if (message.apiConfiguration) {
							const {
								apiProvider,
								apiModelId,
								apiKey,
								openRouterApiKey,
								awsAccessKey,
								awsSecretKey,
								awsSessionToken,
								awsRegion,
								vertexProjectId,
								vertexRegion,
<<<<<<< HEAD
								sapAiCoreClientId,
								sapAiCoreClientSecret,
								sapAiCoreTokenUrl,
								sapAiCoreBaseUrl,
=======
								openAiBaseUrl,
								openAiApiKey,
								openAiModelId,
								ollamaModelId,
>>>>>>> 22474f8c
							} = message.apiConfiguration
							await this.updateGlobalState("apiProvider", apiProvider)
							await this.updateGlobalState("apiModelId", apiModelId)
							await this.storeSecret("apiKey", apiKey)
							await this.storeSecret("openRouterApiKey", openRouterApiKey)
							await this.storeSecret("awsAccessKey", awsAccessKey)
							await this.storeSecret("awsSecretKey", awsSecretKey)
							await this.storeSecret("awsSessionToken", awsSessionToken)
							await this.updateGlobalState("awsRegion", awsRegion)
							await this.updateGlobalState("vertexProjectId", vertexProjectId)
							await this.updateGlobalState("vertexRegion", vertexRegion)
<<<<<<< HEAD
							await this.storeSecret("sapAiCoreClientId", sapAiCoreClientId)
							await this.storeSecret("sapAiCoreClientSecret", sapAiCoreClientSecret)
							await this.updateGlobalState("sapAiCoreTokenUrl", sapAiCoreTokenUrl)
							await this.updateGlobalState("sapAiCoreBaseUrl", sapAiCoreBaseUrl)
=======
							await this.updateGlobalState("openAiBaseUrl", openAiBaseUrl)
							await this.storeSecret("openAiApiKey", openAiApiKey)
							await this.updateGlobalState("openAiModelId", openAiModelId)
							await this.updateGlobalState("ollamaModelId", ollamaModelId)
>>>>>>> 22474f8c
							this.claudeDev?.updateApi(message.apiConfiguration)
						}
						await this.postStateToWebview()
						break
					case "customInstructions":
						// User may be clearing the field
						await this.updateGlobalState("customInstructions", message.text || undefined)
						this.claudeDev?.updateCustomInstructions(message.text || undefined)
						await this.postStateToWebview()
						break
					case "alwaysAllowReadOnly":
						await this.updateGlobalState("alwaysAllowReadOnly", message.bool ?? undefined)
						this.claudeDev?.updateAlwaysAllowReadOnly(message.bool ?? undefined)
						await this.postStateToWebview()
						break
					case "askResponse":
						this.claudeDev?.handleWebviewAskResponse(message.askResponse!, message.text, message.images)
						break
					case "clearTask":
						// newTask will start a new task with a given task text, while clear task resets the current session and allows for a new task to be started
						await this.clearTask()
						await this.postStateToWebview()
						break
					case "didShowAnnouncement":
						await this.updateGlobalState("lastShownAnnouncementId", this.latestAnnouncementId)
						await this.postStateToWebview()
						break
					case "selectImages":
						const images = await selectImages()
						await this.postMessageToWebview({ type: "selectedImages", images })
						break
					case "exportCurrentTask":
						const currentTaskId = this.claudeDev?.taskId
						if (currentTaskId) {
							this.exportTaskWithId(currentTaskId)
						}
						break
					case "showTaskWithId":
						this.showTaskWithId(message.text!)
						break
					case "deleteTaskWithId":
						this.deleteTaskWithId(message.text!)
						break
					case "exportTaskWithId":
						this.exportTaskWithId(message.text!)
						break
					case "resetState":
						await this.resetState()
						break
					// Add more switch case statements here as more webview message commands
					// are created within the webview context (i.e. inside media/main.js)
				}
			},
			null,
			this.disposables
		)
	}

	// OpenRouter

	async handleOpenRouterCallback(code: string) {
		let apiKey: string
		try {
			const response = await axios.post("https://openrouter.ai/api/v1/auth/keys", { code })
			if (response.data && response.data.key) {
				apiKey = response.data.key
			} else {
				throw new Error("Invalid response from OpenRouter API")
			}
		} catch (error) {
			console.error("Error exchanging code for API key:", error)
			throw error
		}

		const openrouter: ApiProvider = "openrouter"
		await this.updateGlobalState("apiProvider", openrouter)
		await this.storeSecret("openRouterApiKey", apiKey)
		await this.postStateToWebview()
		this.claudeDev?.updateApi({ apiProvider: openrouter, openRouterApiKey: apiKey })
		await this.postMessageToWebview({ type: "action", action: "settingsButtonTapped" })
	}

	// Task history

	async getTaskWithId(id: string): Promise<{
		historyItem: HistoryItem
		taskDirPath: string
		apiConversationHistoryFilePath: string
		claudeMessagesFilePath: string
		apiConversationHistory: Anthropic.MessageParam[]
	}> {
		const history = ((await this.getGlobalState("taskHistory")) as HistoryItem[] | undefined) || []
		const historyItem = history.find((item) => item.id === id)
		if (historyItem) {
			const taskDirPath = path.join(this.context.globalStorageUri.fsPath, "tasks", id)
			const apiConversationHistoryFilePath = path.join(taskDirPath, "api_conversation_history.json")
			const claudeMessagesFilePath = path.join(taskDirPath, "claude_messages.json")
			const fileExists = await fs
				.access(apiConversationHistoryFilePath)
				.then(() => true)
				.catch(() => false)
			if (fileExists) {
				const apiConversationHistory = JSON.parse(await fs.readFile(apiConversationHistoryFilePath, "utf8"))
				return {
					historyItem,
					taskDirPath,
					apiConversationHistoryFilePath,
					claudeMessagesFilePath,
					apiConversationHistory,
				}
			}
		}
		// if we tried to get a task that doesn't exist, remove it from state
		await this.deleteTaskFromState(id)
		throw new Error("Task not found")
	}

	async showTaskWithId(id: string) {
		if (id !== this.claudeDev?.taskId) {
			// non-current task
			const { historyItem } = await this.getTaskWithId(id)
			await this.initClaudeDevWithHistoryItem(historyItem) // clears existing task
		}
		await this.postMessageToWebview({ type: "action", action: "chatButtonTapped" })
	}

	async exportTaskWithId(id: string) {
		const { historyItem, apiConversationHistory } = await this.getTaskWithId(id)
		await downloadTask(historyItem.ts, apiConversationHistory)
	}

	async deleteTaskWithId(id: string) {
		if (id === this.claudeDev?.taskId) {
			await this.clearTask()
		}

		const { taskDirPath, apiConversationHistoryFilePath, claudeMessagesFilePath } = await this.getTaskWithId(id)

		// Delete the task files
		const apiConversationHistoryFileExists = await fs
			.access(apiConversationHistoryFilePath)
			.then(() => true)
			.catch(() => false)
		if (apiConversationHistoryFileExists) {
			await fs.unlink(apiConversationHistoryFilePath)
		}
		const claudeMessagesFileExists = await fs
			.access(claudeMessagesFilePath)
			.then(() => true)
			.catch(() => false)
		if (claudeMessagesFileExists) {
			await fs.unlink(claudeMessagesFilePath)
		}
		await fs.rmdir(taskDirPath) // succeeds if the dir is empty

		await this.deleteTaskFromState(id)
	}

	async deleteTaskFromState(id: string) {
		// Remove the task from history
		const taskHistory = ((await this.getGlobalState("taskHistory")) as HistoryItem[] | undefined) || []
		const updatedTaskHistory = taskHistory.filter((task) => task.id !== id)
		await this.updateGlobalState("taskHistory", updatedTaskHistory)

		// Notify the webview that the task has been deleted
		await this.postStateToWebview()
	}

	async postStateToWebview() {
		const state = await this.getStateToPostToWebview()
		this.postMessageToWebview({ type: "state", state })
	}

	async getStateToPostToWebview() {
		const { apiConfiguration, lastShownAnnouncementId, customInstructions, alwaysAllowReadOnly, taskHistory } =
			await this.getState()
		return {
			version: this.context.extension?.packageJSON?.version ?? "",
			apiConfiguration,
			customInstructions,
			alwaysAllowReadOnly,
			themeName: vscode.workspace.getConfiguration("workbench").get<string>("colorTheme"),
			uriScheme: vscode.env.uriScheme,
			claudeMessages: this.claudeDev?.claudeMessages || [],
			taskHistory: (taskHistory || []).filter((item) => item.ts && item.task).sort((a, b) => b.ts - a.ts),
			shouldShowAnnouncement: lastShownAnnouncementId !== this.latestAnnouncementId,
		}
	}

	async clearTask() {
		this.claudeDev?.abortTask()
		this.claudeDev = undefined // removes reference to it, so once promises end it will be garbage collected
	}

	// Caching mechanism to keep track of webview messages + API conversation history per provider instance

	/*
	Now that we use retainContextWhenHidden, we don't have to store a cache of claude messages in the user's state, but we could to reduce memory footprint in long conversations.

	- We have to be careful of what state is shared between ClaudeDevProvider instances since there could be multiple instances of the extension running at once. For example when we cached claude messages using the same key, two instances of the extension could end up using the same key and overwriting each other's messages.
	- Some state does need to be shared between the instances, i.e. the API key--however there doesn't seem to be a good way to notfy the other instances that the API key has changed.

	We need to use a unique identifier for each ClaudeDevProvider instance's message cache since we could be running several instances of the extension outside of just the sidebar i.e. in editor panels.

	For now since we don't need to store task history, we'll just use an identifier unique to this provider instance (since there can be several provider instances open at once).
	However in the future when we implement task history, we'll need to use a unique identifier for each task. As well as manage a data structure that keeps track of task history with their associated identifiers and the task message itself, to present in a 'Task History' view.
	Task history is a significant undertaking as it would require refactoring how we wait for ask responses--it would need to be a hidden claudeMessage, so that user's can resume tasks that ended with an ask.
	*/
	// private providerInstanceIdentifier = Date.now()
	// getClaudeMessagesStateKey() {
	// 	return `claudeMessages-${this.providerInstanceIdentifier}`
	// }

	// getApiConversationHistoryStateKey() {
	// 	return `apiConversationHistory-${this.providerInstanceIdentifier}`
	// }

	// claude messages to present in the webview

	// getClaudeMessages(): ClaudeMessage[] {
	// 	// const messages = (await this.getGlobalState(this.getClaudeMessagesStateKey())) as ClaudeMessage[]
	// 	// return messages || []
	// 	return this.claudeMessages
	// }

	// setClaudeMessages(messages: ClaudeMessage[] | undefined) {
	// 	// await this.updateGlobalState(this.getClaudeMessagesStateKey(), messages)
	// 	this.claudeMessages = messages || []
	// }

	// addClaudeMessage(message: ClaudeMessage): ClaudeMessage[] {
	// 	// const messages = await this.getClaudeMessages()
	// 	// messages.push(message)
	// 	// await this.setClaudeMessages(messages)
	// 	// return messages
	// 	this.claudeMessages.push(message)
	// 	return this.claudeMessages
	// }

	// conversation history to send in API requests

	/*
	It seems that some API messages do not comply with vscode state requirements. Either the Anthropic library is manipulating these values somehow in the backend in a way thats creating cyclic references, or the API returns a function or a Symbol as part of the message content.
	VSCode docs about state: "The value must be JSON-stringifyable ... value — A value. MUST not contain cyclic references."
	For now we'll store the conversation history in memory, and if we need to store in state directly we'd need to do a manual conversion to ensure proper json stringification.
	*/

	// getApiConversationHistory(): Anthropic.MessageParam[] {
	// 	// const history = (await this.getGlobalState(
	// 	// 	this.getApiConversationHistoryStateKey()
	// 	// )) as Anthropic.MessageParam[]
	// 	// return history || []
	// 	return this.apiConversationHistory
	// }

	// setApiConversationHistory(history: Anthropic.MessageParam[] | undefined) {
	// 	// await this.updateGlobalState(this.getApiConversationHistoryStateKey(), history)
	// 	this.apiConversationHistory = history || []
	// }

	// addMessageToApiConversationHistory(message: Anthropic.MessageParam): Anthropic.MessageParam[] {
	// 	// const history = await this.getApiConversationHistory()
	// 	// history.push(message)
	// 	// await this.setApiConversationHistory(history)
	// 	// return history
	// 	this.apiConversationHistory.push(message)
	// 	return this.apiConversationHistory
	// }

	/*
	Storage
	https://dev.to/kompotkot/how-to-use-secretstorage-in-your-vscode-extensions-2hco
	https://www.eliostruyf.com/devhack-code-extension-storage-options/
	*/

	async getState() {
		const [
			storedApiProvider,
			apiModelId,
			apiKey,
			openRouterApiKey,
			awsAccessKey,
			awsSecretKey,
			awsSessionToken,
			awsRegion,
			vertexProjectId,
			vertexRegion,
			openAiBaseUrl,
			openAiApiKey,
			openAiModelId,
			ollamaModelId,
			lastShownAnnouncementId,
			customInstructions,
			alwaysAllowReadOnly,
			sapAiCoreClientId,
			sapAiCoreClientSecret,
			sapAiCoreTokenUrl,
			sapAiCoreBaseUrl,
			taskHistory,
		] = await Promise.all([
			this.getGlobalState("apiProvider") as Promise<ApiProvider | undefined>,
			this.getGlobalState("apiModelId") as Promise<string | undefined>,
			this.getSecret("apiKey") as Promise<string | undefined>,
			this.getSecret("openRouterApiKey") as Promise<string | undefined>,
			this.getSecret("awsAccessKey") as Promise<string | undefined>,
			this.getSecret("awsSecretKey") as Promise<string | undefined>,
			this.getSecret("awsSessionToken") as Promise<string | undefined>,
			this.getGlobalState("awsRegion") as Promise<string | undefined>,
			this.getGlobalState("vertexProjectId") as Promise<string | undefined>,
			this.getGlobalState("vertexRegion") as Promise<string | undefined>,
			this.getGlobalState("openAiBaseUrl") as Promise<string | undefined>,
			this.getSecret("openAiApiKey") as Promise<string | undefined>,
			this.getGlobalState("openAiModelId") as Promise<string | undefined>,
			this.getGlobalState("ollamaModelId") as Promise<string | undefined>,
			this.getGlobalState("lastShownAnnouncementId") as Promise<string | undefined>,
			this.getGlobalState("customInstructions") as Promise<string | undefined>,
			this.getGlobalState("alwaysAllowReadOnly") as Promise<boolean | undefined>,
			this.getSecret("sapAiCoreClientId") as Promise<string | undefined>,
			this.getSecret("sapAiCoreClientSecret") as Promise<string | undefined>,
			this.getGlobalState("sapAiCoreTokenUrl") as Promise<string | undefined>,
			this.getGlobalState("sapAiCoreBaseUrl") as Promise<string | undefined>,
			this.getGlobalState("taskHistory") as Promise<HistoryItem[] | undefined>,
		])

		let apiProvider: ApiProvider
		if (storedApiProvider) {
			apiProvider = storedApiProvider
		} else {
			// Either new user or legacy user that doesn't have the apiProvider stored in state
			// (If they're using OpenRouter or Bedrock, then apiProvider state will exist)
			if (apiKey) {
				apiProvider = "anthropic"
			} else {
				// New users should default to anthropic for now, but will change to openrouter after fast edit mode
				apiProvider = "anthropic"
			}
		}

		return {
			apiConfiguration: {
				apiProvider,
				apiModelId,
				apiKey,
				openRouterApiKey,
				awsAccessKey,
				awsSecretKey,
				awsSessionToken,
				awsRegion,
				vertexProjectId,
				vertexRegion,
<<<<<<< HEAD
				sapAiCoreClientId,
				sapAiCoreClientSecret,
				sapAiCoreTokenUrl,
				sapAiCoreBaseUrl,
=======
				openAiBaseUrl,
				openAiApiKey,
				openAiModelId,
				ollamaModelId,
>>>>>>> 22474f8c
			},
			lastShownAnnouncementId,
			customInstructions,
			alwaysAllowReadOnly: alwaysAllowReadOnly ?? false,
			taskHistory,
		}
	}

	async updateTaskHistory(item: HistoryItem): Promise<HistoryItem[]> {
		const history = ((await this.getGlobalState("taskHistory")) as HistoryItem[]) || []
		const existingItemIndex = history.findIndex((h) => h.id === item.id)
		if (existingItemIndex !== -1) {
			history[existingItemIndex] = item
		} else {
			history.push(item)
		}
		await this.updateGlobalState("taskHistory", history)
		return history
	}

	// global

	private async updateGlobalState(key: GlobalStateKey, value: any) {
		await this.context.globalState.update(key, value)
	}

	private async getGlobalState(key: GlobalStateKey) {
		return await this.context.globalState.get(key)
	}

	// workspace

	private async updateWorkspaceState(key: string, value: any) {
		await this.context.workspaceState.update(key, value)
	}

	private async getWorkspaceState(key: string) {
		return await this.context.workspaceState.get(key)
	}

	// private async clearState() {
	// 	this.context.workspaceState.keys().forEach((key) => {
	// 		this.context.workspaceState.update(key, undefined)
	// 	})
	// 	this.context.globalState.keys().forEach((key) => {
	// 		this.context.globalState.update(key, undefined)
	// 	})
	// 	this.context.secrets.delete("apiKey")
	// }

	// secrets

	private async storeSecret(key: SecretKey, value?: string) {
		if (value) {
			await this.context.secrets.store(key, value)
		} else {
			await this.context.secrets.delete(key)
		}
	}

	private async getSecret(key: SecretKey) {
		return await this.context.secrets.get(key)
	}

	// dev

	async resetState() {
		vscode.window.showInformationMessage("Resetting state...")
		for (const key of this.context.globalState.keys()) {
			await this.context.globalState.update(key, undefined)
		}
		const secretKeys: SecretKey[] = [
			"apiKey",
			"openRouterApiKey",
			"awsAccessKey",
			"awsSecretKey",
			"awsSessionToken",
			"openAiApiKey",
		]
		for (const key of secretKeys) {
			await this.storeSecret(key, undefined)
		}
		if (this.claudeDev) {
			this.claudeDev.abortTask()
			this.claudeDev = undefined
		}
		vscode.window.showInformationMessage("State reset")
		await this.postStateToWebview()
		await this.postMessageToWebview({ type: "action", action: "chatButtonTapped" })
	}
}<|MERGE_RESOLUTION|>--- conflicted
+++ resolved
@@ -16,17 +16,15 @@
 https://github.com/KumarVariable/vscode-extension-sidebar-html/blob/master/src/customSidebarViewProvider.ts
 */
 
-<<<<<<< HEAD
 type SecretKey =
 	| "apiKey"
 	| "openRouterApiKey"
 	| "awsAccessKey"
 	| "awsSecretKey"
+	| "awsSessionToken"
+	| "openAiApiKey"
 	| "sapAiCoreClientId"
 	| "sapAiCoreClientSecret"
-=======
-type SecretKey = "apiKey" | "openRouterApiKey" | "awsAccessKey" | "awsSecretKey" | "awsSessionToken" | "openAiApiKey"
->>>>>>> 22474f8c
 type GlobalStateKey =
 	| "apiProvider"
 	| "apiModelId"
@@ -329,17 +327,14 @@
 								awsRegion,
 								vertexProjectId,
 								vertexRegion,
-<<<<<<< HEAD
+								openAiBaseUrl,
+								openAiApiKey,
+								openAiModelId,
+								ollamaModelId,
 								sapAiCoreClientId,
 								sapAiCoreClientSecret,
 								sapAiCoreTokenUrl,
 								sapAiCoreBaseUrl,
-=======
-								openAiBaseUrl,
-								openAiApiKey,
-								openAiModelId,
-								ollamaModelId,
->>>>>>> 22474f8c
 							} = message.apiConfiguration
 							await this.updateGlobalState("apiProvider", apiProvider)
 							await this.updateGlobalState("apiModelId", apiModelId)
@@ -351,17 +346,14 @@
 							await this.updateGlobalState("awsRegion", awsRegion)
 							await this.updateGlobalState("vertexProjectId", vertexProjectId)
 							await this.updateGlobalState("vertexRegion", vertexRegion)
-<<<<<<< HEAD
+							await this.updateGlobalState("openAiBaseUrl", openAiBaseUrl)
+							await this.storeSecret("openAiApiKey", openAiApiKey)
+							await this.updateGlobalState("openAiModelId", openAiModelId)
+							await this.updateGlobalState("ollamaModelId", ollamaModelId)
 							await this.storeSecret("sapAiCoreClientId", sapAiCoreClientId)
 							await this.storeSecret("sapAiCoreClientSecret", sapAiCoreClientSecret)
 							await this.updateGlobalState("sapAiCoreTokenUrl", sapAiCoreTokenUrl)
 							await this.updateGlobalState("sapAiCoreBaseUrl", sapAiCoreBaseUrl)
-=======
-							await this.updateGlobalState("openAiBaseUrl", openAiBaseUrl)
-							await this.storeSecret("openAiApiKey", openAiApiKey)
-							await this.updateGlobalState("openAiModelId", openAiModelId)
-							await this.updateGlobalState("ollamaModelId", ollamaModelId)
->>>>>>> 22474f8c
 							this.claudeDev?.updateApi(message.apiConfiguration)
 						}
 						await this.postStateToWebview()
@@ -712,17 +704,14 @@
 				awsRegion,
 				vertexProjectId,
 				vertexRegion,
-<<<<<<< HEAD
+				openAiBaseUrl,
+				openAiApiKey,
+				openAiModelId,
+				ollamaModelId,
 				sapAiCoreClientId,
 				sapAiCoreClientSecret,
 				sapAiCoreTokenUrl,
 				sapAiCoreBaseUrl,
-=======
-				openAiBaseUrl,
-				openAiApiKey,
-				openAiModelId,
-				ollamaModelId,
->>>>>>> 22474f8c
 			},
 			lastShownAnnouncementId,
 			customInstructions,
