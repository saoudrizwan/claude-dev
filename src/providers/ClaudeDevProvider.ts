import { Anthropic } from "@anthropic-ai/sdk"
import * as vscode from "vscode"
import { ClaudeDev } from "../ClaudeDev"
import { ApiProvider } from "../shared/api"
import { ExtensionMessage } from "../shared/ExtensionMessage"
import { WebviewMessage } from "../shared/WebviewMessage"
import { downloadTask, findLast, getNonce, getUri, selectImages } from "../utils"
import * as path from "path"
import fs from "fs/promises"
import { HistoryItem } from "../shared/HistoryItem"
import axios from "axios"
import { getTheme } from "../utils/getTheme"
import { openFile, openImage } from "../utils/open-file"

/*
https://github.com/microsoft/vscode-webview-ui-toolkit-samples/blob/main/default/weather-webview/src/providers/WeatherViewProvider.ts

https://github.com/KumarVariable/vscode-extension-sidebar-html/blob/master/src/customSidebarViewProvider.ts
*/

type SecretKey =
	| "apiKey"
	| "openRouterApiKey"
	| "awsAccessKey"
	| "awsSecretKey"
	| "awsSessionToken"
	| "openAiApiKey"
<<<<<<< HEAD
	| "sapAiCoreClientId"
	| "sapAiCoreClientSecret"
=======
	| "geminiApiKey"
	| "openAiNativeApiKey"
>>>>>>> b1655775
type GlobalStateKey =
	| "apiProvider"
	| "apiModelId"
	| "awsRegion"
	| "vertexProjectId"
	| "vertexRegion"
	| "lastShownAnnouncementId"
	| "customInstructions"
	| "alwaysAllowReadOnly"
	| "sapAiCoreTokenUrl"
	| "sapAiCoreBaseUrl"
	| "taskHistory"
	| "openAiBaseUrl"
	| "openAiModelId"
	| "ollamaModelId"
	| "ollamaBaseUrl"
	| "anthropicBaseUrl"

export class ClaudeDevProvider implements vscode.WebviewViewProvider {
	public static readonly sideBarId = "claude-dev.SidebarProvider" // used in package.json as the view's id. This value cannot be changed due to how vscode caches views based on their id, and updating the id would break existing instances of the extension.
	public static readonly tabPanelId = "claude-dev.TabPanelProvider"
	private static activeInstances: Set<ClaudeDevProvider> = new Set()
	private disposables: vscode.Disposable[] = []
	private view?: vscode.WebviewView | vscode.WebviewPanel
	private claudeDev?: ClaudeDev
	private latestAnnouncementId = "sep-14-2024" // update to some unique identifier when we add a new announcement

	constructor(readonly context: vscode.ExtensionContext, private readonly outputChannel: vscode.OutputChannel) {
		this.outputChannel.appendLine("ClaudeDevProvider instantiated")
		ClaudeDevProvider.activeInstances.add(this)
		this.revertKodu()
	}

	async revertKodu() {
		const apiProvider = await this.getGlobalState("apiProvider")
		if (apiProvider === "kodu") {
			// switch back to previous provider
			const anthropicKey = await this.getSecret("apiKey")
			if (anthropicKey) {
				await this.updateGlobalState("apiProvider", "anthropic" as ApiProvider)
			} else {
				const openRouterApiKey = await this.getSecret("openRouterApiKey")
				if (openRouterApiKey) {
					await this.updateGlobalState("apiProvider", "openrouter" as ApiProvider)
				} else {
					const awsAccessKey = await this.getSecret("awsAccessKey")
					if (awsAccessKey) {
						await this.updateGlobalState("apiProvider", "bedrock" as ApiProvider)
					}
				}
			}
		}
	}

	/*
	VSCode extensions use the disposable pattern to clean up resources when the sidebar/editor tab is closed by the user or system. This applies to event listening, commands, interacting with the UI, etc.
	- https://vscode-docs.readthedocs.io/en/stable/extensions/patterns-and-principles/
	- https://github.com/microsoft/vscode-extension-samples/blob/main/webview-sample/src/extension.ts
	*/
	async dispose() {
		this.outputChannel.appendLine("Disposing ClaudeDevProvider...")
		await this.clearTask()
		this.outputChannel.appendLine("Cleared task")
		if (this.view && "dispose" in this.view) {
			this.view.dispose()
			this.outputChannel.appendLine("Disposed webview")
		}
		while (this.disposables.length) {
			const x = this.disposables.pop()
			if (x) {
				x.dispose()
			}
		}
		this.outputChannel.appendLine("Disposed all disposables")
		ClaudeDevProvider.activeInstances.delete(this)
	}

	public static getVisibleInstance(): ClaudeDevProvider | undefined {
		return findLast(Array.from(this.activeInstances), (instance) => instance.view?.visible === true)
	}

	resolveWebviewView(
		webviewView: vscode.WebviewView | vscode.WebviewPanel
		//context: vscode.WebviewViewResolveContext<unknown>, used to recreate a deallocated webview, but we don't need this since we use retainContextWhenHidden
		//token: vscode.CancellationToken
	): void | Thenable<void> {
		this.outputChannel.appendLine("Resolving webview view")
		this.view = webviewView

		webviewView.webview.options = {
			// Allow scripts in the webview
			enableScripts: true,
			localResourceRoots: [this.context.extensionUri],
		}
		webviewView.webview.html = this.getHtmlContent(webviewView.webview)

		// Sets up an event listener to listen for messages passed from the webview view context
		// and executes code based on the message that is recieved
		this.setWebviewMessageListener(webviewView.webview)

		// Logs show up in bottom panel > Debug Console
		//console.log("registering listener")

		// Listen for when the panel becomes visible
		// https://github.com/microsoft/vscode-discussions/discussions/840
		if ("onDidChangeViewState" in webviewView) {
			// WebviewView and WebviewPanel have all the same properties except for this visibility listener
			// panel
			webviewView.onDidChangeViewState(
				() => {
					if (this.view?.visible) {
						this.postMessageToWebview({ type: "action", action: "didBecomeVisible" })
					}
				},
				null,
				this.disposables
			)
		} else if ("onDidChangeVisibility" in webviewView) {
			// sidebar
			webviewView.onDidChangeVisibility(
				() => {
					if (this.view?.visible) {
						this.postMessageToWebview({ type: "action", action: "didBecomeVisible" })
					}
				},
				null,
				this.disposables
			)
		}

		// Listen for when the view is disposed
		// This happens when the user closes the view or when the view is closed programmatically
		webviewView.onDidDispose(
			async () => {
				await this.dispose()
			},
			null,
			this.disposables
		)

		// Listen for when color changes
		vscode.workspace.onDidChangeConfiguration(
			async (e) => {
				if (e && e.affectsConfiguration("workbench.colorTheme")) {
					// Sends latest theme name to webview
					await this.postMessageToWebview({ type: "theme", text: JSON.stringify(await getTheme()) })
				}
			},
			null,
			this.disposables
		)

		// if the extension is starting a new session, clear previous task state
		this.clearTask()

		// Clear previous version's (0.0.6) claudeMessage cache from workspace state. We now store in global state with a unique identifier for each provider instance. We need to store globally rather than per workspace to eventually implement task history
		this.updateWorkspaceState("claudeMessages", undefined)

		this.outputChannel.appendLine("Webview view resolved")
	}

	async initClaudeDevWithTask(task?: string, images?: string[]) {
		await this.clearTask() // ensures that an exising task doesn't exist before starting a new one, although this shouldn't be possible since user must clear task before starting a new one
		const { apiConfiguration, customInstructions, alwaysAllowReadOnly } = await this.getState()
		this.claudeDev = new ClaudeDev(this, apiConfiguration, customInstructions, alwaysAllowReadOnly, task, images)
	}

	async initClaudeDevWithHistoryItem(historyItem: HistoryItem) {
		await this.clearTask()
		const { apiConfiguration, customInstructions, alwaysAllowReadOnly } = await this.getState()
		this.claudeDev = new ClaudeDev(
			this,
			apiConfiguration,
			customInstructions,
			alwaysAllowReadOnly,
			undefined,
			undefined,
			historyItem
		)
	}

	// Send any JSON serializable data to the react app
	async postMessageToWebview(message: ExtensionMessage) {
		await this.view?.webview.postMessage(message)
	}

	/**
	 * Defines and returns the HTML that should be rendered within the webview panel.
	 *
	 * @remarks This is also the place where references to the React webview build files
	 * are created and inserted into the webview HTML.
	 *
	 * @param webview A reference to the extension webview
	 * @param extensionUri The URI of the directory containing the extension
	 * @returns A template string literal containing the HTML that should be
	 * rendered within the webview panel
	 */
	private getHtmlContent(webview: vscode.Webview): string {
		// Get the local path to main script run in the webview,
		// then convert it to a uri we can use in the webview.

		// The CSS file from the React build output
		const stylesUri = getUri(webview, this.context.extensionUri, [
			"webview-ui",
			"build",
			"static",
			"css",
			"main.css",
		])
		// The JS file from the React build output
		const scriptUri = getUri(webview, this.context.extensionUri, ["webview-ui", "build", "static", "js", "main.js"])

		// The codicon font from the React build output
		// https://github.com/microsoft/vscode-extension-samples/blob/main/webview-codicons-sample/src/extension.ts
		// we installed this package in the extension so that we can access it how its intended from the extension (the font file is likely bundled in vscode), and we just import the css fileinto our react app we don't have access to it
		// don't forget to add font-src ${webview.cspSource};
		const codiconsUri = getUri(webview, this.context.extensionUri, [
			"node_modules",
			"@vscode",
			"codicons",
			"dist",
			"codicon.css",
		])

		// const scriptUri = webview.asWebviewUri(vscode.Uri.joinPath(this._extensionUri, "assets", "main.js"))

		// const styleResetUri = webview.asWebviewUri(vscode.Uri.joinPath(this._extensionUri, "assets", "reset.css"))
		// const styleVSCodeUri = webview.asWebviewUri(vscode.Uri.joinPath(this._extensionUri, "assets", "vscode.css"))

		// // Same for stylesheet
		// const stylesheetUri = webview.asWebviewUri(vscode.Uri.joinPath(this._extensionUri, "assets", "main.css"))

		// Use a nonce to only allow a specific script to be run.
		/*
        content security policy of your webview to only allow scripts that have a specific nonce
        create a content security policy meta tag so that only loading scripts with a nonce is allowed
        As your extension grows you will likely want to add custom styles, fonts, and/or images to your webview. If you do, you will need to update the content security policy meta tag to explicity allow for these resources. E.g.
                <meta http-equiv="Content-Security-Policy" content="default-src 'none'; style-src ${webview.cspSource}; font-src ${webview.cspSource}; img-src ${webview.cspSource} https:; script-src 'nonce-${nonce}';">
		- 'unsafe-inline' is required for styles due to vscode-webview-toolkit's dynamic style injection
		- since we pass base64 images to the webview, we need to specify img-src ${webview.cspSource} data:;

        in meta tag we add nonce attribute: A cryptographic nonce (only used once) to allow scripts. The server must generate a unique nonce value each time it transmits a policy. It is critical to provide a nonce that cannot be guessed as bypassing a resource's policy is otherwise trivial.
        */
		const nonce = getNonce()

		// Tip: Install the es6-string-html VS Code extension to enable code highlighting below
		return /*html*/ `
        <!DOCTYPE html>
        <html lang="en">
          <head>
            <meta charset="utf-8">
            <meta name="viewport" content="width=device-width,initial-scale=1,shrink-to-fit=no">
            <meta name="theme-color" content="#000000">
            <meta http-equiv="Content-Security-Policy" content="default-src 'none'; font-src ${webview.cspSource}; style-src ${webview.cspSource} 'unsafe-inline'; img-src ${webview.cspSource} data:; script-src 'nonce-${nonce}';">
            <link rel="stylesheet" type="text/css" href="${stylesUri}">
			<link href="${codiconsUri}" rel="stylesheet" />
            <title>Claude Dev</title>
          </head>
          <body>
            <noscript>You need to enable JavaScript to run this app.</noscript>
            <div id="root"></div>
            <script nonce="${nonce}" src="${scriptUri}"></script>
          </body>
        </html>
      `
	}

	/**
	 * Sets up an event listener to listen for messages passed from the webview context and
	 * executes code based on the message that is recieved.
	 *
	 * @param webview A reference to the extension webview
	 */
	private setWebviewMessageListener(webview: vscode.Webview) {
		webview.onDidReceiveMessage(
			async (message: WebviewMessage) => {
				switch (message.type) {
					case "webviewDidLaunch":
						await this.postStateToWebview()
						const theme = await getTheme()
						await this.postMessageToWebview({ type: "theme", text: JSON.stringify(theme) })
						break
					case "newTask":
						// Code that should run in response to the hello message command
						//vscode.window.showInformationMessage(message.text!)

						// Send a message to our webview.
						// You can send any JSON serializable data.
						// Could also do this in extension .ts
						//this.postMessageToWebview({ type: "text", text: `Extension: ${Date.now()}` })
						// initializing new instance of ClaudeDev will make sure that any agentically running promises in old instance don't affect our new task. this essentially creates a fresh slate for the new task
						await this.initClaudeDevWithTask(message.text, message.images)
						break
					case "apiConfiguration":
						if (message.apiConfiguration) {
							const {
								apiProvider,
								apiModelId,
								apiKey,
								openRouterApiKey,
								awsAccessKey,
								awsSecretKey,
								awsSessionToken,
								awsRegion,
								vertexProjectId,
								vertexRegion,
								openAiBaseUrl,
								openAiApiKey,
								openAiModelId,
								ollamaModelId,
								ollamaBaseUrl,
								anthropicBaseUrl,
<<<<<<< HEAD
								sapAiCoreClientId,
								sapAiCoreClientSecret,
								sapAiCoreTokenUrl,
								sapAiCoreBaseUrl,
=======
								geminiApiKey,
								openAiNativeApiKey,
>>>>>>> b1655775
							} = message.apiConfiguration
							await this.updateGlobalState("apiProvider", apiProvider)
							await this.updateGlobalState("apiModelId", apiModelId)
							await this.storeSecret("apiKey", apiKey)
							await this.storeSecret("openRouterApiKey", openRouterApiKey)
							await this.storeSecret("awsAccessKey", awsAccessKey)
							await this.storeSecret("awsSecretKey", awsSecretKey)
							await this.storeSecret("awsSessionToken", awsSessionToken)
							await this.updateGlobalState("awsRegion", awsRegion)
							await this.updateGlobalState("vertexProjectId", vertexProjectId)
							await this.updateGlobalState("vertexRegion", vertexRegion)
							await this.updateGlobalState("openAiBaseUrl", openAiBaseUrl)
							await this.storeSecret("openAiApiKey", openAiApiKey)
							await this.updateGlobalState("openAiModelId", openAiModelId)
							await this.updateGlobalState("ollamaModelId", ollamaModelId)
							await this.updateGlobalState("ollamaBaseUrl", ollamaBaseUrl)
							await this.updateGlobalState("anthropicBaseUrl", anthropicBaseUrl)
<<<<<<< HEAD
							await this.storeSecret("sapAiCoreClientId", sapAiCoreClientId)
							await this.storeSecret("sapAiCoreClientSecret", sapAiCoreClientSecret)
							await this.updateGlobalState("sapAiCoreTokenUrl", sapAiCoreTokenUrl)
							await this.updateGlobalState("sapAiCoreBaseUrl", sapAiCoreBaseUrl)
=======
							await this.storeSecret("geminiApiKey", geminiApiKey)
							await this.storeSecret("openAiNativeApiKey", openAiNativeApiKey)
>>>>>>> b1655775
							this.claudeDev?.updateApi(message.apiConfiguration)
						}
						await this.postStateToWebview()
						break
					case "customInstructions":
						// User may be clearing the field
						await this.updateGlobalState("customInstructions", message.text || undefined)
						this.claudeDev?.updateCustomInstructions(message.text || undefined)
						await this.postStateToWebview()
						break
					case "alwaysAllowReadOnly":
						await this.updateGlobalState("alwaysAllowReadOnly", message.bool ?? undefined)
						this.claudeDev?.updateAlwaysAllowReadOnly(message.bool ?? undefined)
						await this.postStateToWebview()
						break
					case "askResponse":
						this.claudeDev?.handleWebviewAskResponse(message.askResponse!, message.text, message.images)
						break
					case "clearTask":
						// newTask will start a new task with a given task text, while clear task resets the current session and allows for a new task to be started
						await this.clearTask()
						await this.postStateToWebview()
						break
					case "didShowAnnouncement":
						await this.updateGlobalState("lastShownAnnouncementId", this.latestAnnouncementId)
						await this.postStateToWebview()
						break
					case "selectImages":
						const images = await selectImages()
						await this.postMessageToWebview({ type: "selectedImages", images })
						break
					case "exportCurrentTask":
						const currentTaskId = this.claudeDev?.taskId
						if (currentTaskId) {
							this.exportTaskWithId(currentTaskId)
						}
						break
					case "showTaskWithId":
						this.showTaskWithId(message.text!)
						break
					case "deleteTaskWithId":
						this.deleteTaskWithId(message.text!)
						break
					case "exportTaskWithId":
						this.exportTaskWithId(message.text!)
						break
					case "resetState":
						await this.resetState()
						break
					case "requestOllamaModels":
						const models = await this.getOllamaModels(message.text)
						this.postMessageToWebview({ type: "ollamaModels", models })
						break
					case "openImage":
						openImage(message.text!)
						break
					case "openFile":
						openFile(message.text!)
						break
					// Add more switch case statements here as more webview message commands
					// are created within the webview context (i.e. inside media/main.js)
				}
			},
			null,
			this.disposables
		)
	}

	// Ollama

	async getOllamaModels(baseUrl?: string) {
		try {
			if (!baseUrl) {
				baseUrl = "http://localhost:11434"
			}
			if (!URL.canParse(baseUrl)) {
				return []
			}
			const response = await axios.get(`${baseUrl}/api/tags`)
			const modelsArray = response.data?.models?.map((model: any) => model.name) || []
			const models = [...new Set<string>(modelsArray)]
			return models
		} catch (error) {
			return []
		}
	}

	// OpenRouter

	async handleOpenRouterCallback(code: string) {
		let apiKey: string
		try {
			const response = await axios.post("https://openrouter.ai/api/v1/auth/keys", { code })
			if (response.data && response.data.key) {
				apiKey = response.data.key
			} else {
				throw new Error("Invalid response from OpenRouter API")
			}
		} catch (error) {
			console.error("Error exchanging code for API key:", error)
			throw error
		}

		const openrouter: ApiProvider = "openrouter"
		await this.updateGlobalState("apiProvider", openrouter)
		await this.storeSecret("openRouterApiKey", apiKey)
		await this.postStateToWebview()
		this.claudeDev?.updateApi({ apiProvider: openrouter, openRouterApiKey: apiKey })
		// await this.postMessageToWebview({ type: "action", action: "settingsButtonTapped" }) // bad ux if user is on welcome
	}

	// Task history

	async getTaskWithId(id: string): Promise<{
		historyItem: HistoryItem
		taskDirPath: string
		apiConversationHistoryFilePath: string
		claudeMessagesFilePath: string
		apiConversationHistory: Anthropic.MessageParam[]
	}> {
		const history = ((await this.getGlobalState("taskHistory")) as HistoryItem[] | undefined) || []
		const historyItem = history.find((item) => item.id === id)
		if (historyItem) {
			const taskDirPath = path.join(this.context.globalStorageUri.fsPath, "tasks", id)
			const apiConversationHistoryFilePath = path.join(taskDirPath, "api_conversation_history.json")
			const claudeMessagesFilePath = path.join(taskDirPath, "claude_messages.json")
			const fileExists = await fs
				.access(apiConversationHistoryFilePath)
				.then(() => true)
				.catch(() => false)
			if (fileExists) {
				const apiConversationHistory = JSON.parse(await fs.readFile(apiConversationHistoryFilePath, "utf8"))
				return {
					historyItem,
					taskDirPath,
					apiConversationHistoryFilePath,
					claudeMessagesFilePath,
					apiConversationHistory,
				}
			}
		}
		// if we tried to get a task that doesn't exist, remove it from state
		await this.deleteTaskFromState(id)
		throw new Error("Task not found")
	}

	async showTaskWithId(id: string) {
		if (id !== this.claudeDev?.taskId) {
			// non-current task
			const { historyItem } = await this.getTaskWithId(id)
			await this.initClaudeDevWithHistoryItem(historyItem) // clears existing task
		}
		await this.postMessageToWebview({ type: "action", action: "chatButtonTapped" })
	}

	async exportTaskWithId(id: string) {
		const { historyItem, apiConversationHistory } = await this.getTaskWithId(id)
		await downloadTask(historyItem.ts, apiConversationHistory)
	}

	async deleteTaskWithId(id: string) {
		if (id === this.claudeDev?.taskId) {
			await this.clearTask()
		}

		const { taskDirPath, apiConversationHistoryFilePath, claudeMessagesFilePath } = await this.getTaskWithId(id)

		// Delete the task files
		const apiConversationHistoryFileExists = await fs
			.access(apiConversationHistoryFilePath)
			.then(() => true)
			.catch(() => false)
		if (apiConversationHistoryFileExists) {
			await fs.unlink(apiConversationHistoryFilePath)
		}
		const claudeMessagesFileExists = await fs
			.access(claudeMessagesFilePath)
			.then(() => true)
			.catch(() => false)
		if (claudeMessagesFileExists) {
			await fs.unlink(claudeMessagesFilePath)
		}
		await fs.rmdir(taskDirPath) // succeeds if the dir is empty

		await this.deleteTaskFromState(id)
	}

	async deleteTaskFromState(id: string) {
		// Remove the task from history
		const taskHistory = ((await this.getGlobalState("taskHistory")) as HistoryItem[] | undefined) || []
		const updatedTaskHistory = taskHistory.filter((task) => task.id !== id)
		await this.updateGlobalState("taskHistory", updatedTaskHistory)

		// Notify the webview that the task has been deleted
		await this.postStateToWebview()
	}

	async postStateToWebview() {
		const state = await this.getStateToPostToWebview()
		this.postMessageToWebview({ type: "state", state })
	}

	async getStateToPostToWebview() {
		const { apiConfiguration, lastShownAnnouncementId, customInstructions, alwaysAllowReadOnly, taskHistory } =
			await this.getState()
		return {
			version: this.context.extension?.packageJSON?.version ?? "",
			apiConfiguration,
			customInstructions,
			alwaysAllowReadOnly,
			uriScheme: vscode.env.uriScheme,
			claudeMessages: this.claudeDev?.claudeMessages || [],
			taskHistory: (taskHistory || []).filter((item) => item.ts && item.task).sort((a, b) => b.ts - a.ts),
			shouldShowAnnouncement: lastShownAnnouncementId !== this.latestAnnouncementId,
		}
	}

	async clearTask() {
		this.claudeDev?.abortTask()
		this.claudeDev = undefined // removes reference to it, so once promises end it will be garbage collected
	}

	// Caching mechanism to keep track of webview messages + API conversation history per provider instance

	/*
	Now that we use retainContextWhenHidden, we don't have to store a cache of claude messages in the user's state, but we could to reduce memory footprint in long conversations.

	- We have to be careful of what state is shared between ClaudeDevProvider instances since there could be multiple instances of the extension running at once. For example when we cached claude messages using the same key, two instances of the extension could end up using the same key and overwriting each other's messages.
	- Some state does need to be shared between the instances, i.e. the API key--however there doesn't seem to be a good way to notfy the other instances that the API key has changed.

	We need to use a unique identifier for each ClaudeDevProvider instance's message cache since we could be running several instances of the extension outside of just the sidebar i.e. in editor panels.

	For now since we don't need to store task history, we'll just use an identifier unique to this provider instance (since there can be several provider instances open at once).
	However in the future when we implement task history, we'll need to use a unique identifier for each task. As well as manage a data structure that keeps track of task history with their associated identifiers and the task message itself, to present in a 'Task History' view.
	Task history is a significant undertaking as it would require refactoring how we wait for ask responses--it would need to be a hidden claudeMessage, so that user's can resume tasks that ended with an ask.
	*/
	// private providerInstanceIdentifier = Date.now()
	// getClaudeMessagesStateKey() {
	// 	return `claudeMessages-${this.providerInstanceIdentifier}`
	// }

	// getApiConversationHistoryStateKey() {
	// 	return `apiConversationHistory-${this.providerInstanceIdentifier}`
	// }

	// claude messages to present in the webview

	// getClaudeMessages(): ClaudeMessage[] {
	// 	// const messages = (await this.getGlobalState(this.getClaudeMessagesStateKey())) as ClaudeMessage[]
	// 	// return messages || []
	// 	return this.claudeMessages
	// }

	// setClaudeMessages(messages: ClaudeMessage[] | undefined) {
	// 	// await this.updateGlobalState(this.getClaudeMessagesStateKey(), messages)
	// 	this.claudeMessages = messages || []
	// }

	// addClaudeMessage(message: ClaudeMessage): ClaudeMessage[] {
	// 	// const messages = await this.getClaudeMessages()
	// 	// messages.push(message)
	// 	// await this.setClaudeMessages(messages)
	// 	// return messages
	// 	this.claudeMessages.push(message)
	// 	return this.claudeMessages
	// }

	// conversation history to send in API requests

	/*
	It seems that some API messages do not comply with vscode state requirements. Either the Anthropic library is manipulating these values somehow in the backend in a way thats creating cyclic references, or the API returns a function or a Symbol as part of the message content.
	VSCode docs about state: "The value must be JSON-stringifyable ... value — A value. MUST not contain cyclic references."
	For now we'll store the conversation history in memory, and if we need to store in state directly we'd need to do a manual conversion to ensure proper json stringification.
	*/

	// getApiConversationHistory(): Anthropic.MessageParam[] {
	// 	// const history = (await this.getGlobalState(
	// 	// 	this.getApiConversationHistoryStateKey()
	// 	// )) as Anthropic.MessageParam[]
	// 	// return history || []
	// 	return this.apiConversationHistory
	// }

	// setApiConversationHistory(history: Anthropic.MessageParam[] | undefined) {
	// 	// await this.updateGlobalState(this.getApiConversationHistoryStateKey(), history)
	// 	this.apiConversationHistory = history || []
	// }

	// addMessageToApiConversationHistory(message: Anthropic.MessageParam): Anthropic.MessageParam[] {
	// 	// const history = await this.getApiConversationHistory()
	// 	// history.push(message)
	// 	// await this.setApiConversationHistory(history)
	// 	// return history
	// 	this.apiConversationHistory.push(message)
	// 	return this.apiConversationHistory
	// }

	/*
	Storage
	https://dev.to/kompotkot/how-to-use-secretstorage-in-your-vscode-extensions-2hco
	https://www.eliostruyf.com/devhack-code-extension-storage-options/
	*/

	async getState() {
		const [
			storedApiProvider,
			apiModelId,
			apiKey,
			openRouterApiKey,
			awsAccessKey,
			awsSecretKey,
			awsSessionToken,
			awsRegion,
			vertexProjectId,
			vertexRegion,
			openAiBaseUrl,
			openAiApiKey,
			openAiModelId,
			ollamaModelId,
			ollamaBaseUrl,
			anthropicBaseUrl,
			geminiApiKey,
			openAiNativeApiKey,
			lastShownAnnouncementId,
			customInstructions,
			alwaysAllowReadOnly,
			sapAiCoreClientId,
			sapAiCoreClientSecret,
			sapAiCoreTokenUrl,
			sapAiCoreBaseUrl,
			taskHistory,
		] = await Promise.all([
			this.getGlobalState("apiProvider") as Promise<ApiProvider | undefined>,
			this.getGlobalState("apiModelId") as Promise<string | undefined>,
			this.getSecret("apiKey") as Promise<string | undefined>,
			this.getSecret("openRouterApiKey") as Promise<string | undefined>,
			this.getSecret("awsAccessKey") as Promise<string | undefined>,
			this.getSecret("awsSecretKey") as Promise<string | undefined>,
			this.getSecret("awsSessionToken") as Promise<string | undefined>,
			this.getGlobalState("awsRegion") as Promise<string | undefined>,
			this.getGlobalState("vertexProjectId") as Promise<string | undefined>,
			this.getGlobalState("vertexRegion") as Promise<string | undefined>,
			this.getGlobalState("openAiBaseUrl") as Promise<string | undefined>,
			this.getSecret("openAiApiKey") as Promise<string | undefined>,
			this.getGlobalState("openAiModelId") as Promise<string | undefined>,
			this.getGlobalState("ollamaModelId") as Promise<string | undefined>,
			this.getGlobalState("ollamaBaseUrl") as Promise<string | undefined>,
			this.getGlobalState("anthropicBaseUrl") as Promise<string | undefined>,
			this.getSecret("geminiApiKey") as Promise<string | undefined>,
			this.getSecret("openAiNativeApiKey") as Promise<string | undefined>,
			this.getGlobalState("lastShownAnnouncementId") as Promise<string | undefined>,
			this.getGlobalState("customInstructions") as Promise<string | undefined>,
			this.getGlobalState("alwaysAllowReadOnly") as Promise<boolean | undefined>,
			this.getSecret("sapAiCoreClientId") as Promise<string | undefined>,
			this.getSecret("sapAiCoreClientSecret") as Promise<string | undefined>,
			this.getGlobalState("sapAiCoreTokenUrl") as Promise<string | undefined>,
			this.getGlobalState("sapAiCoreBaseUrl") as Promise<string | undefined>,
			this.getGlobalState("taskHistory") as Promise<HistoryItem[] | undefined>,
		])

		let apiProvider: ApiProvider
		if (storedApiProvider) {
			apiProvider = storedApiProvider
		} else {
			// Either new user or legacy user that doesn't have the apiProvider stored in state
			// (If they're using OpenRouter or Bedrock, then apiProvider state will exist)
			if (apiKey) {
				apiProvider = "anthropic"
			} else {
				// New users should default to openrouter
				apiProvider = "openrouter"
			}
		}

		return {
			apiConfiguration: {
				apiProvider,
				apiModelId,
				apiKey,
				openRouterApiKey,
				awsAccessKey,
				awsSecretKey,
				awsSessionToken,
				awsRegion,
				vertexProjectId,
				vertexRegion,
				openAiBaseUrl,
				openAiApiKey,
				openAiModelId,
				ollamaModelId,
				ollamaBaseUrl,
				anthropicBaseUrl,
<<<<<<< HEAD
				sapAiCoreClientId,
				sapAiCoreClientSecret,
				sapAiCoreTokenUrl,
				sapAiCoreBaseUrl,
=======
				geminiApiKey,
				openAiNativeApiKey,
>>>>>>> b1655775
			},
			lastShownAnnouncementId,
			customInstructions,
			alwaysAllowReadOnly: alwaysAllowReadOnly ?? false,
			taskHistory,
		}
	}

	async updateTaskHistory(item: HistoryItem): Promise<HistoryItem[]> {
		const history = ((await this.getGlobalState("taskHistory")) as HistoryItem[]) || []
		const existingItemIndex = history.findIndex((h) => h.id === item.id)
		if (existingItemIndex !== -1) {
			history[existingItemIndex] = item
		} else {
			history.push(item)
		}
		await this.updateGlobalState("taskHistory", history)
		return history
	}

	// global

	private async updateGlobalState(key: GlobalStateKey, value: any) {
		await this.context.globalState.update(key, value)
	}

	private async getGlobalState(key: GlobalStateKey) {
		return await this.context.globalState.get(key)
	}

	// workspace

	private async updateWorkspaceState(key: string, value: any) {
		await this.context.workspaceState.update(key, value)
	}

	private async getWorkspaceState(key: string) {
		return await this.context.workspaceState.get(key)
	}

	// private async clearState() {
	// 	this.context.workspaceState.keys().forEach((key) => {
	// 		this.context.workspaceState.update(key, undefined)
	// 	})
	// 	this.context.globalState.keys().forEach((key) => {
	// 		this.context.globalState.update(key, undefined)
	// 	})
	// 	this.context.secrets.delete("apiKey")
	// }

	// secrets

	private async storeSecret(key: SecretKey, value?: string) {
		if (value) {
			await this.context.secrets.store(key, value)
		} else {
			await this.context.secrets.delete(key)
		}
	}

	private async getSecret(key: SecretKey) {
		return await this.context.secrets.get(key)
	}

	// dev

	async resetState() {
		vscode.window.showInformationMessage("Resetting state...")
		for (const key of this.context.globalState.keys()) {
			await this.context.globalState.update(key, undefined)
		}
		const secretKeys: SecretKey[] = [
			"apiKey",
			"openRouterApiKey",
			"awsAccessKey",
			"awsSecretKey",
			"awsSessionToken",
			"openAiApiKey",
<<<<<<< HEAD
			"sapAiCoreClientId",
			"sapAiCoreClientSecret",
=======
			"geminiApiKey",
			"openAiNativeApiKey",
>>>>>>> b1655775
		]
		for (const key of secretKeys) {
			await this.storeSecret(key, undefined)
		}
		if (this.claudeDev) {
			this.claudeDev.abortTask()
			this.claudeDev = undefined
		}
		vscode.window.showInformationMessage("State reset")
		await this.postStateToWebview()
		await this.postMessageToWebview({ type: "action", action: "chatButtonTapped" })
	}
}<|MERGE_RESOLUTION|>--- conflicted
+++ resolved
@@ -25,13 +25,10 @@
 	| "awsSecretKey"
 	| "awsSessionToken"
 	| "openAiApiKey"
-<<<<<<< HEAD
+	| "geminiApiKey"
+	| "openAiNativeApiKey"
 	| "sapAiCoreClientId"
 	| "sapAiCoreClientSecret"
-=======
-	| "geminiApiKey"
-	| "openAiNativeApiKey"
->>>>>>> b1655775
 type GlobalStateKey =
 	| "apiProvider"
 	| "apiModelId"
@@ -49,6 +46,8 @@
 	| "ollamaModelId"
 	| "ollamaBaseUrl"
 	| "anthropicBaseUrl"
+	| "sapAiCoreTokenUrl"
+	| "sapAiCoreBaseUrl"
 
 export class ClaudeDevProvider implements vscode.WebviewViewProvider {
 	public static readonly sideBarId = "claude-dev.SidebarProvider" // used in package.json as the view's id. This value cannot be changed due to how vscode caches views based on their id, and updating the id would break existing instances of the extension.
@@ -344,15 +343,12 @@
 								ollamaModelId,
 								ollamaBaseUrl,
 								anthropicBaseUrl,
-<<<<<<< HEAD
+								geminiApiKey,
+								openAiNativeApiKey,
 								sapAiCoreClientId,
 								sapAiCoreClientSecret,
 								sapAiCoreTokenUrl,
 								sapAiCoreBaseUrl,
-=======
-								geminiApiKey,
-								openAiNativeApiKey,
->>>>>>> b1655775
 							} = message.apiConfiguration
 							await this.updateGlobalState("apiProvider", apiProvider)
 							await this.updateGlobalState("apiModelId", apiModelId)
@@ -370,15 +366,12 @@
 							await this.updateGlobalState("ollamaModelId", ollamaModelId)
 							await this.updateGlobalState("ollamaBaseUrl", ollamaBaseUrl)
 							await this.updateGlobalState("anthropicBaseUrl", anthropicBaseUrl)
-<<<<<<< HEAD
+							await this.storeSecret("geminiApiKey", geminiApiKey)
+							await this.storeSecret("openAiNativeApiKey", openAiNativeApiKey)
 							await this.storeSecret("sapAiCoreClientId", sapAiCoreClientId)
 							await this.storeSecret("sapAiCoreClientSecret", sapAiCoreClientSecret)
 							await this.updateGlobalState("sapAiCoreTokenUrl", sapAiCoreTokenUrl)
 							await this.updateGlobalState("sapAiCoreBaseUrl", sapAiCoreBaseUrl)
-=======
-							await this.storeSecret("geminiApiKey", geminiApiKey)
-							await this.storeSecret("openAiNativeApiKey", openAiNativeApiKey)
->>>>>>> b1655775
 							this.claudeDev?.updateApi(message.apiConfiguration)
 						}
 						await this.postStateToWebview()
@@ -771,15 +764,12 @@
 				ollamaModelId,
 				ollamaBaseUrl,
 				anthropicBaseUrl,
-<<<<<<< HEAD
+				geminiApiKey,
+				openAiNativeApiKey,
 				sapAiCoreClientId,
 				sapAiCoreClientSecret,
 				sapAiCoreTokenUrl,
 				sapAiCoreBaseUrl,
-=======
-				geminiApiKey,
-				openAiNativeApiKey,
->>>>>>> b1655775
 			},
 			lastShownAnnouncementId,
 			customInstructions,
@@ -858,13 +848,10 @@
 			"awsSecretKey",
 			"awsSessionToken",
 			"openAiApiKey",
-<<<<<<< HEAD
+			"geminiApiKey",
+			"openAiNativeApiKey",
 			"sapAiCoreClientId",
 			"sapAiCoreClientSecret",
-=======
-			"geminiApiKey",
-			"openAiNativeApiKey",
->>>>>>> b1655775
 		]
 		for (const key of secretKeys) {
 			await this.storeSecret(key, undefined)
