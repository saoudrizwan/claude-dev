import { Anthropic } from "@anthropic-ai/sdk"
import * as vscode from "vscode"
import { ClaudeDev } from "../ClaudeDev"
import { ApiModelId, ApiProvider } from "../shared/api"
import { ExtensionMessage } from "../shared/ExtensionMessage"
import { WebviewMessage } from "../shared/WebviewMessage"
import { downloadTask, getNonce, getUri, selectImages } from "../utils"
import * as path from "path"
import fs from "fs/promises"
import { HistoryItem } from "../shared/HistoryItem"

/*
https://github.com/microsoft/vscode-webview-ui-toolkit-samples/blob/main/default/weather-webview/src/providers/WeatherViewProvider.ts

https://github.com/KumarVariable/vscode-extension-sidebar-html/blob/master/src/customSidebarViewProvider.ts
*/

type SecretKey = "apiKey" | "openRouterApiKey" | "awsAccessKey" | "awsSecretKey" | "gcServiceAccountKey"
type GlobalStateKey =
	| "apiProvider"
	| "apiModelId"
	| "awsRegion"
	| "maxRequestsPerTask"
	| "lastShownAnnouncementId"
	| "customInstructions"
<<<<<<< HEAD
	| "gcProjectId"
	| "gcRegion"
=======
	| "taskHistory"
>>>>>>> f9b517c4

export class ClaudeDevProvider implements vscode.WebviewViewProvider {
	public static readonly sideBarId = "claude-dev.SidebarProvider" // used in package.json as the view's id. This value cannot be changed due to how vscode caches views based on their id, and updating the id would break existing instances of the extension.
	public static readonly tabPanelId = "claude-dev.TabPanelProvider"
	private disposables: vscode.Disposable[] = []
	private view?: vscode.WebviewView | vscode.WebviewPanel
	private claudeDev?: ClaudeDev
	private latestAnnouncementId = "aug-17-2024" // update to some unique identifier when we add a new announcement

	constructor(readonly context: vscode.ExtensionContext, private readonly outputChannel: vscode.OutputChannel) {
		this.outputChannel.appendLine("ClaudeDevProvider instantiated")
	}

	/*
	VSCode extensions use the disposable pattern to clean up resources when the sidebar/editor tab is closed by the user or system. This applies to event listening, commands, interacting with the UI, etc.
	- https://vscode-docs.readthedocs.io/en/stable/extensions/patterns-and-principles/
	- https://github.com/microsoft/vscode-extension-samples/blob/main/webview-sample/src/extension.ts
	*/
	async dispose() {
		this.outputChannel.appendLine("Disposing ClaudeDevProvider...")
		await this.clearTask()
		this.outputChannel.appendLine("Cleared task")
		if (this.view && "dispose" in this.view) {
			this.view.dispose()
			this.outputChannel.appendLine("Disposed webview")
		}
		while (this.disposables.length) {
			const x = this.disposables.pop()
			if (x) {
				x.dispose()
			}
		}
		this.outputChannel.appendLine("Disposed all disposables")
	}

	resolveWebviewView(
		webviewView: vscode.WebviewView | vscode.WebviewPanel
		//context: vscode.WebviewViewResolveContext<unknown>, used to recreate a deallocated webview, but we don't need this since we use retainContextWhenHidden
		//token: vscode.CancellationToken
	): void | Thenable<void> {
		this.outputChannel.appendLine("Resolving webview view")
		this.view = webviewView

		webviewView.webview.options = {
			// Allow scripts in the webview
			enableScripts: true,
			localResourceRoots: [this.context.extensionUri],
		}
		webviewView.webview.html = this.getHtmlContent(webviewView.webview)

		// Sets up an event listener to listen for messages passed from the webview view context
		// and executes code based on the message that is recieved
		this.setWebviewMessageListener(webviewView.webview)

		// Logs show up in bottom panel > Debug Console
		//console.log("registering listener")

		// Listen for when the panel becomes visible
		// https://github.com/microsoft/vscode-discussions/discussions/840
		if ("onDidChangeViewState" in webviewView) {
			// WebviewView and WebviewPanel have all the same properties except for this visibility listener
			// panel
			webviewView.onDidChangeViewState(
				() => {
					if (this.view?.visible) {
						this.postMessageToWebview({ type: "action", action: "didBecomeVisible" })
					}
				},
				null,
				this.disposables
			)
		} else if ("onDidChangeVisibility" in webviewView) {
			// sidebar
			webviewView.onDidChangeVisibility(
				() => {
					if (this.view?.visible) {
						this.postMessageToWebview({ type: "action", action: "didBecomeVisible" })
					}
				},
				null,
				this.disposables
			)
		}

		// Listen for when the view is disposed
		// This happens when the user closes the view or when the view is closed programmatically
		webviewView.onDidDispose(
			async () => {
				await this.dispose()
			},
			null,
			this.disposables
		)

		// Listen for when color changes
		vscode.workspace.onDidChangeConfiguration(
			(e) => {
				if (e && e.affectsConfiguration("workbench.colorTheme")) {
					// Sends latest theme name to webview
					this.postStateToWebview()
				}
			},
			null,
			this.disposables
		)

		// if the extension is starting a new session, clear previous task state
		this.clearTask()

		// Clear previous version's (0.0.6) claudeMessage cache from workspace state. We now store in global state with a unique identifier for each provider instance. We need to store globally rather than per workspace to eventually implement task history
		this.updateWorkspaceState("claudeMessages", undefined)

		this.outputChannel.appendLine("Webview view resolved")
	}

	async initClaudeDevWithTask(task?: string, images?: string[]) {
		await this.clearTask() // ensures that an exising task doesn't exist before starting a new one, although this shouldn't be possible since user must clear task before starting a new one
		const { maxRequestsPerTask, apiConfiguration, customInstructions } = await this.getState()
		this.claudeDev = new ClaudeDev(this, apiConfiguration, maxRequestsPerTask, customInstructions, task, images)
	}

	async initClaudeDevWithHistoryItem(historyItem: HistoryItem) {
		await this.clearTask()
		const { maxRequestsPerTask, apiConfiguration, customInstructions } = await this.getState()
		this.claudeDev = new ClaudeDev(
			this,
			apiConfiguration,
			maxRequestsPerTask,
			customInstructions,
			undefined,
			undefined,
			historyItem
		)
	}

	// Send any JSON serializable data to the react app
	async postMessageToWebview(message: ExtensionMessage) {
		await this.view?.webview.postMessage(message)
	}

	/**
	 * Defines and returns the HTML that should be rendered within the webview panel.
	 *
	 * @remarks This is also the place where references to the React webview build files
	 * are created and inserted into the webview HTML.
	 *
	 * @param webview A reference to the extension webview
	 * @param extensionUri The URI of the directory containing the extension
	 * @returns A template string literal containing the HTML that should be
	 * rendered within the webview panel
	 */
	private getHtmlContent(webview: vscode.Webview): string {
		// Get the local path to main script run in the webview,
		// then convert it to a uri we can use in the webview.

		// The CSS file from the React build output
		const stylesUri = getUri(webview, this.context.extensionUri, [
			"webview-ui",
			"build",
			"static",
			"css",
			"main.css",
		])
		// The JS file from the React build output
		const scriptUri = getUri(webview, this.context.extensionUri, ["webview-ui", "build", "static", "js", "main.js"])

		// The codicon font from the React build output
		// https://github.com/microsoft/vscode-extension-samples/blob/main/webview-codicons-sample/src/extension.ts
		// we installed this package in the extension so that we can access it how its intended from the extension (the font file is likely bundled in vscode), and we just import the css fileinto our react app we don't have access to it
		// don't forget to add font-src ${webview.cspSource};
		const codiconsUri = getUri(webview, this.context.extensionUri, [
			"node_modules",
			"@vscode",
			"codicons",
			"dist",
			"codicon.css",
		])

		// const scriptUri = webview.asWebviewUri(vscode.Uri.joinPath(this._extensionUri, "assets", "main.js"))

		// const styleResetUri = webview.asWebviewUri(vscode.Uri.joinPath(this._extensionUri, "assets", "reset.css"))
		// const styleVSCodeUri = webview.asWebviewUri(vscode.Uri.joinPath(this._extensionUri, "assets", "vscode.css"))

		// // Same for stylesheet
		// const stylesheetUri = webview.asWebviewUri(vscode.Uri.joinPath(this._extensionUri, "assets", "main.css"))

		// Use a nonce to only allow a specific script to be run.
		/*
        content security policy of your webview to only allow scripts that have a specific nonce
        create a content security policy meta tag so that only loading scripts with a nonce is allowed
        As your extension grows you will likely want to add custom styles, fonts, and/or images to your webview. If you do, you will need to update the content security policy meta tag to explicity allow for these resources. E.g.
                <meta http-equiv="Content-Security-Policy" content="default-src 'none'; style-src ${webview.cspSource}; font-src ${webview.cspSource}; img-src ${webview.cspSource} https:; script-src 'nonce-${nonce}';">
		- 'unsafe-inline' is required for styles due to vscode-webview-toolkit's dynamic style injection
		- since we pass base64 images to the webview, we need to specify img-src ${webview.cspSource} data:;

        in meta tag we add nonce attribute: A cryptographic nonce (only used once) to allow scripts. The server must generate a unique nonce value each time it transmits a policy. It is critical to provide a nonce that cannot be guessed as bypassing a resource's policy is otherwise trivial.
        */
		const nonce = getNonce()

		// Tip: Install the es6-string-html VS Code extension to enable code highlighting below
		return /*html*/ `
        <!DOCTYPE html>
        <html lang="en">
          <head>
            <meta charset="utf-8">
            <meta name="viewport" content="width=device-width,initial-scale=1,shrink-to-fit=no">
            <meta name="theme-color" content="#000000">
            <meta http-equiv="Content-Security-Policy" content="default-src 'none'; font-src ${webview.cspSource}; style-src ${webview.cspSource} 'unsafe-inline'; img-src ${webview.cspSource} data:; script-src 'nonce-${nonce}';">
            <link rel="stylesheet" type="text/css" href="${stylesUri}">
			<link href="${codiconsUri}" rel="stylesheet" />
            <title>Claude Dev</title>
          </head>
          <body>
            <noscript>You need to enable JavaScript to run this app.</noscript>
            <div id="root"></div>
            <script nonce="${nonce}" src="${scriptUri}"></script>
          </body>
        </html>
      `
	}

	/**
	 * Sets up an event listener to listen for messages passed from the webview context and
	 * executes code based on the message that is recieved.
	 *
	 * @param webview A reference to the extension webview
	 */
	private setWebviewMessageListener(webview: vscode.Webview) {
		webview.onDidReceiveMessage(
			async (message: WebviewMessage) => {
				switch (message.type) {
					case "webviewDidLaunch":
						await this.postStateToWebview()
						break
					case "newTask":
						// Code that should run in response to the hello message command
						//vscode.window.showInformationMessage(message.text!)

						// Send a message to our webview.
						// You can send any JSON serializable data.
						// Could also do this in extension .ts
						//this.postMessageToWebview({ type: "text", text: `Extension: ${Date.now()}` })
						// initializing new instance of ClaudeDev will make sure that any agentically running promises in old instance don't affect our new task. this essentially creates a fresh slate for the new task
						await this.initClaudeDevWithTask(message.text, message.images)
						break
					case "apiConfiguration":
						if (message.apiConfiguration) {
							const {
								apiProvider,
								apiModelId,
								apiKey,
								openRouterApiKey,
								awsAccessKey,
								awsSecretKey,
								awsRegion,
								gcProjectId,
								gcRegion,
								gcServiceAccountKey,
							} = message.apiConfiguration
							await this.updateGlobalState("apiProvider", apiProvider)
							await this.updateGlobalState("apiModelId", apiModelId)
							await this.storeSecret("apiKey", apiKey)
							await this.storeSecret("openRouterApiKey", openRouterApiKey)
							await this.storeSecret("awsAccessKey", awsAccessKey)
							await this.storeSecret("awsSecretKey", awsSecretKey)
							await this.updateGlobalState("awsRegion", awsRegion)
							await this.updateGlobalState("gcProjectId", gcProjectId);
							await this.updateGlobalState("gcRegion", gcRegion)
							await this.storeSecret("gcServiceAccountKey", gcServiceAccountKey)
							this.claudeDev?.updateApi(message.apiConfiguration)
						}
						await this.postStateToWebview()
						break
					case "maxRequestsPerTask":
						let result: number | undefined = undefined
						if (message.text && message.text.trim()) {
							const num = Number(message.text)
							if (!isNaN(num)) {
								result = num
							}
						}
						await this.updateGlobalState("maxRequestsPerTask", result)
						this.claudeDev?.updateMaxRequestsPerTask(result)
						await this.postStateToWebview()
						break
					case "customInstructions":
						// User may be clearing the field
						await this.updateGlobalState("customInstructions", message.text || undefined)
						this.claudeDev?.updateCustomInstructions(message.text || undefined)
						await this.postStateToWebview()
						break
					case "askResponse":
						this.claudeDev?.handleWebviewAskResponse(message.askResponse!, message.text, message.images)
						break
					case "clearTask":
						// newTask will start a new task with a given task text, while clear task resets the current session and allows for a new task to be started
						await this.clearTask()
						await this.postStateToWebview()
						break
					case "didShowAnnouncement":
						await this.updateGlobalState("lastShownAnnouncementId", this.latestAnnouncementId)
						await this.postStateToWebview()
						break
					case "selectImages":
						const images = await selectImages()
						await this.postMessageToWebview({ type: "selectedImages", images })
						break
					case "exportCurrentTask":
						const currentTaskId = this.claudeDev?.taskId
						if (currentTaskId) {
							this.exportTaskWithId(currentTaskId)
						}
						break
					case "showTaskWithId":
						this.showTaskWithId(message.text!)
						break
					case "deleteTaskWithId":
						this.deleteTaskWithId(message.text!)
						break
					case "exportTaskWithId":
						this.exportTaskWithId(message.text!)
						break
					// Add more switch case statements here as more webview message commands
					// are created within the webview context (i.e. inside media/main.js)
				}
			},
			null,
			this.disposables
		)
	}

	// Task history

	async getTaskWithId(id: string): Promise<{
		historyItem: HistoryItem
		taskDirPath: string
		apiConversationHistoryFilePath: string
		claudeMessagesFilePath: string
		apiConversationHistory: Anthropic.MessageParam[]
	}> {
		const history = ((await this.getGlobalState("taskHistory")) as HistoryItem[] | undefined) || []
		const historyItem = history.find((item) => item.id === id)
		if (historyItem) {
			const taskDirPath = path.join(this.context.globalStorageUri.fsPath, "tasks", id)
			const apiConversationHistoryFilePath = path.join(taskDirPath, "api_conversation_history.json")
			const claudeMessagesFilePath = path.join(taskDirPath, "claude_messages.json")
			const fileExists = await fs
				.access(apiConversationHistoryFilePath)
				.then(() => true)
				.catch(() => false)
			if (fileExists) {
				const apiConversationHistory = JSON.parse(await fs.readFile(apiConversationHistoryFilePath, "utf8"))
				return {
					historyItem,
					taskDirPath,
					apiConversationHistoryFilePath,
					claudeMessagesFilePath,
					apiConversationHistory,
				}
			}
		}
		// if we tried to get a task that doesn't exist, remove it from state
		await this.deleteTaskFromState(id)
		throw new Error("Task not found")
	}

	async showTaskWithId(id: string) {
		if (id !== this.claudeDev?.taskId) {
			// non-current task
			const { historyItem } = await this.getTaskWithId(id)
			await this.initClaudeDevWithHistoryItem(historyItem) // clears existing task
		}
		await this.postMessageToWebview({ type: "action", action: "chatButtonTapped" })
	}

	async exportTaskWithId(id: string) {
		const { historyItem, apiConversationHistory } = await this.getTaskWithId(id)
		await downloadTask(historyItem.ts, apiConversationHistory)
	}

	async deleteTaskWithId(id: string) {
		if (id === this.claudeDev?.taskId) {
			await this.clearTask()
		}

		const { taskDirPath, apiConversationHistoryFilePath, claudeMessagesFilePath } = await this.getTaskWithId(id)

		// Delete the task files
		const apiConversationHistoryFileExists = await fs
			.access(apiConversationHistoryFilePath)
			.then(() => true)
			.catch(() => false)
		if (apiConversationHistoryFileExists) {
			await fs.unlink(apiConversationHistoryFilePath)
		}
		const claudeMessagesFileExists = await fs
			.access(claudeMessagesFilePath)
			.then(() => true)
			.catch(() => false)
		if (claudeMessagesFileExists) {
			await fs.unlink(claudeMessagesFilePath)
		}
		await fs.rmdir(taskDirPath) // succeeds if the dir is empty

		await this.deleteTaskFromState(id)
	}

	async deleteTaskFromState(id: string) {
		// Remove the task from history
		const taskHistory = ((await this.getGlobalState("taskHistory")) as HistoryItem[] | undefined) || []
		const updatedTaskHistory = taskHistory.filter((task) => task.id !== id)
		await this.updateGlobalState("taskHistory", updatedTaskHistory)

		// Notify the webview that the task has been deleted
		await this.postStateToWebview()
	}

	async postStateToWebview() {
		const { apiConfiguration, maxRequestsPerTask, lastShownAnnouncementId, customInstructions, taskHistory } =
			await this.getState()
		this.postMessageToWebview({
			type: "state",
			state: {
				version: this.context.extension?.packageJSON?.version ?? "",
				apiConfiguration,
				maxRequestsPerTask,
				customInstructions,
				themeName: vscode.workspace.getConfiguration("workbench").get<string>("colorTheme"),
				claudeMessages: this.claudeDev?.claudeMessages || [],
				taskHistory: (taskHistory || []).filter((item) => item.ts && item.task).sort((a, b) => b.ts - a.ts),
				shouldShowAnnouncement: lastShownAnnouncementId !== this.latestAnnouncementId,
			},
		})
	}

	async clearTask() {
		this.claudeDev?.abortTask()
		this.claudeDev = undefined // removes reference to it, so once promises end it will be garbage collected
	}

	// Caching mechanism to keep track of webview messages + API conversation history per provider instance

	/*
	Now that we use retainContextWhenHidden, we don't have to store a cache of claude messages in the user's state, but we could to reduce memory footprint in long conversations.

	- We have to be careful of what state is shared between ClaudeDevProvider instances since there could be multiple instances of the extension running at once. For example when we cached claude messages using the same key, two instances of the extension could end up using the same key and overwriting each other's messages.
	- Some state does need to be shared between the instances, i.e. the API key--however there doesn't seem to be a good way to notfy the other instances that the API key has changed.

	We need to use a unique identifier for each ClaudeDevProvider instance's message cache since we could be running several instances of the extension outside of just the sidebar i.e. in editor panels.

	For now since we don't need to store task history, we'll just use an identifier unique to this provider instance (since there can be several provider instances open at once).
	However in the future when we implement task history, we'll need to use a unique identifier for each task. As well as manage a data structure that keeps track of task history with their associated identifiers and the task message itself, to present in a 'Task History' view.
	Task history is a significant undertaking as it would require refactoring how we wait for ask responses--it would need to be a hidden claudeMessage, so that user's can resume tasks that ended with an ask.
	*/
	// private providerInstanceIdentifier = Date.now()
	// getClaudeMessagesStateKey() {
	// 	return `claudeMessages-${this.providerInstanceIdentifier}`
	// }

	// getApiConversationHistoryStateKey() {
	// 	return `apiConversationHistory-${this.providerInstanceIdentifier}`
	// }

	// claude messages to present in the webview

	// getClaudeMessages(): ClaudeMessage[] {
	// 	// const messages = (await this.getGlobalState(this.getClaudeMessagesStateKey())) as ClaudeMessage[]
	// 	// return messages || []
	// 	return this.claudeMessages
	// }

	// setClaudeMessages(messages: ClaudeMessage[] | undefined) {
	// 	// await this.updateGlobalState(this.getClaudeMessagesStateKey(), messages)
	// 	this.claudeMessages = messages || []
	// }

	// addClaudeMessage(message: ClaudeMessage): ClaudeMessage[] {
	// 	// const messages = await this.getClaudeMessages()
	// 	// messages.push(message)
	// 	// await this.setClaudeMessages(messages)
	// 	// return messages
	// 	this.claudeMessages.push(message)
	// 	return this.claudeMessages
	// }

	// conversation history to send in API requests

	/*
	It seems that some API messages do not comply with vscode state requirements. Either the Anthropic library is manipulating these values somehow in the backend in a way thats creating cyclic references, or the API returns a function or a Symbol as part of the message content.
	VSCode docs about state: "The value must be JSON-stringifyable ... value — A value. MUST not contain cyclic references."
	For now we'll store the conversation history in memory, and if we need to store in state directly we'd need to do a manual conversion to ensure proper json stringification.
	*/

	// getApiConversationHistory(): Anthropic.MessageParam[] {
	// 	// const history = (await this.getGlobalState(
	// 	// 	this.getApiConversationHistoryStateKey()
	// 	// )) as Anthropic.MessageParam[]
	// 	// return history || []
	// 	return this.apiConversationHistory
	// }

	// setApiConversationHistory(history: Anthropic.MessageParam[] | undefined) {
	// 	// await this.updateGlobalState(this.getApiConversationHistoryStateKey(), history)
	// 	this.apiConversationHistory = history || []
	// }

	// addMessageToApiConversationHistory(message: Anthropic.MessageParam): Anthropic.MessageParam[] {
	// 	// const history = await this.getApiConversationHistory()
	// 	// history.push(message)
	// 	// await this.setApiConversationHistory(history)
	// 	// return history
	// 	this.apiConversationHistory.push(message)
	// 	return this.apiConversationHistory
	// }

	/*
	Storage
	https://dev.to/kompotkot/how-to-use-secretstorage-in-your-vscode-extensions-2hco
	https://www.eliostruyf.com/devhack-code-extension-storage-options/
	*/

	async getState() {
		const [
			storedApiProvider,
			apiModelId,
			apiKey,
			openRouterApiKey,
			awsAccessKey,
			awsSecretKey,
			awsRegion,
			gcProjectId,
			gcRegion,
			gcServiceAccountKey,
			maxRequestsPerTask,
			lastShownAnnouncementId,
			customInstructions,
			taskHistory,
		] = await Promise.all([
			this.getGlobalState("apiProvider") as Promise<ApiProvider | undefined>,
			this.getGlobalState("apiModelId") as Promise<ApiModelId | undefined>,
			this.getSecret("apiKey") as Promise<string | undefined>,
			this.getSecret("openRouterApiKey") as Promise<string | undefined>,
			this.getSecret("awsAccessKey") as Promise<string | undefined>,
			this.getSecret("awsSecretKey") as Promise<string | undefined>,
			this.getGlobalState("awsRegion") as Promise<string | undefined>,
			this.getGlobalState("gcProjectId") as Promise<string | undefined>,
			this.getGlobalState("gcRegion") as Promise<string | undefined>,
			this.getSecret("gcServiceAccountKey") as Promise<string | undefined>,
			this.getGlobalState("maxRequestsPerTask") as Promise<number | undefined>,
			this.getGlobalState("lastShownAnnouncementId") as Promise<string | undefined>,
			this.getGlobalState("customInstructions") as Promise<string | undefined>,
			this.getGlobalState("taskHistory") as Promise<HistoryItem[] | undefined>,
		])

		let apiProvider: ApiProvider
		if (storedApiProvider) {
			apiProvider = storedApiProvider
		} else {
			// Either new user or legacy user that doesn't have the apiProvider stored in state
			// (If they're using OpenRouter or Bedrock, then apiProvider state will exist)
			if (apiKey) {
				apiProvider = "anthropic"
			} else {
				// New users should default to anthropic (openrouter has issues, bedrock is complicated)
				apiProvider = "anthropic"
			}
		}

		return {
			apiConfiguration: {
				apiProvider,
				apiModelId,
				apiKey,
				openRouterApiKey,
				awsAccessKey,
				awsSecretKey,
				awsRegion,
				gcProjectId,
				gcRegion,
				gcServiceAccountKey,
			},
			maxRequestsPerTask,
			lastShownAnnouncementId,
			customInstructions,
			taskHistory,
		}
	}

	async updateTaskHistory(item: HistoryItem): Promise<HistoryItem[]> {
		const history = ((await this.getGlobalState("taskHistory")) as HistoryItem[]) || []
		const existingItemIndex = history.findIndex((h) => h.id === item.id)
		if (existingItemIndex !== -1) {
			history[existingItemIndex] = item
		} else {
			history.push(item)
		}
		await this.updateGlobalState("taskHistory", history)
		return history
	}

	// global

	private async updateGlobalState(key: GlobalStateKey, value: any) {
		await this.context.globalState.update(key, value)
	}

	private async getGlobalState(key: GlobalStateKey) {
		return await this.context.globalState.get(key)
	}

	// workspace

	private async updateWorkspaceState(key: string, value: any) {
		await this.context.workspaceState.update(key, value)
	}

	private async getWorkspaceState(key: string) {
		return await this.context.workspaceState.get(key)
	}

	// private async clearState() {
	// 	this.context.workspaceState.keys().forEach((key) => {
	// 		this.context.workspaceState.update(key, undefined)
	// 	})
	// 	this.context.globalState.keys().forEach((key) => {
	// 		this.context.globalState.update(key, undefined)
	// 	})
	// 	this.context.secrets.delete("apiKey")
	// }

	// secrets

	private async storeSecret(key: SecretKey, value?: string) {
		if (value) {
			await this.context.secrets.store(key, value)
		} else {
			await this.context.secrets.delete(key)
		}
	}

	private async getSecret(key: SecretKey) {
		return await this.context.secrets.get(key)
	}
}<|MERGE_RESOLUTION|>--- conflicted
+++ resolved
@@ -23,12 +23,9 @@
 	| "maxRequestsPerTask"
 	| "lastShownAnnouncementId"
 	| "customInstructions"
-<<<<<<< HEAD
+	| "taskHistory"
 	| "gcProjectId"
 	| "gcRegion"
-=======
-	| "taskHistory"
->>>>>>> f9b517c4
 
 export class ClaudeDevProvider implements vscode.WebviewViewProvider {
 	public static readonly sideBarId = "claude-dev.SidebarProvider" // used in package.json as the view's id. This value cannot be changed due to how vscode caches views based on their id, and updating the id would break existing instances of the extension.
