import { Anthropic } from "@anthropic-ai/sdk"
import * as vscode from "vscode"
import { ClaudeDev } from "../ClaudeDev"
import { ApiProvider } from "../shared/api"
import { ExtensionMessage } from "../shared/ExtensionMessage"
import { WebviewMessage } from "../shared/WebviewMessage"
import { downloadTask, findLast, getNonce, getUri, selectImages } from "../utils"
import * as path from "path"
import fs from "fs/promises"
import { HistoryItem } from "../shared/HistoryItem"
import axios from "axios"
import { getTheme } from "../utils/getTheme"

/*
https://github.com/microsoft/vscode-webview-ui-toolkit-samples/blob/main/default/weather-webview/src/providers/WeatherViewProvider.ts

https://github.com/KumarVariable/vscode-extension-sidebar-html/blob/master/src/customSidebarViewProvider.ts
*/

type SecretKey =
	| "apiKey"
	| "openRouterApiKey"
	| "awsAccessKey"
	| "awsSecretKey"
	| "awsSessionToken"
	| "openAiApiKey"
	| "sapAiCoreClientId"
	| "sapAiCoreClientSecret"
type GlobalStateKey =
	| "apiProvider"
	| "apiModelId"
	| "awsRegion"
	| "vertexProjectId"
	| "vertexRegion"
	| "lastShownAnnouncementId"
	| "customInstructions"
	| "alwaysAllowReadOnly"
	| "sapAiCoreTokenUrl"
	| "sapAiCoreBaseUrl"
	| "taskHistory"
	| "openAiBaseUrl"
	| "openAiModelId"
	| "ollamaModelId"
	| "ollamaBaseUrl"
	| "anthropicBaseUrl"

export class ClaudeDevProvider implements vscode.WebviewViewProvider {
	public static readonly sideBarId = "claude-dev.SidebarProvider" // used in package.json as the view's id. This value cannot be changed due to how vscode caches views based on their id, and updating the id would break existing instances of the extension.
	public static readonly tabPanelId = "claude-dev.TabPanelProvider"
	private static activeInstances: Set<ClaudeDevProvider> = new Set()
	private disposables: vscode.Disposable[] = []
	private view?: vscode.WebviewView | vscode.WebviewPanel
	private claudeDev?: ClaudeDev
	private latestAnnouncementId = "sep-9-2024" // update to some unique identifier when we add a new announcement

	constructor(readonly context: vscode.ExtensionContext, private readonly outputChannel: vscode.OutputChannel) {
		this.outputChannel.appendLine("ClaudeDevProvider instantiated")
		ClaudeDevProvider.activeInstances.add(this)
		this.revertKodu()
	}

	async revertKodu() {
		const apiProvider = await this.getGlobalState("apiProvider")
		if (apiProvider === "kodu") {
			// switch back to previous provider
			const anthropicKey = await this.getSecret("apiKey")
			if (anthropicKey) {
				await this.updateGlobalState("apiProvider", "anthropic" as ApiProvider)
			} else {
				const openRouterApiKey = await this.getSecret("openRouterApiKey")
				if (openRouterApiKey) {
					await this.updateGlobalState("apiProvider", "openrouter" as ApiProvider)
				} else {
					const awsAccessKey = await this.getSecret("awsAccessKey")
					if (awsAccessKey) {
						await this.updateGlobalState("apiProvider", "bedrock" as ApiProvider)
					}
				}
			}
		}
	}

	/*
	VSCode extensions use the disposable pattern to clean up resources when the sidebar/editor tab is closed by the user or system. This applies to event listening, commands, interacting with the UI, etc.
	- https://vscode-docs.readthedocs.io/en/stable/extensions/patterns-and-principles/
	- https://github.com/microsoft/vscode-extension-samples/blob/main/webview-sample/src/extension.ts
	*/
	async dispose() {
		this.outputChannel.appendLine("Disposing ClaudeDevProvider...")
		await this.clearTask()
		this.outputChannel.appendLine("Cleared task")
		if (this.view && "dispose" in this.view) {
			this.view.dispose()
			this.outputChannel.appendLine("Disposed webview")
		}
		while (this.disposables.length) {
			const x = this.disposables.pop()
			if (x) {
				x.dispose()
			}
		}
		this.outputChannel.appendLine("Disposed all disposables")
		ClaudeDevProvider.activeInstances.delete(this)
	}

	public static getVisibleInstance(): ClaudeDevProvider | undefined {
		return findLast(Array.from(this.activeInstances), (instance) => instance.view?.visible === true)
	}

	resolveWebviewView(
		webviewView: vscode.WebviewView | vscode.WebviewPanel
		//context: vscode.WebviewViewResolveContext<unknown>, used to recreate a deallocated webview, but we don't need this since we use retainContextWhenHidden
		//token: vscode.CancellationToken
	): void | Thenable<void> {
		this.outputChannel.appendLine("Resolving webview view")
		this.view = webviewView

		webviewView.webview.options = {
			// Allow scripts in the webview
			enableScripts: true,
			localResourceRoots: [this.context.extensionUri],
		}
		webviewView.webview.html = this.getHtmlContent(webviewView.webview)

		// Sets up an event listener to listen for messages passed from the webview view context
		// and executes code based on the message that is recieved
		this.setWebviewMessageListener(webviewView.webview)

		// Logs show up in bottom panel > Debug Console
		//console.log("registering listener")

		// Listen for when the panel becomes visible
		// https://github.com/microsoft/vscode-discussions/discussions/840
		if ("onDidChangeViewState" in webviewView) {
			// WebviewView and WebviewPanel have all the same properties except for this visibility listener
			// panel
			webviewView.onDidChangeViewState(
				() => {
					if (this.view?.visible) {
						this.postMessageToWebview({ type: "action", action: "didBecomeVisible" })
					}
				},
				null,
				this.disposables
			)
		} else if ("onDidChangeVisibility" in webviewView) {
			// sidebar
			webviewView.onDidChangeVisibility(
				() => {
					if (this.view?.visible) {
						this.postMessageToWebview({ type: "action", action: "didBecomeVisible" })
					}
				},
				null,
				this.disposables
			)
		}

		// Listen for when the view is disposed
		// This happens when the user closes the view or when the view is closed programmatically
		webviewView.onDidDispose(
			async () => {
				await this.dispose()
			},
			null,
			this.disposables
		)

		// Listen for when color changes
		vscode.workspace.onDidChangeConfiguration(
			async (e) => {
				if (e && e.affectsConfiguration("workbench.colorTheme")) {
					// Sends latest theme name to webview
					await this.postMessageToWebview({ type: "theme", text: JSON.stringify(await getTheme()) })
				}
			},
			null,
			this.disposables
		)

		// if the extension is starting a new session, clear previous task state
		this.clearTask()

		// Clear previous version's (0.0.6) claudeMessage cache from workspace state. We now store in global state with a unique identifier for each provider instance. We need to store globally rather than per workspace to eventually implement task history
		this.updateWorkspaceState("claudeMessages", undefined)

		this.outputChannel.appendLine("Webview view resolved")
	}

	async initClaudeDevWithTask(task?: string, images?: string[]) {
		await this.clearTask() // ensures that an exising task doesn't exist before starting a new one, although this shouldn't be possible since user must clear task before starting a new one
		const { apiConfiguration, customInstructions, alwaysAllowReadOnly } = await this.getState()
		this.claudeDev = new ClaudeDev(this, apiConfiguration, customInstructions, alwaysAllowReadOnly, task, images)
	}

	async initClaudeDevWithHistoryItem(historyItem: HistoryItem) {
		await this.clearTask()
		const { apiConfiguration, customInstructions, alwaysAllowReadOnly } = await this.getState()
		this.claudeDev = new ClaudeDev(
			this,
			apiConfiguration,
			customInstructions,
			alwaysAllowReadOnly,
			undefined,
			undefined,
			historyItem
		)
	}

	// Send any JSON serializable data to the react app
	async postMessageToWebview(message: ExtensionMessage) {
		await this.view?.webview.postMessage(message)
	}

	/**
	 * Defines and returns the HTML that should be rendered within the webview panel.
	 *
	 * @remarks This is also the place where references to the React webview build files
	 * are created and inserted into the webview HTML.
	 *
	 * @param webview A reference to the extension webview
	 * @param extensionUri The URI of the directory containing the extension
	 * @returns A template string literal containing the HTML that should be
	 * rendered within the webview panel
	 */
	private getHtmlContent(webview: vscode.Webview): string {
		// Get the local path to main script run in the webview,
		// then convert it to a uri we can use in the webview.

		// The CSS file from the React build output
		const stylesUri = getUri(webview, this.context.extensionUri, [
			"webview-ui",
			"build",
			"static",
			"css",
			"main.css",
		])
		// The JS file from the React build output
		const scriptUri = getUri(webview, this.context.extensionUri, ["webview-ui", "build", "static", "js", "main.js"])

		// The codicon font from the React build output
		// https://github.com/microsoft/vscode-extension-samples/blob/main/webview-codicons-sample/src/extension.ts
		// we installed this package in the extension so that we can access it how its intended from the extension (the font file is likely bundled in vscode), and we just import the css fileinto our react app we don't have access to it
		// don't forget to add font-src ${webview.cspSource};
		const codiconsUri = getUri(webview, this.context.extensionUri, [
			"node_modules",
			"@vscode",
			"codicons",
			"dist",
			"codicon.css",
		])

		// const scriptUri = webview.asWebviewUri(vscode.Uri.joinPath(this._extensionUri, "assets", "main.js"))

		// const styleResetUri = webview.asWebviewUri(vscode.Uri.joinPath(this._extensionUri, "assets", "reset.css"))
		// const styleVSCodeUri = webview.asWebviewUri(vscode.Uri.joinPath(this._extensionUri, "assets", "vscode.css"))

		// // Same for stylesheet
		// const stylesheetUri = webview.asWebviewUri(vscode.Uri.joinPath(this._extensionUri, "assets", "main.css"))

		// Use a nonce to only allow a specific script to be run.
		/*
        content security policy of your webview to only allow scripts that have a specific nonce
        create a content security policy meta tag so that only loading scripts with a nonce is allowed
        As your extension grows you will likely want to add custom styles, fonts, and/or images to your webview. If you do, you will need to update the content security policy meta tag to explicity allow for these resources. E.g.
                <meta http-equiv="Content-Security-Policy" content="default-src 'none'; style-src ${webview.cspSource}; font-src ${webview.cspSource}; img-src ${webview.cspSource} https:; script-src 'nonce-${nonce}';">
		- 'unsafe-inline' is required for styles due to vscode-webview-toolkit's dynamic style injection
		- since we pass base64 images to the webview, we need to specify img-src ${webview.cspSource} data:;

        in meta tag we add nonce attribute: A cryptographic nonce (only used once) to allow scripts. The server must generate a unique nonce value each time it transmits a policy. It is critical to provide a nonce that cannot be guessed as bypassing a resource's policy is otherwise trivial.
        */
		const nonce = getNonce()

		// Tip: Install the es6-string-html VS Code extension to enable code highlighting below
		return /*html*/ `
        <!DOCTYPE html>
        <html lang="en">
          <head>
            <meta charset="utf-8">
            <meta name="viewport" content="width=device-width,initial-scale=1,shrink-to-fit=no">
            <meta name="theme-color" content="#000000">
            <meta http-equiv="Content-Security-Policy" content="default-src 'none'; font-src ${webview.cspSource}; style-src ${webview.cspSource} 'unsafe-inline'; img-src ${webview.cspSource} data:; script-src 'nonce-${nonce}';">
            <link rel="stylesheet" type="text/css" href="${stylesUri}">
			<link href="${codiconsUri}" rel="stylesheet" />
            <title>Claude Dev</title>
          </head>
          <body>
            <noscript>You need to enable JavaScript to run this app.</noscript>
            <div id="root"></div>
            <script nonce="${nonce}" src="${scriptUri}"></script>
          </body>
        </html>
      `
	}

	/**
	 * Sets up an event listener to listen for messages passed from the webview context and
	 * executes code based on the message that is recieved.
	 *
	 * @param webview A reference to the extension webview
	 */
	private setWebviewMessageListener(webview: vscode.Webview) {
		webview.onDidReceiveMessage(
			async (message: WebviewMessage) => {
				switch (message.type) {
					case "webviewDidLaunch":
						await this.postStateToWebview()
						const theme = await getTheme()
						await this.postMessageToWebview({ type: "theme", text: JSON.stringify(theme) })
						break
					case "newTask":
						// Code that should run in response to the hello message command
						//vscode.window.showInformationMessage(message.text!)

						// Send a message to our webview.
						// You can send any JSON serializable data.
						// Could also do this in extension .ts
						//this.postMessageToWebview({ type: "text", text: `Extension: ${Date.now()}` })
						// initializing new instance of ClaudeDev will make sure that any agentically running promises in old instance don't affect our new task. this essentially creates a fresh slate for the new task
						await this.initClaudeDevWithTask(message.text, message.images)
						break
					case "apiConfiguration":
						if (message.apiConfiguration) {
							const {
								apiProvider,
								apiModelId,
								apiKey,
								openRouterApiKey,
								awsAccessKey,
								awsSecretKey,
								awsSessionToken,
								awsRegion,
								vertexProjectId,
								vertexRegion,
								openAiBaseUrl,
								openAiApiKey,
								openAiModelId,
								ollamaModelId,
<<<<<<< HEAD
								sapAiCoreClientId,
								sapAiCoreClientSecret,
								sapAiCoreTokenUrl,
								sapAiCoreBaseUrl,
=======
								ollamaBaseUrl,
								anthropicBaseUrl,
>>>>>>> ade506d1
							} = message.apiConfiguration
							await this.updateGlobalState("apiProvider", apiProvider)
							await this.updateGlobalState("apiModelId", apiModelId)
							await this.storeSecret("apiKey", apiKey)
							await this.storeSecret("openRouterApiKey", openRouterApiKey)
							await this.storeSecret("awsAccessKey", awsAccessKey)
							await this.storeSecret("awsSecretKey", awsSecretKey)
							await this.storeSecret("awsSessionToken", awsSessionToken)
							await this.updateGlobalState("awsRegion", awsRegion)
							await this.updateGlobalState("vertexProjectId", vertexProjectId)
							await this.updateGlobalState("vertexRegion", vertexRegion)
							await this.updateGlobalState("openAiBaseUrl", openAiBaseUrl)
							await this.storeSecret("openAiApiKey", openAiApiKey)
							await this.updateGlobalState("openAiModelId", openAiModelId)
							await this.updateGlobalState("ollamaModelId", ollamaModelId)
<<<<<<< HEAD
							await this.storeSecret("sapAiCoreClientId", sapAiCoreClientId)
							await this.storeSecret("sapAiCoreClientSecret", sapAiCoreClientSecret)
							await this.updateGlobalState("sapAiCoreTokenUrl", sapAiCoreTokenUrl)
							await this.updateGlobalState("sapAiCoreBaseUrl", sapAiCoreBaseUrl)
=======
							await this.updateGlobalState("ollamaBaseUrl", ollamaBaseUrl)
							await this.updateGlobalState("anthropicBaseUrl", anthropicBaseUrl)
>>>>>>> ade506d1
							this.claudeDev?.updateApi(message.apiConfiguration)
						}
						await this.postStateToWebview()
						break
					case "customInstructions":
						// User may be clearing the field
						await this.updateGlobalState("customInstructions", message.text || undefined)
						this.claudeDev?.updateCustomInstructions(message.text || undefined)
						await this.postStateToWebview()
						break
					case "alwaysAllowReadOnly":
						await this.updateGlobalState("alwaysAllowReadOnly", message.bool ?? undefined)
						this.claudeDev?.updateAlwaysAllowReadOnly(message.bool ?? undefined)
						await this.postStateToWebview()
						break
					case "askResponse":
						this.claudeDev?.handleWebviewAskResponse(message.askResponse!, message.text, message.images)
						break
					case "clearTask":
						// newTask will start a new task with a given task text, while clear task resets the current session and allows for a new task to be started
						await this.clearTask()
						await this.postStateToWebview()
						break
					case "didShowAnnouncement":
						await this.updateGlobalState("lastShownAnnouncementId", this.latestAnnouncementId)
						await this.postStateToWebview()
						break
					case "selectImages":
						const images = await selectImages()
						await this.postMessageToWebview({ type: "selectedImages", images })
						break
					case "exportCurrentTask":
						const currentTaskId = this.claudeDev?.taskId
						if (currentTaskId) {
							this.exportTaskWithId(currentTaskId)
						}
						break
					case "showTaskWithId":
						this.showTaskWithId(message.text!)
						break
					case "deleteTaskWithId":
						this.deleteTaskWithId(message.text!)
						break
					case "exportTaskWithId":
						this.exportTaskWithId(message.text!)
						break
					case "resetState":
						await this.resetState()
						break
					case "requestOllamaModels":
						const models = await this.getOllamaModels(message.text)
						this.postMessageToWebview({ type: "ollamaModels", models })
						break
					// Add more switch case statements here as more webview message commands
					// are created within the webview context (i.e. inside media/main.js)
				}
			},
			null,
			this.disposables
		)
	}

	// Ollama

	async getOllamaModels(baseUrl?: string) {
		try {
			if (!baseUrl) {
				baseUrl = "http://localhost:11434"
			}
			if (!URL.canParse(baseUrl)) {
				return []
			}
			const response = await axios.get(`${baseUrl}/api/tags`)
			const modelsArray = response.data?.models?.map((model: any) => model.name) || []
			const models = [...new Set<string>(modelsArray)]
			return models
		} catch (error) {
			return []
		}
	}

	// OpenRouter

	async handleOpenRouterCallback(code: string) {
		let apiKey: string
		try {
			const response = await axios.post("https://openrouter.ai/api/v1/auth/keys", { code })
			if (response.data && response.data.key) {
				apiKey = response.data.key
			} else {
				throw new Error("Invalid response from OpenRouter API")
			}
		} catch (error) {
			console.error("Error exchanging code for API key:", error)
			throw error
		}

		const openrouter: ApiProvider = "openrouter"
		await this.updateGlobalState("apiProvider", openrouter)
		await this.storeSecret("openRouterApiKey", apiKey)
		await this.postStateToWebview()
		this.claudeDev?.updateApi({ apiProvider: openrouter, openRouterApiKey: apiKey })
		// await this.postMessageToWebview({ type: "action", action: "settingsButtonTapped" }) // bad ux if user is on welcome
	}

	// Task history

	async getTaskWithId(id: string): Promise<{
		historyItem: HistoryItem
		taskDirPath: string
		apiConversationHistoryFilePath: string
		claudeMessagesFilePath: string
		apiConversationHistory: Anthropic.MessageParam[]
	}> {
		const history = ((await this.getGlobalState("taskHistory")) as HistoryItem[] | undefined) || []
		const historyItem = history.find((item) => item.id === id)
		if (historyItem) {
			const taskDirPath = path.join(this.context.globalStorageUri.fsPath, "tasks", id)
			const apiConversationHistoryFilePath = path.join(taskDirPath, "api_conversation_history.json")
			const claudeMessagesFilePath = path.join(taskDirPath, "claude_messages.json")
			const fileExists = await fs
				.access(apiConversationHistoryFilePath)
				.then(() => true)
				.catch(() => false)
			if (fileExists) {
				const apiConversationHistory = JSON.parse(await fs.readFile(apiConversationHistoryFilePath, "utf8"))
				return {
					historyItem,
					taskDirPath,
					apiConversationHistoryFilePath,
					claudeMessagesFilePath,
					apiConversationHistory,
				}
			}
		}
		// if we tried to get a task that doesn't exist, remove it from state
		await this.deleteTaskFromState(id)
		throw new Error("Task not found")
	}

	async showTaskWithId(id: string) {
		if (id !== this.claudeDev?.taskId) {
			// non-current task
			const { historyItem } = await this.getTaskWithId(id)
			await this.initClaudeDevWithHistoryItem(historyItem) // clears existing task
		}
		await this.postMessageToWebview({ type: "action", action: "chatButtonTapped" })
	}

	async exportTaskWithId(id: string) {
		const { historyItem, apiConversationHistory } = await this.getTaskWithId(id)
		await downloadTask(historyItem.ts, apiConversationHistory)
	}

	async deleteTaskWithId(id: string) {
		if (id === this.claudeDev?.taskId) {
			await this.clearTask()
		}

		const { taskDirPath, apiConversationHistoryFilePath, claudeMessagesFilePath } = await this.getTaskWithId(id)

		// Delete the task files
		const apiConversationHistoryFileExists = await fs
			.access(apiConversationHistoryFilePath)
			.then(() => true)
			.catch(() => false)
		if (apiConversationHistoryFileExists) {
			await fs.unlink(apiConversationHistoryFilePath)
		}
		const claudeMessagesFileExists = await fs
			.access(claudeMessagesFilePath)
			.then(() => true)
			.catch(() => false)
		if (claudeMessagesFileExists) {
			await fs.unlink(claudeMessagesFilePath)
		}
		await fs.rmdir(taskDirPath) // succeeds if the dir is empty

		await this.deleteTaskFromState(id)
	}

	async deleteTaskFromState(id: string) {
		// Remove the task from history
		const taskHistory = ((await this.getGlobalState("taskHistory")) as HistoryItem[] | undefined) || []
		const updatedTaskHistory = taskHistory.filter((task) => task.id !== id)
		await this.updateGlobalState("taskHistory", updatedTaskHistory)

		// Notify the webview that the task has been deleted
		await this.postStateToWebview()
	}

	async postStateToWebview() {
		const state = await this.getStateToPostToWebview()
		this.postMessageToWebview({ type: "state", state })
	}

	async getStateToPostToWebview() {
		const { apiConfiguration, lastShownAnnouncementId, customInstructions, alwaysAllowReadOnly, taskHistory } =
			await this.getState()
		return {
			version: this.context.extension?.packageJSON?.version ?? "",
			apiConfiguration,
			customInstructions,
			alwaysAllowReadOnly,
			uriScheme: vscode.env.uriScheme,
			claudeMessages: this.claudeDev?.claudeMessages || [],
			taskHistory: (taskHistory || []).filter((item) => item.ts && item.task).sort((a, b) => b.ts - a.ts),
			shouldShowAnnouncement: lastShownAnnouncementId !== this.latestAnnouncementId,
		}
	}

	async clearTask() {
		this.claudeDev?.abortTask()
		this.claudeDev = undefined // removes reference to it, so once promises end it will be garbage collected
	}

	// Caching mechanism to keep track of webview messages + API conversation history per provider instance

	/*
	Now that we use retainContextWhenHidden, we don't have to store a cache of claude messages in the user's state, but we could to reduce memory footprint in long conversations.

	- We have to be careful of what state is shared between ClaudeDevProvider instances since there could be multiple instances of the extension running at once. For example when we cached claude messages using the same key, two instances of the extension could end up using the same key and overwriting each other's messages.
	- Some state does need to be shared between the instances, i.e. the API key--however there doesn't seem to be a good way to notfy the other instances that the API key has changed.

	We need to use a unique identifier for each ClaudeDevProvider instance's message cache since we could be running several instances of the extension outside of just the sidebar i.e. in editor panels.

	For now since we don't need to store task history, we'll just use an identifier unique to this provider instance (since there can be several provider instances open at once).
	However in the future when we implement task history, we'll need to use a unique identifier for each task. As well as manage a data structure that keeps track of task history with their associated identifiers and the task message itself, to present in a 'Task History' view.
	Task history is a significant undertaking as it would require refactoring how we wait for ask responses--it would need to be a hidden claudeMessage, so that user's can resume tasks that ended with an ask.
	*/
	// private providerInstanceIdentifier = Date.now()
	// getClaudeMessagesStateKey() {
	// 	return `claudeMessages-${this.providerInstanceIdentifier}`
	// }

	// getApiConversationHistoryStateKey() {
	// 	return `apiConversationHistory-${this.providerInstanceIdentifier}`
	// }

	// claude messages to present in the webview

	// getClaudeMessages(): ClaudeMessage[] {
	// 	// const messages = (await this.getGlobalState(this.getClaudeMessagesStateKey())) as ClaudeMessage[]
	// 	// return messages || []
	// 	return this.claudeMessages
	// }

	// setClaudeMessages(messages: ClaudeMessage[] | undefined) {
	// 	// await this.updateGlobalState(this.getClaudeMessagesStateKey(), messages)
	// 	this.claudeMessages = messages || []
	// }

	// addClaudeMessage(message: ClaudeMessage): ClaudeMessage[] {
	// 	// const messages = await this.getClaudeMessages()
	// 	// messages.push(message)
	// 	// await this.setClaudeMessages(messages)
	// 	// return messages
	// 	this.claudeMessages.push(message)
	// 	return this.claudeMessages
	// }

	// conversation history to send in API requests

	/*
	It seems that some API messages do not comply with vscode state requirements. Either the Anthropic library is manipulating these values somehow in the backend in a way thats creating cyclic references, or the API returns a function or a Symbol as part of the message content.
	VSCode docs about state: "The value must be JSON-stringifyable ... value — A value. MUST not contain cyclic references."
	For now we'll store the conversation history in memory, and if we need to store in state directly we'd need to do a manual conversion to ensure proper json stringification.
	*/

	// getApiConversationHistory(): Anthropic.MessageParam[] {
	// 	// const history = (await this.getGlobalState(
	// 	// 	this.getApiConversationHistoryStateKey()
	// 	// )) as Anthropic.MessageParam[]
	// 	// return history || []
	// 	return this.apiConversationHistory
	// }

	// setApiConversationHistory(history: Anthropic.MessageParam[] | undefined) {
	// 	// await this.updateGlobalState(this.getApiConversationHistoryStateKey(), history)
	// 	this.apiConversationHistory = history || []
	// }

	// addMessageToApiConversationHistory(message: Anthropic.MessageParam): Anthropic.MessageParam[] {
	// 	// const history = await this.getApiConversationHistory()
	// 	// history.push(message)
	// 	// await this.setApiConversationHistory(history)
	// 	// return history
	// 	this.apiConversationHistory.push(message)
	// 	return this.apiConversationHistory
	// }

	/*
	Storage
	https://dev.to/kompotkot/how-to-use-secretstorage-in-your-vscode-extensions-2hco
	https://www.eliostruyf.com/devhack-code-extension-storage-options/
	*/

	async getState() {
		const [
			storedApiProvider,
			apiModelId,
			apiKey,
			openRouterApiKey,
			awsAccessKey,
			awsSecretKey,
			awsSessionToken,
			awsRegion,
			vertexProjectId,
			vertexRegion,
			openAiBaseUrl,
			openAiApiKey,
			openAiModelId,
			ollamaModelId,
			ollamaBaseUrl,
			anthropicBaseUrl,
			lastShownAnnouncementId,
			customInstructions,
			alwaysAllowReadOnly,
			sapAiCoreClientId,
			sapAiCoreClientSecret,
			sapAiCoreTokenUrl,
			sapAiCoreBaseUrl,
			taskHistory,
		] = await Promise.all([
			this.getGlobalState("apiProvider") as Promise<ApiProvider | undefined>,
			this.getGlobalState("apiModelId") as Promise<string | undefined>,
			this.getSecret("apiKey") as Promise<string | undefined>,
			this.getSecret("openRouterApiKey") as Promise<string | undefined>,
			this.getSecret("awsAccessKey") as Promise<string | undefined>,
			this.getSecret("awsSecretKey") as Promise<string | undefined>,
			this.getSecret("awsSessionToken") as Promise<string | undefined>,
			this.getGlobalState("awsRegion") as Promise<string | undefined>,
			this.getGlobalState("vertexProjectId") as Promise<string | undefined>,
			this.getGlobalState("vertexRegion") as Promise<string | undefined>,
			this.getGlobalState("openAiBaseUrl") as Promise<string | undefined>,
			this.getSecret("openAiApiKey") as Promise<string | undefined>,
			this.getGlobalState("openAiModelId") as Promise<string | undefined>,
			this.getGlobalState("ollamaModelId") as Promise<string | undefined>,
			this.getGlobalState("ollamaBaseUrl") as Promise<string | undefined>,
			this.getGlobalState("anthropicBaseUrl") as Promise<string | undefined>,
			this.getGlobalState("lastShownAnnouncementId") as Promise<string | undefined>,
			this.getGlobalState("customInstructions") as Promise<string | undefined>,
			this.getGlobalState("alwaysAllowReadOnly") as Promise<boolean | undefined>,
			this.getSecret("sapAiCoreClientId") as Promise<string | undefined>,
			this.getSecret("sapAiCoreClientSecret") as Promise<string | undefined>,
			this.getGlobalState("sapAiCoreTokenUrl") as Promise<string | undefined>,
			this.getGlobalState("sapAiCoreBaseUrl") as Promise<string | undefined>,
			this.getGlobalState("taskHistory") as Promise<HistoryItem[] | undefined>,
		])

		let apiProvider: ApiProvider
		if (storedApiProvider) {
			apiProvider = storedApiProvider
		} else {
			// Either new user or legacy user that doesn't have the apiProvider stored in state
			// (If they're using OpenRouter or Bedrock, then apiProvider state will exist)
			if (apiKey) {
				apiProvider = "anthropic"
			} else {
				// New users should default to anthropic for now, but will change to openrouter after fast edit mode
				apiProvider = "anthropic"
			}
		}

		return {
			apiConfiguration: {
				apiProvider,
				apiModelId,
				apiKey,
				openRouterApiKey,
				awsAccessKey,
				awsSecretKey,
				awsSessionToken,
				awsRegion,
				vertexProjectId,
				vertexRegion,
				openAiBaseUrl,
				openAiApiKey,
				openAiModelId,
				ollamaModelId,
<<<<<<< HEAD
				sapAiCoreClientId,
				sapAiCoreClientSecret,
				sapAiCoreTokenUrl,
				sapAiCoreBaseUrl,
=======
				ollamaBaseUrl,
				anthropicBaseUrl,
>>>>>>> ade506d1
			},
			lastShownAnnouncementId,
			customInstructions,
			alwaysAllowReadOnly: alwaysAllowReadOnly ?? false,
			taskHistory,
		}
	}

	async updateTaskHistory(item: HistoryItem): Promise<HistoryItem[]> {
		const history = ((await this.getGlobalState("taskHistory")) as HistoryItem[]) || []
		const existingItemIndex = history.findIndex((h) => h.id === item.id)
		if (existingItemIndex !== -1) {
			history[existingItemIndex] = item
		} else {
			history.push(item)
		}
		await this.updateGlobalState("taskHistory", history)
		return history
	}

	// global

	private async updateGlobalState(key: GlobalStateKey, value: any) {
		await this.context.globalState.update(key, value)
	}

	private async getGlobalState(key: GlobalStateKey) {
		return await this.context.globalState.get(key)
	}

	// workspace

	private async updateWorkspaceState(key: string, value: any) {
		await this.context.workspaceState.update(key, value)
	}

	private async getWorkspaceState(key: string) {
		return await this.context.workspaceState.get(key)
	}

	// private async clearState() {
	// 	this.context.workspaceState.keys().forEach((key) => {
	// 		this.context.workspaceState.update(key, undefined)
	// 	})
	// 	this.context.globalState.keys().forEach((key) => {
	// 		this.context.globalState.update(key, undefined)
	// 	})
	// 	this.context.secrets.delete("apiKey")
	// }

	// secrets

	private async storeSecret(key: SecretKey, value?: string) {
		if (value) {
			await this.context.secrets.store(key, value)
		} else {
			await this.context.secrets.delete(key)
		}
	}

	private async getSecret(key: SecretKey) {
		return await this.context.secrets.get(key)
	}

	// dev

	async resetState() {
		vscode.window.showInformationMessage("Resetting state...")
		for (const key of this.context.globalState.keys()) {
			await this.context.globalState.update(key, undefined)
		}
		const secretKeys: SecretKey[] = [
			"apiKey",
			"openRouterApiKey",
			"awsAccessKey",
			"awsSecretKey",
			"awsSessionToken",
			"openAiApiKey",
			"sapAiCoreClientId",
			"sapAiCoreClientSecret",
		]
		for (const key of secretKeys) {
			await this.storeSecret(key, undefined)
		}
		if (this.claudeDev) {
			this.claudeDev.abortTask()
			this.claudeDev = undefined
		}
		vscode.window.showInformationMessage("State reset")
		await this.postStateToWebview()
		await this.postMessageToWebview({ type: "action", action: "chatButtonTapped" })
	}
}<|MERGE_RESOLUTION|>--- conflicted
+++ resolved
@@ -336,15 +336,12 @@
 								openAiApiKey,
 								openAiModelId,
 								ollamaModelId,
-<<<<<<< HEAD
+								ollamaBaseUrl,
+								anthropicBaseUrl,
 								sapAiCoreClientId,
 								sapAiCoreClientSecret,
 								sapAiCoreTokenUrl,
 								sapAiCoreBaseUrl,
-=======
-								ollamaBaseUrl,
-								anthropicBaseUrl,
->>>>>>> ade506d1
 							} = message.apiConfiguration
 							await this.updateGlobalState("apiProvider", apiProvider)
 							await this.updateGlobalState("apiModelId", apiModelId)
@@ -360,15 +357,12 @@
 							await this.storeSecret("openAiApiKey", openAiApiKey)
 							await this.updateGlobalState("openAiModelId", openAiModelId)
 							await this.updateGlobalState("ollamaModelId", ollamaModelId)
-<<<<<<< HEAD
+							await this.updateGlobalState("ollamaBaseUrl", ollamaBaseUrl)
+							await this.updateGlobalState("anthropicBaseUrl", anthropicBaseUrl)
 							await this.storeSecret("sapAiCoreClientId", sapAiCoreClientId)
 							await this.storeSecret("sapAiCoreClientSecret", sapAiCoreClientSecret)
 							await this.updateGlobalState("sapAiCoreTokenUrl", sapAiCoreTokenUrl)
 							await this.updateGlobalState("sapAiCoreBaseUrl", sapAiCoreBaseUrl)
-=======
-							await this.updateGlobalState("ollamaBaseUrl", ollamaBaseUrl)
-							await this.updateGlobalState("anthropicBaseUrl", anthropicBaseUrl)
->>>>>>> ade506d1
 							this.claudeDev?.updateApi(message.apiConfiguration)
 						}
 						await this.postStateToWebview()
@@ -749,15 +743,12 @@
 				openAiApiKey,
 				openAiModelId,
 				ollamaModelId,
-<<<<<<< HEAD
+				ollamaBaseUrl,
+				anthropicBaseUrl,
 				sapAiCoreClientId,
 				sapAiCoreClientSecret,
 				sapAiCoreTokenUrl,
 				sapAiCoreBaseUrl,
-=======
-				ollamaBaseUrl,
-				anthropicBaseUrl,
->>>>>>> ade506d1
 			},
 			lastShownAnnouncementId,
 			customInstructions,
