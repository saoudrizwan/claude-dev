--- conflicted
+++ resolved
@@ -13,11 +13,8 @@
 import { DeepSeekHandler } from "./providers/deepseek"
 import { MistralHandler } from "./providers/mistral"
 import { VsCodeLmHandler } from "./providers/vscode-lm"
-<<<<<<< HEAD
+import { LiteLlmHandler } from "./providers/litellm"
 import { DifyHandler } from "./providers/dify"
-=======
-import { LiteLlmHandler } from "./providers/litellm"
->>>>>>> 0795b046
 
 export interface ApiHandler {
 	createMessage(systemPrompt: string, messages: Anthropic.Messages.MessageParam[]): ApiStream
@@ -55,13 +52,10 @@
 			return new MistralHandler(options)
 		case "vscode-lm":
 			return new VsCodeLmHandler(options)
-<<<<<<< HEAD
+		case "litellm":
+			return new LiteLlmHandler(options)
 		case "dify":
 			return new DifyHandler(options)
-=======
-		case "litellm":
-			return new LiteLlmHandler(options)
->>>>>>> 0795b046
 		default:
 			return new AnthropicHandler(options)
 	}
