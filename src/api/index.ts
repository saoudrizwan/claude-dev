import { Anthropic } from "@anthropic-ai/sdk"
import { ApiConfiguration, ModelInfo } from "../shared/api"
import { AnthropicHandler } from "./providers/anthropic"
import { AwsBedrockHandler } from "./providers/bedrock"
import { OpenRouterHandler } from "./providers/openrouter"
import { VertexHandler } from "./providers/vertex"
import { OpenAiHandler } from "./providers/openai"
import { OllamaHandler } from "./providers/ollama"
import { LmStudioHandler } from "./providers/lmstudio"
import { GeminiHandler } from "./providers/gemini"
import { OpenAiNativeHandler } from "./providers/openai-native"
import { ApiStream } from "./transform/stream"
import { DeepSeekHandler } from "./providers/deepseek"
import { RequestyHandler } from "./providers/requesty"
import { TogetherHandler } from "./providers/together"
import { QwenHandler } from "./providers/qwen"
import { MistralHandler } from "./providers/mistral"
import { VsCodeLmHandler } from "./providers/vscode-lm"
import { LiteLlmHandler } from "./providers/litellm"
<<<<<<< HEAD
import { AskSageHandler } from "./providers/asksage"
=======
import { XAIHandler } from "./providers/xai"
>>>>>>> df7b4582

export interface ApiHandler {
	createMessage(systemPrompt: string, messages: Anthropic.Messages.MessageParam[]): ApiStream
	getModel(): { id: string; info: ModelInfo }
}

export interface SingleCompletionHandler {
	completePrompt(prompt: string): Promise<string>
}

export function buildApiHandler(configuration: ApiConfiguration): ApiHandler {
	const { apiProvider, ...options } = configuration
	switch (apiProvider) {
		case "anthropic":
			return new AnthropicHandler(options)
		case "openrouter":
			return new OpenRouterHandler(options)
		case "bedrock":
			return new AwsBedrockHandler(options)
		case "vertex":
			return new VertexHandler(options)
		case "openai":
			return new OpenAiHandler(options)
		case "ollama":
			return new OllamaHandler(options)
		case "lmstudio":
			return new LmStudioHandler(options)
		case "gemini":
			return new GeminiHandler(options)
		case "openai-native":
			return new OpenAiNativeHandler(options)
		case "deepseek":
			return new DeepSeekHandler(options)
		case "requesty":
			return new RequestyHandler(options)
		case "together":
			return new TogetherHandler(options)
		case "qwen":
			return new QwenHandler(options)
		case "mistral":
			return new MistralHandler(options)
		case "vscode-lm":
			return new VsCodeLmHandler(options)
		case "litellm":
			return new LiteLlmHandler(options)
<<<<<<< HEAD
		case "asksage":
			return new AskSageHandler(options)
=======
		case "xai":
			return new XAIHandler(options)
>>>>>>> df7b4582
		default:
			return new AnthropicHandler(options)
	}
}<|MERGE_RESOLUTION|>--- conflicted
+++ resolved
@@ -17,11 +17,8 @@
 import { MistralHandler } from "./providers/mistral"
 import { VsCodeLmHandler } from "./providers/vscode-lm"
 import { LiteLlmHandler } from "./providers/litellm"
-<<<<<<< HEAD
 import { AskSageHandler } from "./providers/asksage"
-=======
 import { XAIHandler } from "./providers/xai"
->>>>>>> df7b4582
 
 export interface ApiHandler {
 	createMessage(systemPrompt: string, messages: Anthropic.Messages.MessageParam[]): ApiStream
@@ -67,13 +64,10 @@
 			return new VsCodeLmHandler(options)
 		case "litellm":
 			return new LiteLlmHandler(options)
-<<<<<<< HEAD
 		case "asksage":
 			return new AskSageHandler(options)
-=======
 		case "xai":
 			return new XAIHandler(options)
->>>>>>> df7b4582
 		default:
 			return new AnthropicHandler(options)
 	}
