--- conflicted
+++ resolved
@@ -39,13 +39,10 @@
 			return new GeminiHandler(options)
 		case "openai-native":
 			return new OpenAiNativeHandler(options)
-<<<<<<< HEAD
+		case "deepseek":
+			return new DeepSeekHandler(options)
         case "vscode-lm":
             return new VsCodeLmHandler(options)
-=======
-		case "deepseek":
-			return new DeepSeekHandler(options)
->>>>>>> a7e9d473
 		default:
 			return new AnthropicHandler(options)
 	}
