import { Anthropic } from "@anthropic-ai/sdk"
import { AnthropicVertex } from "@anthropic-ai/vertex-sdk"
import { Stream as AnthropicStream } from "@anthropic-ai/sdk/streaming"
import { ClaudeStreamingHandler } from "./claude-streaming"
import { ModelInfo, vertexDefaultModelId, VertexModelId, vertexModels } from "../../shared/api"
import { ApiStream } from "../transform/stream"

/**
 * Handles interactions with the Anthropic Vertex service.
 */
export class VertexHandler extends ClaudeStreamingHandler<AnthropicVertex> {
	getClient() {
		return new AnthropicVertex({
			projectId: this.options.vertexProjectId,
			region: this.options.vertexRegion,
		})
	}

<<<<<<< HEAD
	@withRetry()
	async *createMessage(systemPrompt: string, messages: Anthropic.Messages.MessageParam[]): ApiStream {
		const model = this.getModel()
		const modelId = model.id

		let stream
		switch (modelId) {
			case "claude-3-7-sonnet@20250219":
			case "claude-3-5-sonnet-v2@20241022":
			case "claude-3-5-sonnet@20240620":
			case "claude-3-5-haiku@20241022":
			case "claude-3-opus@20240229":
			case "claude-3-haiku@20240307": {
				// Find indices of user messages for cache control
				const userMsgIndices = messages.reduce(
					(acc, msg, index) => (msg.role === "user" ? [...acc, index] : acc),
					[] as number[],
				)
				const lastUserMsgIndex = userMsgIndices[userMsgIndices.length - 1] ?? -1
				const secondLastMsgUserIndex = userMsgIndices[userMsgIndices.length - 2] ?? -1

				stream = await this.client.beta.messages.create(
					{
						model: modelId,
						max_tokens: model.info.maxTokens || 8192,
						temperature: 0,
						system: [
							{
								text: systemPrompt,
								type: "text",
								cache_control: { type: "ephemeral" },
							},
						],
						messages: messages.map((message, index) => {
							if (index === lastUserMsgIndex || index === secondLastMsgUserIndex) {
								return {
									...message,
									content:
										typeof message.content === "string"
											? [
													{
														type: "text",
														text: message.content,
														cache_control: {
															type: "ephemeral",
														},
													},
												]
											: message.content.map((content, contentIndex) =>
													contentIndex === message.content.length - 1
														? {
																...content,
																cache_control: {
																	type: "ephemeral",
																},
															}
														: content,
												),
								}
							}
							return {
								...message,
								content:
									typeof message.content === "string"
										? [
												{
													type: "text",
													text: message.content,
												},
											]
										: message.content,
							}
						}),
						stream: true,
					},
					{
						headers: {},
					},
				)
				break
			}
			default: {
				stream = await this.client.beta.messages.create({
					model: modelId,
					max_tokens: model.info.maxTokens || 8192,
					temperature: 0,
					system: [
						{
							text: systemPrompt,
							type: "text",
						},
					],
					messages: messages.map((message) => ({
						...message,
						content:
							typeof message.content === "string"
								? [
										{
											type: "text",
											text: message.content,
										},
									]
								: message.content,
					})),
					stream: true,
				})
				break
			}
		}
		for await (const chunk of stream) {
			switch (chunk.type) {
				case "message_start":
					const usage = chunk.message.usage
					yield {
						type: "usage",
						inputTokens: usage.input_tokens || 0,
						outputTokens: usage.output_tokens || 0,
						cacheWriteTokens: usage.cache_creation_input_tokens || undefined,
						cacheReadTokens: usage.cache_read_input_tokens || undefined,
					}
					break
				case "message_delta":
					yield {
						type: "usage",
						inputTokens: 0,
						outputTokens: chunk.usage.output_tokens || 0,
					}
					break
				case "message_stop":
					break
				case "content_block_start":
					switch (chunk.content_block.type) {
						case "text":
							if (chunk.index > 0) {
								yield {
									type: "text",
									text: "\n",
								}
							}
							yield {
								type: "text",
								text: chunk.content_block.text,
							}
							break
					}
					break
				case "content_block_delta":
					switch (chunk.delta.type) {
						case "text_delta":
							yield {
								type: "text",
								text: chunk.delta.text,
							}
							break
					}
					break
				case "content_block_stop":
					break
			}
=======
	async *createStreamingMessage(systemPrompt: string, messages: Anthropic.Messages.MessageParam[]): ApiStream {
		const model = this.getModel()
		const modelId = model.id
		let stream: AnthropicStream<Anthropic.Messages.RawMessageStreamEvent>

		if (Object.keys(vertexModels).includes(modelId)) {
			stream = await this.createModelStream(
				systemPrompt,
				messages,
				modelId,
				model.info.maxTokens ?? ClaudeStreamingHandler.DEFAULT_TOKEN_SIZE,
			)
		} else {
			stream = this.client.messages.create({
				model: modelId,
				max_tokens: model.info.maxTokens || ClaudeStreamingHandler.DEFAULT_TOKEN_SIZE,
				temperature: ClaudeStreamingHandler.DEFAULT_TEMPERATURE,
				system: [{ text: systemPrompt, type: "text" }],
				messages,
				stream: true,
			}) as any
		}

		yield* this.processStream(stream)
	}

	protected override handleMessageStreamError(error: any): void {
		if (error.error === "invalid_grant" && error.error_subtype === "invalid_rapt") {
			// Handle reauthentication-related error (invalid_rapt)
			console.error("Reauthentication-related error (invalid_rapt): ", error.error_description)
			console.info(
				`To resolve this issue, please visit the following link for reauthentication instructions: ${error.error_uri}, or execute \`gcloud auth application-default login\`.`,
			)
			throw new Error(`Invalid grant: Please visit ${error.error_uri} or reauthenticate via the gcloud CLI to proceed.`)
		} else {
			super.handleMessageStreamError(error)
>>>>>>> 93856ab3
		}
	}

	async createModelStream(
		systemPrompt: string,
		messages: Anthropic.Messages.MessageParam[],
		modelId: string,
		maxTokens: number,
	): Promise<AnthropicStream<Anthropic.Messages.RawMessageStreamEvent>> {
		const userMsgIndices = messages.reduce((acc, msg, index) => (msg.role === "user" ? [...acc, index] : acc), [] as number[])
		const lastUserMsgIndex = userMsgIndices[userMsgIndices.length - 1] ?? -1
		const secondLastMsgUserIndex = userMsgIndices[userMsgIndices.length - 2] ?? -1

		return this.client.messages.create({
			model: modelId,
			max_tokens: maxTokens || ClaudeStreamingHandler.DEFAULT_TOKEN_SIZE,
			temperature: ClaudeStreamingHandler.DEFAULT_TEMPERATURE,
			system: [
				{
					text: systemPrompt,
					type: "text",
					cache_control: { type: "ephemeral" },
				},
			], // setting cache breakpoint for system prompt so new tasks can reuse it
			messages: messages.map((message, index) =>
				this.transformMessage(message, index, lastUserMsgIndex, secondLastMsgUserIndex),
			),
			stream: true,
		})
	}

	getModel(): { id: VertexModelId; info: ModelInfo } {
		const modelId = this.options.apiModelId
		if (modelId && modelId in vertexModels) {
			const id = modelId as VertexModelId
			return { id, info: vertexModels[id] }
		}
		return {
			id: vertexDefaultModelId,
			info: vertexModels[vertexDefaultModelId],
		}
	}
}<|MERGE_RESOLUTION|>--- conflicted
+++ resolved
@@ -16,167 +16,6 @@
 		})
 	}
 
-<<<<<<< HEAD
-	@withRetry()
-	async *createMessage(systemPrompt: string, messages: Anthropic.Messages.MessageParam[]): ApiStream {
-		const model = this.getModel()
-		const modelId = model.id
-
-		let stream
-		switch (modelId) {
-			case "claude-3-7-sonnet@20250219":
-			case "claude-3-5-sonnet-v2@20241022":
-			case "claude-3-5-sonnet@20240620":
-			case "claude-3-5-haiku@20241022":
-			case "claude-3-opus@20240229":
-			case "claude-3-haiku@20240307": {
-				// Find indices of user messages for cache control
-				const userMsgIndices = messages.reduce(
-					(acc, msg, index) => (msg.role === "user" ? [...acc, index] : acc),
-					[] as number[],
-				)
-				const lastUserMsgIndex = userMsgIndices[userMsgIndices.length - 1] ?? -1
-				const secondLastMsgUserIndex = userMsgIndices[userMsgIndices.length - 2] ?? -1
-
-				stream = await this.client.beta.messages.create(
-					{
-						model: modelId,
-						max_tokens: model.info.maxTokens || 8192,
-						temperature: 0,
-						system: [
-							{
-								text: systemPrompt,
-								type: "text",
-								cache_control: { type: "ephemeral" },
-							},
-						],
-						messages: messages.map((message, index) => {
-							if (index === lastUserMsgIndex || index === secondLastMsgUserIndex) {
-								return {
-									...message,
-									content:
-										typeof message.content === "string"
-											? [
-													{
-														type: "text",
-														text: message.content,
-														cache_control: {
-															type: "ephemeral",
-														},
-													},
-												]
-											: message.content.map((content, contentIndex) =>
-													contentIndex === message.content.length - 1
-														? {
-																...content,
-																cache_control: {
-																	type: "ephemeral",
-																},
-															}
-														: content,
-												),
-								}
-							}
-							return {
-								...message,
-								content:
-									typeof message.content === "string"
-										? [
-												{
-													type: "text",
-													text: message.content,
-												},
-											]
-										: message.content,
-							}
-						}),
-						stream: true,
-					},
-					{
-						headers: {},
-					},
-				)
-				break
-			}
-			default: {
-				stream = await this.client.beta.messages.create({
-					model: modelId,
-					max_tokens: model.info.maxTokens || 8192,
-					temperature: 0,
-					system: [
-						{
-							text: systemPrompt,
-							type: "text",
-						},
-					],
-					messages: messages.map((message) => ({
-						...message,
-						content:
-							typeof message.content === "string"
-								? [
-										{
-											type: "text",
-											text: message.content,
-										},
-									]
-								: message.content,
-					})),
-					stream: true,
-				})
-				break
-			}
-		}
-		for await (const chunk of stream) {
-			switch (chunk.type) {
-				case "message_start":
-					const usage = chunk.message.usage
-					yield {
-						type: "usage",
-						inputTokens: usage.input_tokens || 0,
-						outputTokens: usage.output_tokens || 0,
-						cacheWriteTokens: usage.cache_creation_input_tokens || undefined,
-						cacheReadTokens: usage.cache_read_input_tokens || undefined,
-					}
-					break
-				case "message_delta":
-					yield {
-						type: "usage",
-						inputTokens: 0,
-						outputTokens: chunk.usage.output_tokens || 0,
-					}
-					break
-				case "message_stop":
-					break
-				case "content_block_start":
-					switch (chunk.content_block.type) {
-						case "text":
-							if (chunk.index > 0) {
-								yield {
-									type: "text",
-									text: "\n",
-								}
-							}
-							yield {
-								type: "text",
-								text: chunk.content_block.text,
-							}
-							break
-					}
-					break
-				case "content_block_delta":
-					switch (chunk.delta.type) {
-						case "text_delta":
-							yield {
-								type: "text",
-								text: chunk.delta.text,
-							}
-							break
-					}
-					break
-				case "content_block_stop":
-					break
-			}
-=======
 	async *createStreamingMessage(systemPrompt: string, messages: Anthropic.Messages.MessageParam[]): ApiStream {
 		const model = this.getModel()
 		const modelId = model.id
@@ -213,7 +52,6 @@
 			throw new Error(`Invalid grant: Please visit ${error.error_uri} or reauthenticate via the gcloud CLI to proceed.`)
 		} else {
 			super.handleMessageStreamError(error)
->>>>>>> 93856ab3
 		}
 	}
 
