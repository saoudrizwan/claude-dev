--- conflicted
+++ resolved
@@ -46,11 +46,7 @@
 			temperature: 0,
 			stream: true,
 			stream_options: { include_usage: true },
-<<<<<<< HEAD
 			...(modelId === "openai/o3-mini" ? { reasoning_effort: this.options.oSeriesReasoningEffortLevel || "medium" } : {}),
-=======
-			...(model.id === "openai/o3-mini" ? { reasoning_effort: this.options.o3MiniReasoningEffort || "medium" } : {}),
->>>>>>> df7b4582
 		})
 
 		for await (const chunk of stream) {
