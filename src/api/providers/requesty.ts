--- conflicted
+++ resolved
@@ -1,18 +1,6 @@
 import { Anthropic } from "@anthropic-ai/sdk"
 import OpenAI from "openai"
-<<<<<<< HEAD
-import { withRetry } from "../retry"
-import { calculateApiCostOpenAI } from "../../utils/cost"
-import {
-	ApiHandlerOptions,
-	ModelInfo,
-	openAiModelInfoSaneDefaults,
-	requestyDefaultModelId,
-	requestyDefaultModelInfo,
-} from "../../shared/api"
-=======
 import { ApiHandlerOptions, ModelInfo, openAiModelInfoSaneDefaults } from "../../shared/api"
->>>>>>> dcd27548
 import { ApiHandler } from "../index"
 import { withRetry } from "../retry"
 import { convertToOpenAiMessages } from "../transform/openai-format"
