import { Anthropic } from "@anthropic-ai/sdk"
import OpenAI from "openai"
import { withRetry } from "../retry"
import { ApiHandler } from "../"
import {
	ApiHandlerOptions,
	ModelInfo,
	openAiNativeDefaultModelId,
	OpenAiNativeModelId,
	openAiNativeModels,
} from "../../shared/api"
import { convertToOpenAiMessages } from "../transform/openai-format"
import { ApiStream } from "../transform/stream"
import { ChatCompletionReasoningEffort } from "openai/resources/chat/completions.mjs"

export class OpenAiNativeHandler implements ApiHandler {
	private options: ApiHandlerOptions
	private client: OpenAI

	constructor(options: ApiHandlerOptions) {
		this.options = options
		this.client = new OpenAI({
			apiKey: this.options.openAiNativeApiKey,
		})
	}

	@withRetry()
	async *createMessage(systemPrompt: string, messages: Anthropic.Messages.MessageParam[]): ApiStream {
		switch (this.getModel().id) {
			case "o1":
			case "o1-preview":
			case "o1-mini": {
				// o1 doesnt support streaming, non-1 temp, or system prompt
				const response = await this.client.chat.completions.create({
					model: this.getModel().id,
					messages: [{ role: "user", content: systemPrompt }, ...convertToOpenAiMessages(messages)],
				})
				yield {
					type: "text",
					text: response.choices[0]?.message.content || "",
				}
				yield {
					type: "usage",
					inputTokens: response.usage?.prompt_tokens || 0,
					outputTokens: response.usage?.completion_tokens || 0,
				}
				break
			}
			case "o3-mini": {
				const stream = await this.client.chat.completions.create({
					model: this.getModel().id,
					messages: [{ role: "developer", content: systemPrompt }, ...convertToOpenAiMessages(messages)],
					stream: true,
					stream_options: { include_usage: true },
<<<<<<< HEAD
=======
					reasoning_effort: (this.options.o3MiniReasoningEffort as ChatCompletionReasoningEffort) || "medium",
>>>>>>> 8e12bdb0
				})
				for await (const chunk of stream) {
					const delta = chunk.choices[0]?.delta
					if (delta?.content) {
						yield {
							type: "text",
							text: delta.content,
						}
					}
					if (chunk.usage) {
						yield {
							type: "usage",
							inputTokens: chunk.usage.prompt_tokens || 0,
							outputTokens: chunk.usage.completion_tokens || 0,
						}
					}
				}
				break
			}
			default: {
				const stream = await this.client.chat.completions.create({
					model: this.getModel().id,
					// max_completion_tokens: this.getModel().info.maxTokens,
					temperature: 0,
					messages: [{ role: "system", content: systemPrompt }, ...convertToOpenAiMessages(messages)],
					stream: true,
					stream_options: { include_usage: true },
				})

				for await (const chunk of stream) {
					const delta = chunk.choices[0]?.delta
					if (delta?.content) {
						yield {
							type: "text",
							text: delta.content,
						}
					}

					// contains a null value except for the last chunk which contains the token usage statistics for the entire request
					if (chunk.usage) {
						yield {
							type: "usage",
							inputTokens: chunk.usage.prompt_tokens || 0,
							outputTokens: chunk.usage.completion_tokens || 0,
						}
					}
				}
			}
		}
	}

	getModel(): { id: OpenAiNativeModelId; info: ModelInfo } {
		const modelId = this.options.apiModelId
		if (modelId && modelId in openAiNativeModels) {
			const id = modelId as OpenAiNativeModelId
			return { id, info: openAiNativeModels[id] }
		}
		return {
			id: openAiNativeDefaultModelId,
			info: openAiNativeModels[openAiNativeDefaultModelId],
		}
	}
}<|MERGE_RESOLUTION|>--- conflicted
+++ resolved
@@ -52,10 +52,7 @@
 					messages: [{ role: "developer", content: systemPrompt }, ...convertToOpenAiMessages(messages)],
 					stream: true,
 					stream_options: { include_usage: true },
-<<<<<<< HEAD
-=======
 					reasoning_effort: (this.options.o3MiniReasoningEffort as ChatCompletionReasoningEffort) || "medium",
->>>>>>> 8e12bdb0
 				})
 				for await (const chunk of stream) {
 					const delta = chunk.choices[0]?.delta
