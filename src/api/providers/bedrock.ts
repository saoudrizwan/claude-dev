--- conflicted
+++ resolved
@@ -21,16 +21,12 @@
 		// initialization, and allowing for session renewal if necessary as well
 		let client = await this.getClient()
 
-<<<<<<< HEAD
 		const model = this.getModel()
 		const userMsgIndices = messages.reduce((acc, msg, index) => (msg.role === "user" ? [...acc, index] : acc), [] as number[])
 		const lastUserMsgIndex = userMsgIndices[userMsgIndices.length - 1] ?? -1
 		const secondLastMsgUserIndex = userMsgIndices[userMsgIndices.length - 2] ?? -1
 
-		const stream = await this.client.messages.create({
-=======
 		const stream = await client.messages.create({
->>>>>>> b0446f7b
 			model: modelId,
 			max_tokens: model.info.maxTokens || 8192,
 			temperature: 0,
