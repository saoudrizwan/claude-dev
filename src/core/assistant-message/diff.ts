/**
 * Attempts a line-trimmed fallback match for the given search content in the original content.
 * It tries to match `searchContent` lines against a block of lines in `originalContent` starting
 * from `lastProcessedIndex`. Lines are matched by trimming leading/trailing whitespace and ensuring
 * they are identical afterwards.
 *
 * Returns [matchIndexStart, matchIndexEnd] if found, or false if not found.
 */
<<<<<<< HEAD
export function lineTrimmedFallbackMatch(
	originalContent: string,
	searchContent: string,
	startIndex: number,
): [number, number] | false {
=======
function lineTrimmedFallbackMatch(originalContent: string, searchContent: string, startIndex: number): [number, number] | false {
>>>>>>> d542d751
	// Split both contents into lines
	const originalLines = originalContent.split("\n")
	const searchLines = searchContent.split("\n")

	// Trim trailing empty line if exists (from the trailing \n in searchContent)
	if (searchLines[searchLines.length - 1] === "") {
		searchLines.pop()
	}

	// Find the line number where startIndex falls
	let startLineNum = 0
	let currentIndex = 0
	while (currentIndex < startIndex && startLineNum < originalLines.length) {
		currentIndex += originalLines[startLineNum].length + 1 // +1 for \n
		startLineNum++
	}

	// For each possible starting position in original content
	for (let i = startLineNum; i <= originalLines.length - searchLines.length; i++) {
		let matches = true

		// Try to match all search lines from this position
		for (let j = 0; j < searchLines.length; j++) {
			const originalTrimmed = originalLines[i + j].trim()
			const searchTrimmed = searchLines[j].trim()

			if (originalTrimmed !== searchTrimmed) {
				matches = false
				break
			}
		}

		// If we found a match, calculate the exact character positions
		if (matches) {
			// Find start character index
			let matchStartIndex = 0
			for (let k = 0; k < i; k++) {
				matchStartIndex += originalLines[k].length + 1 // +1 for \n
			}

			// Find end character index
			let matchEndIndex = matchStartIndex
			for (let k = 0; k < searchLines.length; k++) {
				matchEndIndex += originalLines[i + k].length
				if (k < searchLines.length - 1) {
					matchEndIndex += 1 // Include the newline character for each line except the last one
				}
			}

			return [matchStartIndex, matchEndIndex]
		}
	}

	return false
}

/**
 * Attempts to match blocks of code by using the first and last lines as anchors.
 * This is a third-tier fallback strategy that helps match blocks where we can identify
 * the correct location by matching the beginning and end, even if the exact content
 * differs slightly.
 *
 * The matching strategy:
 * 1. Only attempts to match blocks of 3 or more lines to avoid false positives
 * 2. Extracts from the search content:
 *    - First line as the "start anchor"
 *    - Last line as the "end anchor"
 * 3. For each position in the original content:
 *    - Checks if the next line matches the start anchor
 *    - If it does, jumps ahead by the search block size
 *    - Checks if that line matches the end anchor
 *    - All comparisons are done after trimming whitespace
 *
 * This approach is particularly useful for matching blocks of code where:
 * - The exact content might have minor differences
 * - The beginning and end of the block are distinctive enough to serve as anchors
 * - The overall structure (number of lines) remains the same
 *
 * @param originalContent - The full content of the original file
 * @param searchContent - The content we're trying to find in the original file
 * @param startIndex - The character index in originalContent where to start searching
 * @returns A tuple of [startIndex, endIndex] if a match is found, false otherwise
 */
<<<<<<< HEAD
export function blockAnchorFallbackMatch(
	originalContent: string,
	searchContent: string,
	startIndex: number,
): [number, number] | false {
=======
function blockAnchorFallbackMatch(originalContent: string, searchContent: string, startIndex: number): [number, number] | false {
>>>>>>> d542d751
	const originalLines = originalContent.split("\n")
	const searchLines = searchContent.split("\n")

	// Only use this approach for blocks of 3+ lines
	if (searchLines.length < 3) {
		return false
	}

	// Trim trailing empty line if exists
	if (searchLines[searchLines.length - 1] === "") {
		searchLines.pop()
	}

	const firstLineSearch = searchLines[0].trim()
	const lastLineSearch = searchLines[searchLines.length - 1].trim()
	const searchBlockSize = searchLines.length

	// Find the line number where startIndex falls
	let startLineNum = 0
	let currentIndex = 0
	while (currentIndex < startIndex && startLineNum < originalLines.length) {
		currentIndex += originalLines[startLineNum].length + 1
		startLineNum++
	}

	// Look for matching start and end anchors
	for (let i = startLineNum; i <= originalLines.length - searchBlockSize; i++) {
		// Check if first line matches
		if (originalLines[i].trim() !== firstLineSearch) {
			continue
		}

		// Check if last line matches at the expected position
		if (originalLines[i + searchBlockSize - 1].trim() !== lastLineSearch) {
			continue
		}

		// Calculate exact character positions
		let matchStartIndex = 0
		for (let k = 0; k < i; k++) {
			matchStartIndex += originalLines[k].length + 1
		}

		let matchEndIndex = matchStartIndex
		for (let k = 0; k < searchBlockSize; k++) {
			matchEndIndex += originalLines[i + k].length
			if (k < searchBlockSize - 1) {
				matchEndIndex += 1
			}
		}

		return [matchStartIndex, matchEndIndex]
	}

	return false
}

/**
 * This function reconstructs the file content by applying a streamed diff (in a
 * specialized SEARCH/REPLACE block format) to the original file content. It is designed
 * to handle both incremental updates and the final resulting file after all chunks have
 * been processed.
 *
 * The diff format is a custom structure that uses three markers to define changes:
 *
 *   <<<<<<< SEARCH
 *   [Exact content to find in the original file]
 *   =======
 *   [Content to replace with]
 *   >>>>>>> REPLACE
 *
 * Behavior and Assumptions:
 * 1. The file is processed chunk-by-chunk. Each chunk of `diffContent` may contain
 *    partial or complete SEARCH/REPLACE blocks. By calling this function with each
 *    incremental chunk (with `isFinal` indicating the last chunk), the final reconstructed
 *    file content is produced.
 *
 * 2. Matching Strategy (in order of attempt):
 *    a. Exact Match: First attempts to find the exact SEARCH block text in the original file
 *    b. Line-Trimmed Match: Falls back to line-by-line comparison ignoring leading/trailing whitespace
 *    c. Block Anchor Match: For blocks of 3+ lines, tries to match using first/last lines as anchors
 *    If all matching strategies fail, an error is thrown.
 *
 * 3. Empty SEARCH Section:
 *    - If SEARCH is empty and the original file is empty, this indicates creating a new file
 *      (pure insertion).
 *    - If SEARCH is empty and the original file is not empty, this indicates a complete
 *      file replacement (the entire original content is considered matched and replaced).
 *
 * 4. Applying Changes:
 *    - Before encountering the "=======" marker, lines are accumulated as search content.
 *    - After "=======" and before ">>>>>>> REPLACE", lines are accumulated as replacement content.
 *    - Once the block is complete (">>>>>>> REPLACE"), the matched section in the original
 *      file is replaced with the accumulated replacement lines, and the position in the original
 *      file is advanced.
 *
 * 5. Incremental Output:
 *    - As soon as the match location is found and we are in the REPLACE section, each new
 *      replacement line is appended to the result so that partial updates can be viewed
 *      incrementally.
 *
 * 6. Partial Markers:
 *    - If the final line of the chunk looks like it might be part of a marker but is not one
 *      of the known markers, it is removed. This prevents incomplete or partial markers
 *      from corrupting the output.
 *
 * 7. Finalization:
 *    - Once all chunks have been processed (when `isFinal` is true), any remaining original
 *      content after the last replaced section is appended to the result.
 *    - Trailing newlines are not forcibly added. The code tries to output exactly what is specified.
 *
 * Errors:
 * - If the search block cannot be matched using any of the available matching strategies,
 *   an error is thrown.
 */
export async function constructNewFileContent(diffContent: string, originalContent: string, isFinal: boolean): Promise<string> {
	let result = ""
	let lastProcessedIndex = 0

	let currentSearchContent = ""
	let currentReplaceContent = ""
	let inSearch = false
	let inReplace = false

	let searchMatchIndex = -1
	let searchEndIndex = -1

	let lines = diffContent.split("\n")

	// If the last line looks like a partial marker but isn't recognized,
	// remove it because it might be incomplete.
	const lastLine = lines[lines.length - 1]
	if (
		lines.length > 0 &&
		(lastLine.startsWith("<") || lastLine.startsWith("=") || lastLine.startsWith(">")) &&
		lastLine !== "<<<<<<< SEARCH" &&
		lastLine !== "=======" &&
		lastLine !== ">>>>>>> REPLACE"
	) {
		lines.pop()
	}

	for (const line of lines) {
		if (line === "<<<<<<< SEARCH") {
			inSearch = true
			currentSearchContent = ""
			currentReplaceContent = ""
			continue
		}

		if (line === "=======") {
			inSearch = false
			inReplace = true

			// Remove trailing linebreak for adding the === marker
			// if (currentSearchContent.endsWith("\r\n")) {
			// 	currentSearchContent = currentSearchContent.slice(0, -2)
			// } else if (currentSearchContent.endsWith("\n")) {
			// 	currentSearchContent = currentSearchContent.slice(0, -1)
			// }

			if (!currentSearchContent) {
				// Empty search block
				if (originalContent.length === 0) {
					// New file scenario: nothing to match, just start inserting
					searchMatchIndex = 0
					searchEndIndex = 0
				} else {
					// Complete file replacement scenario: treat the entire file as matched
					searchMatchIndex = 0
					searchEndIndex = originalContent.length
				}
			} else {
				// Add check for inefficient full-file search
				// if (currentSearchContent.trim() === originalContent.trim()) {
				// 	throw new Error(
				// 		"The SEARCH block contains the entire file content. Please either:\n" +
				// 			"1. Use an empty SEARCH block to replace the entire file, or\n" +
				// 			"2. Make focused changes to specific parts of the file that need modification.",
				// 	)
				// }

				// Exact search match scenario
				const exactIndex = originalContent.indexOf(currentSearchContent, lastProcessedIndex)
				if (exactIndex !== -1) {
					searchMatchIndex = exactIndex
					searchEndIndex = exactIndex + currentSearchContent.length
				} else {
					// Attempt fallback line-trimmed matching
					const lineMatch = lineTrimmedFallbackMatch(originalContent, currentSearchContent, lastProcessedIndex)
					if (lineMatch) {
						;[searchMatchIndex, searchEndIndex] = lineMatch
					} else {
						// Try block anchor fallback for larger blocks
						const blockMatch = blockAnchorFallbackMatch(originalContent, currentSearchContent, lastProcessedIndex)
						if (blockMatch) {
							;[searchMatchIndex, searchEndIndex] = blockMatch
						} else {
							throw new Error(
								`The SEARCH block:\n${currentSearchContent.trimEnd()}\n...does not match anything in the file.`,
							)
						}
					}
				}
			}

			// Output everything up to the match location
			result += originalContent.slice(lastProcessedIndex, searchMatchIndex)
			continue
		}

		if (line === ">>>>>>> REPLACE") {
			// Finished one replace block

			// // Remove the artificially added linebreak in the last line of the REPLACE block
			// if (result.endsWith("\r\n")) {
			// 	result = result.slice(0, -2)
			// } else if (result.endsWith("\n")) {
			// 	result = result.slice(0, -1)
			// }

			// Advance lastProcessedIndex to after the matched section
			lastProcessedIndex = searchEndIndex

			// Reset for next block
			inSearch = false
			inReplace = false
			currentSearchContent = ""
			currentReplaceContent = ""
			searchMatchIndex = -1
			searchEndIndex = -1
			continue
		}

		// Accumulate content for search or replace
		// (currentReplaceContent is not being used for anything right now since we directly append to result.)
		// (We artificially add a linebreak since we split on \n at the beginning. In order to not include a trailing linebreak in the final search/result blocks we need to remove it before using them. This allows for partial line matches to be correctly identified.)
		// NOTE: search/replace blocks must be arranged in the order they appear in the file due to how we build the content using lastProcessedIndex. We also cannot strip the trailing newline since for non-partial lines it would remove the linebreak from the original content. (If we remove end linebreak from search, then we'd also have to remove it from replace but we can't know if it's a partial line or not since the model may be using the line break to indicate the end of the block rather than as part of the search content.) We require the model to output full lines in order for our fallbacks to work as well.
		if (inSearch) {
			currentSearchContent += line + "\n"
		} else if (inReplace) {
			currentReplaceContent += line + "\n"
			// Output replacement lines immediately if we know the insertion point
			if (searchMatchIndex !== -1) {
				if (line !== lines[lines.length - 1]) {
					result += line + "\n"
				} else {
					result += line
				}
			}
		}
	}

	// If this is the final chunk, append any remaining original content
	if (isFinal && lastProcessedIndex < originalContent.length) {
		result += originalContent.slice(lastProcessedIndex)
	}

	return result
}<|MERGE_RESOLUTION|>--- conflicted
+++ resolved
@@ -6,15 +6,7 @@
  *
  * Returns [matchIndexStart, matchIndexEnd] if found, or false if not found.
  */
-<<<<<<< HEAD
-export function lineTrimmedFallbackMatch(
-	originalContent: string,
-	searchContent: string,
-	startIndex: number,
-): [number, number] | false {
-=======
 function lineTrimmedFallbackMatch(originalContent: string, searchContent: string, startIndex: number): [number, number] | false {
->>>>>>> d542d751
 	// Split both contents into lines
 	const originalLines = originalContent.split("\n")
 	const searchLines = searchContent.split("\n")
@@ -98,15 +90,7 @@
  * @param startIndex - The character index in originalContent where to start searching
  * @returns A tuple of [startIndex, endIndex] if a match is found, false otherwise
  */
-<<<<<<< HEAD
-export function blockAnchorFallbackMatch(
-	originalContent: string,
-	searchContent: string,
-	startIndex: number,
-): [number, number] | false {
-=======
 function blockAnchorFallbackMatch(originalContent: string, searchContent: string, startIndex: number): [number, number] | false {
->>>>>>> d542d751
 	const originalLines = originalContent.split("\n")
 	const searchLines = searchContent.split("\n")
 
