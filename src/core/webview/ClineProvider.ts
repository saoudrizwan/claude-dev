--- conflicted
+++ resolved
@@ -1428,11 +1428,8 @@
 			previousModeModelId,
 			previousModeModelInfo,
 			qwenApiLine,
-<<<<<<< HEAD
 			usePromptCache,
-=======
 			liteLlmApiKey,
->>>>>>> 83a28001
 		] = await Promise.all([
 			this.getGlobalState("apiProvider") as Promise<ApiProvider | undefined>,
 			this.getGlobalState("apiModelId") as Promise<string | undefined>,
@@ -1483,11 +1480,8 @@
 			this.getGlobalState("previousModeModelId") as Promise<string | undefined>,
 			this.getGlobalState("previousModeModelInfo") as Promise<ModelInfo | undefined>,
 			this.getGlobalState("qwenApiLine") as Promise<string | undefined>,
-<<<<<<< HEAD
 			this.getGlobalState("usePromptCache") as Promise<boolean | undefined>,
-=======
 			this.getSecret("liteLlmApiKey") as Promise<string | undefined>,
->>>>>>> 83a28001
 		])
 
 		let apiProvider: ApiProvider
@@ -1549,11 +1543,8 @@
 				o3MiniReasoningEffort,
 				liteLlmBaseUrl,
 				liteLlmModelId,
-<<<<<<< HEAD
 				usePromptCache,
-=======
 				liteLlmApiKey,
->>>>>>> 83a28001
 			},
 			lastShownAnnouncementId,
 			customInstructions,
