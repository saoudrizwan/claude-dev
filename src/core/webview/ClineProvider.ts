import { Anthropic } from "@anthropic-ai/sdk"
import axios from "axios"
import fs from "fs/promises"
import os from "os"
import crypto from "crypto"
import { execa } from "execa"
import pWaitFor from "p-wait-for"
import * as path from "path"
import * as vscode from "vscode"
import { buildApiHandler } from "../../api"
import { downloadTask } from "../../integrations/misc/export-markdown"
import { openFile, openImage } from "../../integrations/misc/open-file"
import { selectImages } from "../../integrations/misc/process-images"
import { getTheme } from "../../integrations/theme/getTheme"
import WorkspaceTracker from "../../integrations/workspace/WorkspaceTracker"
import { McpHub } from "../../services/mcp/McpHub"
import { FirebaseAuthManager, UserInfo } from "../../services/auth/FirebaseAuthManager"
import { ApiProvider, ModelInfo } from "../../shared/api"
import { findLast } from "../../shared/array"
import { ExtensionMessage, ExtensionState } from "../../shared/ExtensionMessage"
import { HistoryItem } from "../../shared/HistoryItem"
import { ClineCheckpointRestore, WebviewMessage } from "../../shared/WebviewMessage"
import { fileExistsAtPath } from "../../utils/fs"
import { Cline } from "../Cline"
import { openMention } from "../mentions"
import { getNonce } from "./getNonce"
import { getUri } from "./getUri"
import { AutoApprovalSettings, DEFAULT_AUTO_APPROVAL_SETTINGS } from "../../shared/AutoApprovalSettings"
import { BrowserSettings, DEFAULT_BROWSER_SETTINGS } from "../../shared/BrowserSettings"
import { ChatSettings, DEFAULT_CHAT_SETTINGS } from "../../shared/ChatSettings"

/*
https://github.com/microsoft/vscode-webview-ui-toolkit-samples/blob/main/default/weather-webview/src/providers/WeatherViewProvider.ts

https://github.com/KumarVariable/vscode-extension-sidebar-html/blob/master/src/customSidebarViewProvider.ts
*/

type SecretKey =
	| "apiKey"
	| "openRouterApiKey"
	| "awsAccessKey"
	| "awsSecretKey"
	| "awsSessionToken"
	| "openAiApiKey"
	| "geminiApiKey"
	| "openAiNativeApiKey"
	| "deepSeekApiKey"
	| "mistralApiKey"
	| "authToken"
	| "authNonce"
type GlobalStateKey =
	| "apiProvider"
	| "apiModelId"
	| "awsRegion"
	| "awsUseCrossRegionInference"
	| "vertexProjectId"
	| "vertexRegion"
	| "lastShownAnnouncementId"
	| "customInstructions"
	| "taskHistory"
	| "openAiBaseUrl"
	| "openAiModelId"
	| "ollamaModelId"
	| "ollamaBaseUrl"
	| "lmStudioModelId"
	| "lmStudioBaseUrl"
	| "anthropicBaseUrl"
	| "azureApiVersion"
	| "openRouterModelId"
	| "openRouterModelInfo"
	| "autoApprovalSettings"
	| "browserSettings"
	| "chatSettings"
	| "vsCodeLmModelSelector"
	| "userInfo"
<<<<<<< HEAD
	| "geminiBaseUrl"
=======
	| "previousModeApiProvider"
	| "previousModeModelId"
	| "previousModeModelInfo"
>>>>>>> fa67db75

export const GlobalFileNames = {
	apiConversationHistory: "api_conversation_history.json",
	uiMessages: "ui_messages.json",
	openRouterModels: "openrouter_models.json",
	mcpSettings: "cline_mcp_settings.json",
	clineRules: ".clinerules",
}

export class ClineProvider implements vscode.WebviewViewProvider {
	public static readonly sideBarId = "claude-dev.SidebarProvider" // used in package.json as the view's id. This value cannot be changed due to how vscode caches views based on their id, and updating the id would break existing instances of the extension.
	public static readonly tabPanelId = "claude-dev.TabPanelProvider"
	private static activeInstances: Set<ClineProvider> = new Set()
	private disposables: vscode.Disposable[] = []
	private view?: vscode.WebviewView | vscode.WebviewPanel
	private cline?: Cline
	private workspaceTracker?: WorkspaceTracker
	mcpHub?: McpHub
	private authManager: FirebaseAuthManager
	private latestAnnouncementId = "jan-20-2025" // update to some unique identifier when we add a new announcement

	constructor(
		readonly context: vscode.ExtensionContext,
		private readonly outputChannel: vscode.OutputChannel,
	) {
		this.outputChannel.appendLine("ClineProvider instantiated")
		ClineProvider.activeInstances.add(this)
		this.workspaceTracker = new WorkspaceTracker(this)
		this.mcpHub = new McpHub(this)
		this.authManager = new FirebaseAuthManager(this)
	}

	/*
	VSCode extensions use the disposable pattern to clean up resources when the sidebar/editor tab is closed by the user or system. This applies to event listening, commands, interacting with the UI, etc.
	- https://vscode-docs.readthedocs.io/en/stable/extensions/patterns-and-principles/
	- https://github.com/microsoft/vscode-extension-samples/blob/main/webview-sample/src/extension.ts
	*/
	async dispose() {
		this.outputChannel.appendLine("Disposing ClineProvider...")
		await this.clearTask()
		this.outputChannel.appendLine("Cleared task")
		if (this.view && "dispose" in this.view) {
			this.view.dispose()
			this.outputChannel.appendLine("Disposed webview")
		}
		while (this.disposables.length) {
			const x = this.disposables.pop()
			if (x) {
				x.dispose()
			}
		}
		this.workspaceTracker?.dispose()
		this.workspaceTracker = undefined
		this.mcpHub?.dispose()
		this.mcpHub = undefined
		this.authManager.dispose()
		this.outputChannel.appendLine("Disposed all disposables")
		ClineProvider.activeInstances.delete(this)
	}

	// Auth methods
	async handleSignOut() {
		try {
			await this.authManager.signOut()
			vscode.window.showInformationMessage("Successfully logged out of Cline")
		} catch (error) {
			vscode.window.showErrorMessage("Logout failed")
		}
	}

	async setAuthToken(token?: string) {
		await this.storeSecret("authToken", token)
	}

	async setUserInfo(info?: { displayName: string | null; email: string | null; photoURL: string | null }) {
		await this.updateGlobalState("userInfo", info)
	}

	public static getVisibleInstance(): ClineProvider | undefined {
		return findLast(Array.from(this.activeInstances), (instance) => instance.view?.visible === true)
	}

	resolveWebviewView(
		webviewView: vscode.WebviewView | vscode.WebviewPanel,
		//context: vscode.WebviewViewResolveContext<unknown>, used to recreate a deallocated webview, but we don't need this since we use retainContextWhenHidden
		//token: vscode.CancellationToken
	): void | Thenable<void> {
		this.outputChannel.appendLine("Resolving webview view")
		this.view = webviewView

		webviewView.webview.options = {
			// Allow scripts in the webview
			enableScripts: true,
			localResourceRoots: [this.context.extensionUri],
		}
		webviewView.webview.html = this.getHtmlContent(webviewView.webview)

		// Sets up an event listener to listen for messages passed from the webview view context
		// and executes code based on the message that is received
		this.setWebviewMessageListener(webviewView.webview)

		// Logs show up in bottom panel > Debug Console
		//console.log("registering listener")

		// Listen for when the panel becomes visible
		// https://github.com/microsoft/vscode-discussions/discussions/840
		if ("onDidChangeViewState" in webviewView) {
			// WebviewView and WebviewPanel have all the same properties except for this visibility listener
			// panel
			webviewView.onDidChangeViewState(
				() => {
					if (this.view?.visible) {
						this.postMessageToWebview({
							type: "action",
							action: "didBecomeVisible",
						})
					}
				},
				null,
				this.disposables,
			)
		} else if ("onDidChangeVisibility" in webviewView) {
			// sidebar
			webviewView.onDidChangeVisibility(
				() => {
					if (this.view?.visible) {
						this.postMessageToWebview({
							type: "action",
							action: "didBecomeVisible",
						})
					}
				},
				null,
				this.disposables,
			)
		}

		// Listen for when the view is disposed
		// This happens when the user closes the view or when the view is closed programmatically
		webviewView.onDidDispose(
			async () => {
				await this.dispose()
			},
			null,
			this.disposables,
		)

		// Listen for when color changes
		vscode.workspace.onDidChangeConfiguration(
			async (e) => {
				if (e && e.affectsConfiguration("workbench.colorTheme")) {
					// Sends latest theme name to webview
					await this.postMessageToWebview({
						type: "theme",
						text: JSON.stringify(await getTheme()),
					})
				}
			},
			null,
			this.disposables,
		)

		// if the extension is starting a new session, clear previous task state
		this.clearTask()

		this.outputChannel.appendLine("Webview view resolved")
	}

	async initClineWithTask(task?: string, images?: string[]) {
		await this.clearTask() // ensures that an existing task doesn't exist before starting a new one, although this shouldn't be possible since user must clear task before starting a new one
		const { apiConfiguration, customInstructions, autoApprovalSettings, browserSettings, chatSettings } =
			await this.getState()
		this.cline = new Cline(
			this,
			apiConfiguration,
			autoApprovalSettings,
			browserSettings,
			chatSettings,
			customInstructions,
			task,
			images,
		)
	}

	async initClineWithHistoryItem(historyItem: HistoryItem) {
		await this.clearTask()
		const { apiConfiguration, customInstructions, autoApprovalSettings, browserSettings, chatSettings } =
			await this.getState()
		this.cline = new Cline(
			this,
			apiConfiguration,
			autoApprovalSettings,
			browserSettings,
			chatSettings,
			customInstructions,
			undefined,
			undefined,
			historyItem,
		)
	}

	// Send any JSON serializable data to the react app
	async postMessageToWebview(message: ExtensionMessage) {
		await this.view?.webview.postMessage(message)
	}

	/**
	 * Defines and returns the HTML that should be rendered within the webview panel.
	 *
	 * @remarks This is also the place where references to the React webview build files
	 * are created and inserted into the webview HTML.
	 *
	 * @param webview A reference to the extension webview
	 * @param extensionUri The URI of the directory containing the extension
	 * @returns A template string literal containing the HTML that should be
	 * rendered within the webview panel
	 */
	private getHtmlContent(webview: vscode.Webview): string {
		// Get the local path to main script run in the webview,
		// then convert it to a uri we can use in the webview.

		// The CSS file from the React build output
		const stylesUri = getUri(webview, this.context.extensionUri, ["webview-ui", "build", "static", "css", "main.css"])
		// The JS file from the React build output
		const scriptUri = getUri(webview, this.context.extensionUri, ["webview-ui", "build", "static", "js", "main.js"])

		// The codicon font from the React build output
		// https://github.com/microsoft/vscode-extension-samples/blob/main/webview-codicons-sample/src/extension.ts
		// we installed this package in the extension so that we can access it how its intended from the extension (the font file is likely bundled in vscode), and we just import the css fileinto our react app we don't have access to it
		// don't forget to add font-src ${webview.cspSource};
		const codiconsUri = getUri(webview, this.context.extensionUri, [
			"node_modules",
			"@vscode",
			"codicons",
			"dist",
			"codicon.css",
		])

		// const scriptUri = webview.asWebviewUri(vscode.Uri.joinPath(this._extensionUri, "assets", "main.js"))

		// const styleResetUri = webview.asWebviewUri(vscode.Uri.joinPath(this._extensionUri, "assets", "reset.css"))
		// const styleVSCodeUri = webview.asWebviewUri(vscode.Uri.joinPath(this._extensionUri, "assets", "vscode.css"))

		// // Same for stylesheet
		// const stylesheetUri = webview.asWebviewUri(vscode.Uri.joinPath(this._extensionUri, "assets", "main.css"))

		// Use a nonce to only allow a specific script to be run.
		/*
        content security policy of your webview to only allow scripts that have a specific nonce
        create a content security policy meta tag so that only loading scripts with a nonce is allowed
        As your extension grows you will likely want to add custom styles, fonts, and/or images to your webview. If you do, you will need to update the content security policy meta tag to explicity allow for these resources. E.g.
                <meta http-equiv="Content-Security-Policy" content="default-src 'none'; style-src ${webview.cspSource}; font-src ${webview.cspSource}; img-src ${webview.cspSource} https:; script-src 'nonce-${nonce}';">
		- 'unsafe-inline' is required for styles due to vscode-webview-toolkit's dynamic style injection
		- since we pass base64 images to the webview, we need to specify img-src ${webview.cspSource} data:;

        in meta tag we add nonce attribute: A cryptographic nonce (only used once) to allow scripts. The server must generate a unique nonce value each time it transmits a policy. It is critical to provide a nonce that cannot be guessed as bypassing a resource's policy is otherwise trivial.
        */
		const nonce = getNonce()

		// Tip: Install the es6-string-html VS Code extension to enable code highlighting below
		return /*html*/ `
        <!DOCTYPE html>
        <html lang="en">
          <head>
            <meta charset="utf-8">
            <meta name="viewport" content="width=device-width,initial-scale=1,shrink-to-fit=no">
            <meta name="theme-color" content="#000000">
            <meta http-equiv="Content-Security-Policy" content="default-src 'none'; font-src ${webview.cspSource}; style-src ${webview.cspSource} 'unsafe-inline'; img-src ${webview.cspSource} https: data:; script-src 'nonce-${nonce}';">
            <link rel="stylesheet" type="text/css" href="${stylesUri}">
			<link href="${codiconsUri}" rel="stylesheet" />
            <title>Cline</title>
          </head>
          <body>
            <noscript>You need to enable JavaScript to run this app.</noscript>
            <div id="root"></div>
            <script nonce="${nonce}" src="${scriptUri}"></script>
          </body>
        </html>
      `
	}

	/**
	 * Sets up an event listener to listen for messages passed from the webview context and
	 * executes code based on the message that is received.
	 *
	 * @param webview A reference to the extension webview
	 */
	private setWebviewMessageListener(webview: vscode.Webview) {
		webview.onDidReceiveMessage(
			async (message: WebviewMessage) => {
				switch (message.type) {
					case "webviewDidLaunch":
						this.postStateToWebview()
						this.workspaceTracker?.initializeFilePaths() // don't await
						getTheme().then((theme) =>
							this.postMessageToWebview({
								type: "theme",
								text: JSON.stringify(theme),
							}),
						)
						// post last cached models in case the call to endpoint fails
						this.readOpenRouterModels().then((openRouterModels) => {
							if (openRouterModels) {
								this.postMessageToWebview({
									type: "openRouterModels",
									openRouterModels,
								})
							}
						})
						// gui relies on model info to be up-to-date to provide the most accurate pricing, so we need to fetch the latest details on launch.
						// we do this for all users since many users switch between api providers and if they were to switch back to openrouter it would be showing outdated model info if we hadn't retrieved the latest at this point
						// (see normalizeApiConfiguration > openrouter)
						this.refreshOpenRouterModels().then(async (openRouterModels) => {
							if (openRouterModels) {
								// update model info in state (this needs to be done here since we don't want to update state while settings is open, and we may refresh models there)
								const { apiConfiguration } = await this.getState()
								if (apiConfiguration.openRouterModelId) {
									await this.updateGlobalState(
										"openRouterModelInfo",
										openRouterModels[apiConfiguration.openRouterModelId],
									)
									await this.postStateToWebview()
								}
							}
						})
						break
					case "newTask":
						// Code that should run in response to the hello message command
						//vscode.window.showInformationMessage(message.text!)

						// Send a message to our webview.
						// You can send any JSON serializable data.
						// Could also do this in extension .ts
						//this.postMessageToWebview({ type: "text", text: `Extension: ${Date.now()}` })
						// initializing new instance of Cline will make sure that any agentically running promises in old instance don't affect our new task. this essentially creates a fresh slate for the new task
						await this.initClineWithTask(message.text, message.images)
						break
					case "apiConfiguration":
						if (message.apiConfiguration) {
							const {
								apiProvider,
								apiModelId,
								apiKey,
								openRouterApiKey,
								awsAccessKey,
								awsSecretKey,
								awsSessionToken,
								awsRegion,
								awsUseCrossRegionInference,
								vertexProjectId,
								vertexRegion,
								openAiBaseUrl,
								openAiApiKey,
								openAiModelId,
								ollamaModelId,
								ollamaBaseUrl,
								lmStudioModelId,
								lmStudioBaseUrl,
								anthropicBaseUrl,
								geminiApiKey,
								geminiBaseUrl,
								openAiNativeApiKey,
								deepSeekApiKey,
								mistralApiKey,
								azureApiVersion,
								openRouterModelId,
								openRouterModelInfo,
								vsCodeLmModelSelector,
							} = message.apiConfiguration
							await this.updateGlobalState("apiProvider", apiProvider)
							await this.updateGlobalState("apiModelId", apiModelId)
							await this.storeSecret("apiKey", apiKey)
							await this.storeSecret("openRouterApiKey", openRouterApiKey)
							await this.storeSecret("awsAccessKey", awsAccessKey)
							await this.storeSecret("awsSecretKey", awsSecretKey)
							await this.storeSecret("awsSessionToken", awsSessionToken)
							await this.updateGlobalState("awsRegion", awsRegion)
							await this.updateGlobalState("awsUseCrossRegionInference", awsUseCrossRegionInference)
							await this.updateGlobalState("vertexProjectId", vertexProjectId)
							await this.updateGlobalState("vertexRegion", vertexRegion)
							await this.updateGlobalState("openAiBaseUrl", openAiBaseUrl)
							await this.storeSecret("openAiApiKey", openAiApiKey)
							await this.updateGlobalState("openAiModelId", openAiModelId)
							await this.updateGlobalState("ollamaModelId", ollamaModelId)
							await this.updateGlobalState("ollamaBaseUrl", ollamaBaseUrl)
							await this.updateGlobalState("lmStudioModelId", lmStudioModelId)
							await this.updateGlobalState("lmStudioBaseUrl", lmStudioBaseUrl)
							await this.updateGlobalState("anthropicBaseUrl", anthropicBaseUrl)
							await this.storeSecret("geminiApiKey", geminiApiKey)
							await this.updateGlobalState("geminiBaseUrl", geminiBaseUrl)
							await this.storeSecret("openAiNativeApiKey", openAiNativeApiKey)
							await this.storeSecret("deepSeekApiKey", deepSeekApiKey)
							await this.storeSecret("mistralApiKey", mistralApiKey)
							await this.updateGlobalState("azureApiVersion", azureApiVersion)
							await this.updateGlobalState("openRouterModelId", openRouterModelId)
							await this.updateGlobalState("openRouterModelInfo", openRouterModelInfo)
							await this.updateGlobalState("vsCodeLmModelSelector", vsCodeLmModelSelector)
							if (this.cline) {
								this.cline.api = buildApiHandler(message.apiConfiguration)
							}
						}
						await this.postStateToWebview()
						break
					case "customInstructions":
						await this.updateCustomInstructions(message.text)
						break
					case "autoApprovalSettings":
						if (message.autoApprovalSettings) {
							await this.updateGlobalState("autoApprovalSettings", message.autoApprovalSettings)
							if (this.cline) {
								this.cline.autoApprovalSettings = message.autoApprovalSettings
							}
							await this.postStateToWebview()
						}
						break
					case "browserSettings":
						if (message.browserSettings) {
							await this.updateGlobalState("browserSettings", message.browserSettings)
							if (this.cline) {
								this.cline.updateBrowserSettings(message.browserSettings)
							}
							await this.postStateToWebview()
						}
						break
					case "chatSettings":
						if (message.chatSettings) {
							const didSwitchToActMode = message.chatSettings.mode === "act"

							// Get previous model info that we will revert to after saving current mode api info
							const {
								apiConfiguration,
								previousModeApiProvider: newApiProvider,
								previousModeModelId: newModelId,
								previousModeModelInfo: newModelInfo,
							} = await this.getState()

							// Save the last model used in this mode
							await this.updateGlobalState("previousModeApiProvider", apiConfiguration.apiProvider)
							switch (apiConfiguration.apiProvider) {
								case "anthropic":
								case "bedrock":
								case "vertex":
								case "gemini":
									await this.updateGlobalState("previousModeModelId", apiConfiguration.apiModelId)
									break
								case "openrouter":
									await this.updateGlobalState("previousModeModelId", apiConfiguration.openRouterModelId)
									await this.updateGlobalState("previousModeModelInfo", apiConfiguration.openRouterModelInfo)
									break
								case "vscode-lm":
									await this.updateGlobalState("previousModeModelId", apiConfiguration.vsCodeLmModelSelector)
									break
								case "openai":
									await this.updateGlobalState("previousModeModelId", apiConfiguration.openAiModelId)
									break
								case "ollama":
									await this.updateGlobalState("previousModeModelId", apiConfiguration.ollamaModelId)
									break
								case "lmstudio":
									await this.updateGlobalState("previousModeModelId", apiConfiguration.lmStudioModelId)
									break
							}

							// Restore the model used in previous mode
							if (newApiProvider && newModelId) {
								await this.updateGlobalState("apiProvider", newApiProvider)
								switch (newApiProvider) {
									case "anthropic":
									case "bedrock":
									case "vertex":
									case "gemini":
										await this.updateGlobalState("apiModelId", newModelId)
										break
									case "openrouter":
										await this.updateGlobalState("openRouterModelId", newModelId)
										await this.updateGlobalState("openRouterModelInfo", newModelInfo)
										break
									case "vscode-lm":
										await this.updateGlobalState("vsCodeLmModelSelector", newModelId)
										break
									case "openai":
										await this.updateGlobalState("openAiModelId", newModelId)
										break
									case "ollama":
										await this.updateGlobalState("ollamaModelId", newModelId)
										break
									case "lmstudio":
										await this.updateGlobalState("lmStudioModelId", newModelId)
										break
								}

								if (this.cline) {
									const { apiConfiguration: updatedApiConfiguration } = await this.getState()
									this.cline.api = buildApiHandler(updatedApiConfiguration)
								}
							}

							await this.updateGlobalState("chatSettings", message.chatSettings)
							await this.postStateToWebview()
							// console.log("chatSettings", message.chatSettings)
							if (this.cline) {
								this.cline.updateChatSettings(message.chatSettings)
								if (this.cline.isAwaitingPlanResponse && didSwitchToActMode) {
									this.cline.didRespondToPlanAskBySwitchingMode = true
									// this is necessary for the webview to update accordingly, but Cline instance will not send text back as feedback message
									await this.postMessageToWebview({
										type: "invoke",
										invoke: "sendMessage",
										text: "[Proceeding with the task...]",
									})
								} else {
									this.cancelTask()
								}
							}
						}
						break
					// case "relaunchChromeDebugMode":
					// 	if (this.cline) {
					// 		this.cline.browserSession.relaunchChromeDebugMode()
					// 	}
					// 	break
					case "askResponse":
						this.cline?.handleWebviewAskResponse(message.askResponse!, message.text, message.images)
						break
					case "clearTask":
						// newTask will start a new task with a given task text, while clear task resets the current session and allows for a new task to be started
						await this.clearTask()
						await this.postStateToWebview()
						break
					case "didShowAnnouncement":
						await this.updateGlobalState("lastShownAnnouncementId", this.latestAnnouncementId)
						await this.postStateToWebview()
						break
					case "selectImages":
						const images = await selectImages()
						await this.postMessageToWebview({
							type: "selectedImages",
							images,
						})
						break
					case "exportCurrentTask":
						const currentTaskId = this.cline?.taskId
						if (currentTaskId) {
							this.exportTaskWithId(currentTaskId)
						}
						break
					case "showTaskWithId":
						this.showTaskWithId(message.text!)
						break
					case "deleteTaskWithId":
						this.deleteTaskWithId(message.text!)
						break
					case "exportTaskWithId":
						this.exportTaskWithId(message.text!)
						break
					case "resetState":
						await this.resetState()
						break
					case "requestOllamaModels":
						const ollamaModels = await this.getOllamaModels(message.text)
						this.postMessageToWebview({
							type: "ollamaModels",
							ollamaModels,
						})
						break
					case "requestLmStudioModels":
						const lmStudioModels = await this.getLmStudioModels(message.text)
						this.postMessageToWebview({
							type: "lmStudioModels",
							lmStudioModels,
						})
						break
					case "requestVsCodeLmModels":
						const vsCodeLmModels = await this.getVsCodeLmModels()
						this.postMessageToWebview({ type: "vsCodeLmModels", vsCodeLmModels })
						break
					case "refreshOpenRouterModels":
						await this.refreshOpenRouterModels()
						break
					case "refreshOpenAiModels":
						const { apiConfiguration } = await this.getState()
						const openAiModels = await this.getOpenAiModels(
							apiConfiguration.openAiBaseUrl,
							apiConfiguration.openAiApiKey,
						)
						this.postMessageToWebview({ type: "openAiModels", openAiModels })
						break
					case "openImage":
						openImage(message.text!)
						break
					case "openFile":
						openFile(message.text!)
						break
					case "openMention":
						openMention(message.text)
						break
					case "checkpointDiff": {
						if (message.number) {
							await this.cline?.presentMultifileDiff(message.number, false)
						}
						break
					}
					case "checkpointRestore": {
						await this.cancelTask() // we cannot alter message history say if the task is active, as it could be in the middle of editing a file or running a command, which expect the ask to be responded to rather than being superceded by a new message eg add deleted_api_reqs
						// cancel task waits for any open editor to be reverted and starts a new cline instance
						if (message.number) {
							// wait for messages to be loaded
							await pWaitFor(() => this.cline?.isInitialized === true, {
								timeout: 3_000,
							}).catch(() => {
								console.error("Failed to init new cline instance")
							})
							// NOTE: cancelTask awaits abortTask, which awaits diffViewProvider.revertChanges, which reverts any edited files, allowing us to reset to a checkpoint rather than running into a state where the revertChanges function is called alongside or after the checkpoint reset
							await this.cline?.restoreCheckpoint(message.number, message.text! as ClineCheckpointRestore)
						}
						break
					}
					case "taskCompletionViewChanges": {
						if (message.number) {
							await this.cline?.presentMultifileDiff(message.number, true)
						}
						break
					}
					case "cancelTask":
						this.cancelTask()
						break
					case "getLatestState":
						await this.postStateToWebview()
						break
					case "subscribeEmail":
						this.subscribeEmail(message.text)
						break
					case "accountLoginClicked": {
						// Generate nonce for state validation
						const nonce = crypto.randomBytes(32).toString("hex")
						await this.storeSecret("authNonce", nonce)

						// Open browser for authentication with state param
						console.log("Login button clicked in account page")
						console.log("Opening auth page with state param")

						const uriScheme = vscode.env.uriScheme

						const authUrl = vscode.Uri.parse(
							`https://app.cline.bot/auth?state=${encodeURIComponent(nonce)}&callback_url=${encodeURIComponent(`${uriScheme || "vscode"}://saoudrizwan.claude-dev/auth`)}`,
						)
						vscode.env.openExternal(authUrl)
						break
					}
					case "accountLogoutClicked": {
						await this.handleSignOut()
						break
					}
					case "openMcpSettings": {
						const mcpSettingsFilePath = await this.mcpHub?.getMcpSettingsFilePath()
						if (mcpSettingsFilePath) {
							openFile(mcpSettingsFilePath)
						}
						break
					}
					case "toggleMcpServer": {
						try {
							await this.mcpHub?.toggleServerDisabled(message.serverName!, message.disabled!)
						} catch (error) {
							console.error(`Failed to toggle MCP server ${message.serverName}:`, error)
						}
						break
					}
					case "toggleToolAutoApprove": {
						try {
							await this.mcpHub?.toggleToolAutoApprove(message.serverName!, message.toolName!, message.autoApprove!)
						} catch (error) {
							console.error(`Failed to toggle auto-approve for tool ${message.toolName}:`, error)
						}
						break
					}
					case "restartMcpServer": {
						try {
							await this.mcpHub?.restartConnection(message.text!)
						} catch (error) {
							console.error(`Failed to retry connection for ${message.text}:`, error)
						}
						break
					}
					case "openExtensionSettings": {
						const settingsFilter = message.text || ""
						await vscode.commands.executeCommand(
							"workbench.action.openSettings",
							`@ext:saoudrizwan.claude-dev ${settingsFilter}`.trim(), // trim whitespace if no settings filter
						)
						break
					}
					// Add more switch case statements here as more webview message commands
					// are created within the webview context (i.e. inside media/main.js)
				}
			},
			null,
			this.disposables,
		)
	}

	async subscribeEmail(email?: string) {
		if (!email) {
			return
		}
		const emailRegex = /^[^\s@]+@[^\s@]+\.[^\s@]+$/
		if (!emailRegex.test(email)) {
			vscode.window.showErrorMessage("Please enter a valid email address")
			return
		}
		console.log("Subscribing email:", email)
		this.postMessageToWebview({ type: "emailSubscribed" })
		// Currently ignoring errors to this endpoint, but after accounts we'll remove this anyways
		try {
			const response = await axios.post(
				"https://app.cline.bot/api/mailing-list",
				{
					email: email,
				},
				{
					headers: {
						"Content-Type": "application/json",
					},
				},
			)
			console.log("Email subscribed successfully. Response:", response.data)
		} catch (error) {
			console.error("Failed to subscribe email:", error)
		}
	}

	async cancelTask() {
		if (this.cline) {
			const { historyItem } = await this.getTaskWithId(this.cline.taskId)
			try {
				await this.cline.abortTask()
			} catch (error) {
				console.error("Failed to abort task", error)
			}
			await pWaitFor(
				() =>
					this.cline === undefined ||
					this.cline.isStreaming === false ||
					this.cline.didFinishAbortingStream ||
					this.cline.isWaitingForFirstChunk, // if only first chunk is processed, then there's no need to wait for graceful abort (closes edits, browser, etc)
				{
					timeout: 3_000,
				},
			).catch(() => {
				console.error("Failed to abort task")
			})
			if (this.cline) {
				// 'abandoned' will prevent this cline instance from affecting future cline instance gui. this may happen if its hanging on a streaming request
				this.cline.abandoned = true
			}
			await this.initClineWithHistoryItem(historyItem) // clears task again, so we need to abortTask manually above
			// await this.postStateToWebview() // new Cline instance will post state when it's ready. having this here sent an empty messages array to webview leading to virtuoso having to reload the entire list
		}
	}

	async updateCustomInstructions(instructions?: string) {
		// User may be clearing the field
		await this.updateGlobalState("customInstructions", instructions || undefined)
		if (this.cline) {
			this.cline.customInstructions = instructions || undefined
		}
		await this.postStateToWebview()
	}

	// MCP

	async getDocumentsPath(): Promise<string> {
		if (process.platform === "win32") {
			// If the user is running Win 7/Win Server 2008 r2+, we want to get the correct path to their Documents directory.
			try {
				const { stdout: docsPath } = await execa("powershell", [
					"-NoProfile", // Ignore user's PowerShell profile(s)
					"-Command",
					"[System.Environment]::GetFolderPath([System.Environment+SpecialFolder]::MyDocuments)",
				])
				return docsPath.trim()
			} catch (err) {
				console.error("Failed to retrieve Windows Documents path. Falling back to homedir/Documents.")
				return path.join(os.homedir(), "Documents")
			}
		} else {
			return path.join(os.homedir(), "Documents") // On POSIX (macOS, Linux, etc.), assume ~/Documents by default (existing behavior, but may want to implement similar logic here)
		}
	}

	async ensureMcpServersDirectoryExists(): Promise<string> {
		const userDocumentsPath = await this.getDocumentsPath()
		const mcpServersDir = path.join(userDocumentsPath, "Cline", "MCP")
		try {
			await fs.mkdir(mcpServersDir, { recursive: true })
		} catch (error) {
			return "~/Documents/Cline/MCP" // in case creating a directory in documents fails for whatever reason (e.g. permissions) - this is fine since this path is only ever used in the system prompt
		}
		return mcpServersDir
	}

	async ensureSettingsDirectoryExists(): Promise<string> {
		const settingsDir = path.join(this.context.globalStorageUri.fsPath, "settings")
		await fs.mkdir(settingsDir, { recursive: true })
		return settingsDir
	}

	// VSCode LM API

	private async getVsCodeLmModels() {
		try {
			const models = await vscode.lm.selectChatModels({})
			return models || []
		} catch (error) {
			console.error("Error fetching VS Code LM models:", error)
			return []
		}
	}

	// Ollama

	async getOllamaModels(baseUrl?: string) {
		try {
			if (!baseUrl) {
				baseUrl = "http://localhost:11434"
			}
			if (!URL.canParse(baseUrl)) {
				return []
			}
			const response = await axios.get(`${baseUrl}/api/tags`)
			const modelsArray = response.data?.models?.map((model: any) => model.name) || []
			const models = [...new Set<string>(modelsArray)]
			return models
		} catch (error) {
			return []
		}
	}

	// LM Studio

	async getLmStudioModels(baseUrl?: string) {
		try {
			if (!baseUrl) {
				baseUrl = "http://localhost:1234"
			}
			if (!URL.canParse(baseUrl)) {
				return []
			}
			const response = await axios.get(`${baseUrl}/v1/models`)
			const modelsArray = response.data?.data?.map((model: any) => model.id) || []
			const models = [...new Set<string>(modelsArray)]
			return models
		} catch (error) {
			return []
		}
	}

	// Auth

	public async validateAuthState(state: string | null): Promise<boolean> {
		const storedNonce = await this.getSecret("authNonce")
		if (!state || state !== storedNonce) {
			return false
		}
		await this.storeSecret("authNonce", undefined) // Clear after use
		return true
	}

	async handleAuthCallback(token: string) {
		try {
			// First sign in with Firebase to trigger auth state change
			await this.authManager.signInWithCustomToken(token)

			// Then store the token securely
			await this.storeSecret("authToken", token)
			await this.postStateToWebview()
			vscode.window.showInformationMessage("Successfully logged in to Cline")
		} catch (error) {
			console.error("Failed to handle auth callback:", error)
			vscode.window.showErrorMessage("Failed to log in to Cline")
		}
	}

	// OpenAi

	async getOpenAiModels(baseUrl?: string, apiKey?: string) {
		try {
			if (!baseUrl) {
				return []
			}

			if (!URL.canParse(baseUrl)) {
				return []
			}

			const config: Record<string, any> = {}
			if (apiKey) {
				config["headers"] = { Authorization: `Bearer ${apiKey}` }
			}

			const response = await axios.get(`${baseUrl}/models`, config)
			const modelsArray = response.data?.data?.map((model: any) => model.id) || []
			const models = [...new Set<string>(modelsArray)]
			return models
		} catch (error) {
			return []
		}
	}

	// OpenRouter

	async handleOpenRouterCallback(code: string) {
		let apiKey: string
		try {
			const response = await axios.post("https://openrouter.ai/api/v1/auth/keys", { code })
			if (response.data && response.data.key) {
				apiKey = response.data.key
			} else {
				throw new Error("Invalid response from OpenRouter API")
			}
		} catch (error) {
			console.error("Error exchanging code for API key:", error)
			throw error
		}

		const openrouter: ApiProvider = "openrouter"
		await this.updateGlobalState("apiProvider", openrouter)
		await this.storeSecret("openRouterApiKey", apiKey)
		await this.postStateToWebview()
		if (this.cline) {
			this.cline.api = buildApiHandler({
				apiProvider: openrouter,
				openRouterApiKey: apiKey,
			})
		}
		// await this.postMessageToWebview({ type: "action", action: "settingsButtonClicked" }) // bad ux if user is on welcome
	}

	private async ensureCacheDirectoryExists(): Promise<string> {
		const cacheDir = path.join(this.context.globalStorageUri.fsPath, "cache")
		await fs.mkdir(cacheDir, { recursive: true })
		return cacheDir
	}

	async readOpenRouterModels(): Promise<Record<string, ModelInfo> | undefined> {
		const openRouterModelsFilePath = path.join(await this.ensureCacheDirectoryExists(), GlobalFileNames.openRouterModels)
		const fileExists = await fileExistsAtPath(openRouterModelsFilePath)
		if (fileExists) {
			const fileContents = await fs.readFile(openRouterModelsFilePath, "utf8")
			return JSON.parse(fileContents)
		}
		return undefined
	}

	async refreshOpenRouterModels() {
		const openRouterModelsFilePath = path.join(await this.ensureCacheDirectoryExists(), GlobalFileNames.openRouterModels)

		let models: Record<string, ModelInfo> = {}
		try {
			const response = await axios.get("https://openrouter.ai/api/v1/models")
			/*
			{
				"id": "anthropic/claude-3.5-sonnet",
				"name": "Anthropic: Claude 3.5 Sonnet",
				"created": 1718841600,
				"description": "Claude 3.5 Sonnet delivers better-than-Opus capabilities, faster-than-Sonnet speeds, at the same Sonnet prices. Sonnet is particularly good at:\n\n- Coding: Autonomously writes, edits, and runs code with reasoning and troubleshooting\n- Data science: Augments human data science expertise; navigates unstructured data while using multiple tools for insights\n- Visual processing: excelling at interpreting charts, graphs, and images, accurately transcribing text to derive insights beyond just the text alone\n- Agentic tasks: exceptional tool use, making it great at agentic tasks (i.e. complex, multi-step problem solving tasks that require engaging with other systems)\n\n#multimodal",
				"context_length": 200000,
				"architecture": {
					"modality": "text+image-\u003Etext",
					"tokenizer": "Claude",
					"instruct_type": null
				},
				"pricing": {
					"prompt": "0.000003",
					"completion": "0.000015",
					"image": "0.0048",
					"request": "0"
				},
				"top_provider": {
					"context_length": 200000,
					"max_completion_tokens": 8192,
					"is_moderated": true
				},
				"per_request_limits": null
			},
			*/
			if (response.data?.data) {
				const rawModels = response.data.data
				const parsePrice = (price: any) => {
					if (price) {
						return parseFloat(price) * 1_000_000
					}
					return undefined
				}
				for (const rawModel of rawModels) {
					const modelInfo: ModelInfo = {
						maxTokens: rawModel.top_provider?.max_completion_tokens,
						contextWindow: rawModel.context_length,
						supportsImages: rawModel.architecture?.modality?.includes("image"),
						supportsPromptCache: false,
						inputPrice: parsePrice(rawModel.pricing?.prompt),
						outputPrice: parsePrice(rawModel.pricing?.completion),
						description: rawModel.description,
					}

					switch (rawModel.id) {
						case "anthropic/claude-3.5-sonnet":
						case "anthropic/claude-3.5-sonnet:beta":
							// NOTE: this needs to be synced with api.ts/openrouter default model info
							modelInfo.supportsComputerUse = true
							modelInfo.supportsPromptCache = true
							modelInfo.cacheWritesPrice = 3.75
							modelInfo.cacheReadsPrice = 0.3
							break
						case "anthropic/claude-3.5-sonnet-20240620":
						case "anthropic/claude-3.5-sonnet-20240620:beta":
							modelInfo.supportsPromptCache = true
							modelInfo.cacheWritesPrice = 3.75
							modelInfo.cacheReadsPrice = 0.3
							break
						case "anthropic/claude-3-5-haiku":
						case "anthropic/claude-3-5-haiku:beta":
						case "anthropic/claude-3-5-haiku-20241022":
						case "anthropic/claude-3-5-haiku-20241022:beta":
						case "anthropic/claude-3.5-haiku":
						case "anthropic/claude-3.5-haiku:beta":
						case "anthropic/claude-3.5-haiku-20241022":
						case "anthropic/claude-3.5-haiku-20241022:beta":
							modelInfo.supportsPromptCache = true
							modelInfo.cacheWritesPrice = 1.25
							modelInfo.cacheReadsPrice = 0.1
							break
						case "anthropic/claude-3-opus":
						case "anthropic/claude-3-opus:beta":
							modelInfo.supportsPromptCache = true
							modelInfo.cacheWritesPrice = 18.75
							modelInfo.cacheReadsPrice = 1.5
							break
						case "anthropic/claude-3-haiku":
						case "anthropic/claude-3-haiku:beta":
							modelInfo.supportsPromptCache = true
							modelInfo.cacheWritesPrice = 0.3
							modelInfo.cacheReadsPrice = 0.03
							break
						case "deepseek/deepseek-chat":
							modelInfo.supportsPromptCache = true
							// see api.ts/deepSeekModels for more info
							modelInfo.inputPrice = 0
							modelInfo.cacheWritesPrice = 0.14
							modelInfo.cacheReadsPrice = 0.014
							break
					}

					models[rawModel.id] = modelInfo
				}
			} else {
				console.error("Invalid response from OpenRouter API")
			}
			await fs.writeFile(openRouterModelsFilePath, JSON.stringify(models))
			console.log("OpenRouter models fetched and saved", models)
		} catch (error) {
			console.error("Error fetching OpenRouter models:", error)
		}

		await this.postMessageToWebview({
			type: "openRouterModels",
			openRouterModels: models,
		})
		return models
	}

	// Task history

	async getTaskWithId(id: string): Promise<{
		historyItem: HistoryItem
		taskDirPath: string
		apiConversationHistoryFilePath: string
		uiMessagesFilePath: string
		apiConversationHistory: Anthropic.MessageParam[]
	}> {
		const history = ((await this.getGlobalState("taskHistory")) as HistoryItem[] | undefined) || []
		const historyItem = history.find((item) => item.id === id)
		if (historyItem) {
			const taskDirPath = path.join(this.context.globalStorageUri.fsPath, "tasks", id)
			const apiConversationHistoryFilePath = path.join(taskDirPath, GlobalFileNames.apiConversationHistory)
			const uiMessagesFilePath = path.join(taskDirPath, GlobalFileNames.uiMessages)
			const fileExists = await fileExistsAtPath(apiConversationHistoryFilePath)
			if (fileExists) {
				const apiConversationHistory = JSON.parse(await fs.readFile(apiConversationHistoryFilePath, "utf8"))
				return {
					historyItem,
					taskDirPath,
					apiConversationHistoryFilePath,
					uiMessagesFilePath,
					apiConversationHistory,
				}
			}
		}
		// if we tried to get a task that doesn't exist, remove it from state
		// FIXME: this seems to happen sometimes when the json file doesnt save to disk for some reason
		await this.deleteTaskFromState(id)
		throw new Error("Task not found")
	}

	async showTaskWithId(id: string) {
		if (id !== this.cline?.taskId) {
			// non-current task
			const { historyItem } = await this.getTaskWithId(id)
			await this.initClineWithHistoryItem(historyItem) // clears existing task
		}
		await this.postMessageToWebview({
			type: "action",
			action: "chatButtonClicked",
		})
	}

	async exportTaskWithId(id: string) {
		const { historyItem, apiConversationHistory } = await this.getTaskWithId(id)
		await downloadTask(historyItem.ts, apiConversationHistory)
	}

	async deleteTaskWithId(id: string) {
		if (id === this.cline?.taskId) {
			await this.clearTask()
		}

		const { taskDirPath, apiConversationHistoryFilePath, uiMessagesFilePath } = await this.getTaskWithId(id)

		await this.deleteTaskFromState(id)

		// Delete the task files
		const apiConversationHistoryFileExists = await fileExistsAtPath(apiConversationHistoryFilePath)
		if (apiConversationHistoryFileExists) {
			await fs.unlink(apiConversationHistoryFilePath)
		}
		const uiMessagesFileExists = await fileExistsAtPath(uiMessagesFilePath)
		if (uiMessagesFileExists) {
			await fs.unlink(uiMessagesFilePath)
		}
		const legacyMessagesFilePath = path.join(taskDirPath, "claude_messages.json")
		if (await fileExistsAtPath(legacyMessagesFilePath)) {
			await fs.unlink(legacyMessagesFilePath)
		}

		// Delete the checkpoints directory if it exists
		const checkpointsDir = path.join(taskDirPath, "checkpoints")
		if (await fileExistsAtPath(checkpointsDir)) {
			try {
				await fs.rm(checkpointsDir, { recursive: true, force: true })
			} catch (error) {
				console.error(`Failed to delete checkpoints directory for task ${id}:`, error)
				// Continue with deletion of task directory - don't throw since this is a cleanup operation
			}
		}

		await fs.rmdir(taskDirPath) // succeeds if the dir is empty
	}

	async deleteTaskFromState(id: string) {
		// Remove the task from history
		const taskHistory = ((await this.getGlobalState("taskHistory")) as HistoryItem[] | undefined) || []
		const updatedTaskHistory = taskHistory.filter((task) => task.id !== id)
		await this.updateGlobalState("taskHistory", updatedTaskHistory)

		// Notify the webview that the task has been deleted
		await this.postStateToWebview()
	}

	async postStateToWebview() {
		const state = await this.getStateToPostToWebview()
		this.postMessageToWebview({ type: "state", state })
	}

	async getStateToPostToWebview(): Promise<ExtensionState> {
		const {
			apiConfiguration,
			lastShownAnnouncementId,
			customInstructions,
			taskHistory,
			autoApprovalSettings,
			browserSettings,
			chatSettings,
			userInfo,
			authToken,
		} = await this.getState()

		return {
			version: this.context.extension?.packageJSON?.version ?? "",
			apiConfiguration,
			customInstructions,
			uriScheme: vscode.env.uriScheme,
			currentTaskItem: this.cline?.taskId ? (taskHistory || []).find((item) => item.id === this.cline?.taskId) : undefined,
			checkpointTrackerErrorMessage: this.cline?.checkpointTrackerErrorMessage,
			clineMessages: this.cline?.clineMessages || [],
			taskHistory: (taskHistory || []).filter((item) => item.ts && item.task).sort((a, b) => b.ts - a.ts),
			shouldShowAnnouncement: lastShownAnnouncementId !== this.latestAnnouncementId,
			autoApprovalSettings,
			browserSettings,
			chatSettings,
			isLoggedIn: !!authToken,
			userInfo,
		}
	}

	async clearTask() {
		this.cline?.abortTask()
		this.cline = undefined // removes reference to it, so once promises end it will be garbage collected
	}

	// Caching mechanism to keep track of webview messages + API conversation history per provider instance

	/*
	Now that we use retainContextWhenHidden, we don't have to store a cache of cline messages in the user's state, but we could to reduce memory footprint in long conversations.

	- We have to be careful of what state is shared between ClineProvider instances since there could be multiple instances of the extension running at once. For example when we cached cline messages using the same key, two instances of the extension could end up using the same key and overwriting each other's messages.
	- Some state does need to be shared between the instances, i.e. the API key--however there doesn't seem to be a good way to notify the other instances that the API key has changed.

	We need to use a unique identifier for each ClineProvider instance's message cache since we could be running several instances of the extension outside of just the sidebar i.e. in editor panels.

	// conversation history to send in API requests

	/*
	It seems that some API messages do not comply with vscode state requirements. Either the Anthropic library is manipulating these values somehow in the backend in a way thats creating cyclic references, or the API returns a function or a Symbol as part of the message content.
	VSCode docs about state: "The value must be JSON-stringifyable ... value — A value. MUST not contain cyclic references."
	For now we'll store the conversation history in memory, and if we need to store in state directly we'd need to do a manual conversion to ensure proper json stringification.
	*/

	// getApiConversationHistory(): Anthropic.MessageParam[] {
	// 	// const history = (await this.getGlobalState(
	// 	// 	this.getApiConversationHistoryStateKey()
	// 	// )) as Anthropic.MessageParam[]
	// 	// return history || []
	// 	return this.apiConversationHistory
	// }

	// setApiConversationHistory(history: Anthropic.MessageParam[] | undefined) {
	// 	// await this.updateGlobalState(this.getApiConversationHistoryStateKey(), history)
	// 	this.apiConversationHistory = history || []
	// }

	// addMessageToApiConversationHistory(message: Anthropic.MessageParam): Anthropic.MessageParam[] {
	// 	// const history = await this.getApiConversationHistory()
	// 	// history.push(message)
	// 	// await this.setApiConversationHistory(history)
	// 	// return history
	// 	this.apiConversationHistory.push(message)
	// 	return this.apiConversationHistory
	// }

	/*
	Storage
	https://dev.to/kompotkot/how-to-use-secretstorage-in-your-vscode-extensions-2hco
	https://www.eliostruyf.com/devhack-code-extension-storage-options/
	*/

	async getState() {
		const [
			storedApiProvider,
			apiModelId,
			apiKey,
			openRouterApiKey,
			awsAccessKey,
			awsSecretKey,
			awsSessionToken,
			awsRegion,
			awsUseCrossRegionInference,
			vertexProjectId,
			vertexRegion,
			openAiBaseUrl,
			openAiApiKey,
			openAiModelId,
			ollamaModelId,
			ollamaBaseUrl,
			lmStudioModelId,
			lmStudioBaseUrl,
			anthropicBaseUrl,
			geminiApiKey,
			geminiBaseUrl,
			openAiNativeApiKey,
			deepSeekApiKey,
			mistralApiKey,
			azureApiVersion,
			openRouterModelId,
			openRouterModelInfo,
			lastShownAnnouncementId,
			customInstructions,
			taskHistory,
			autoApprovalSettings,
			browserSettings,
			chatSettings,
			vsCodeLmModelSelector,
			userInfo,
			authToken,
			previousModeApiProvider,
			previousModeModelId,
			previousModeModelInfo,
		] = await Promise.all([
			this.getGlobalState("apiProvider") as Promise<ApiProvider | undefined>,
			this.getGlobalState("apiModelId") as Promise<string | undefined>,
			this.getSecret("apiKey") as Promise<string | undefined>,
			this.getSecret("openRouterApiKey") as Promise<string | undefined>,
			this.getSecret("awsAccessKey") as Promise<string | undefined>,
			this.getSecret("awsSecretKey") as Promise<string | undefined>,
			this.getSecret("awsSessionToken") as Promise<string | undefined>,
			this.getGlobalState("awsRegion") as Promise<string | undefined>,
			this.getGlobalState("awsUseCrossRegionInference") as Promise<boolean | undefined>,
			this.getGlobalState("vertexProjectId") as Promise<string | undefined>,
			this.getGlobalState("vertexRegion") as Promise<string | undefined>,
			this.getGlobalState("openAiBaseUrl") as Promise<string | undefined>,
			this.getSecret("openAiApiKey") as Promise<string | undefined>,
			this.getGlobalState("openAiModelId") as Promise<string | undefined>,
			this.getGlobalState("ollamaModelId") as Promise<string | undefined>,
			this.getGlobalState("ollamaBaseUrl") as Promise<string | undefined>,
			this.getGlobalState("lmStudioModelId") as Promise<string | undefined>,
			this.getGlobalState("lmStudioBaseUrl") as Promise<string | undefined>,
			this.getGlobalState("anthropicBaseUrl") as Promise<string | undefined>,
			this.getSecret("geminiApiKey") as Promise<string | undefined>,
			this.getGlobalState("geminiBaseUrl") as Promise<string | undefined>,
			this.getSecret("openAiNativeApiKey") as Promise<string | undefined>,
			this.getSecret("deepSeekApiKey") as Promise<string | undefined>,
			this.getSecret("mistralApiKey") as Promise<string | undefined>,
			this.getGlobalState("azureApiVersion") as Promise<string | undefined>,
			this.getGlobalState("openRouterModelId") as Promise<string | undefined>,
			this.getGlobalState("openRouterModelInfo") as Promise<ModelInfo | undefined>,
			this.getGlobalState("lastShownAnnouncementId") as Promise<string | undefined>,
			this.getGlobalState("customInstructions") as Promise<string | undefined>,
			this.getGlobalState("taskHistory") as Promise<HistoryItem[] | undefined>,
			this.getGlobalState("autoApprovalSettings") as Promise<AutoApprovalSettings | undefined>,
			this.getGlobalState("browserSettings") as Promise<BrowserSettings | undefined>,
			this.getGlobalState("chatSettings") as Promise<ChatSettings | undefined>,
			this.getGlobalState("vsCodeLmModelSelector") as Promise<vscode.LanguageModelChatSelector | undefined>,
			this.getGlobalState("userInfo") as Promise<UserInfo | undefined>,
			this.getSecret("authToken") as Promise<string | undefined>,
			this.getGlobalState("previousModeApiProvider") as Promise<ApiProvider | undefined>,
			this.getGlobalState("previousModeModelId") as Promise<string | undefined>,
			this.getGlobalState("previousModeModelInfo") as Promise<ModelInfo | undefined>,
		])

		let apiProvider: ApiProvider
		if (storedApiProvider) {
			apiProvider = storedApiProvider
		} else {
			// Either new user or legacy user that doesn't have the apiProvider stored in state
			// (If they're using OpenRouter or Bedrock, then apiProvider state will exist)
			if (apiKey) {
				apiProvider = "anthropic"
			} else {
				// New users should default to openrouter
				apiProvider = "openrouter"
			}
		}

		return {
			apiConfiguration: {
				apiProvider,
				apiModelId,
				apiKey,
				openRouterApiKey,
				awsAccessKey,
				awsSecretKey,
				awsSessionToken,
				awsRegion,
				awsUseCrossRegionInference,
				vertexProjectId,
				vertexRegion,
				openAiBaseUrl,
				openAiApiKey,
				openAiModelId,
				ollamaModelId,
				ollamaBaseUrl,
				lmStudioModelId,
				lmStudioBaseUrl,
				anthropicBaseUrl,
				geminiApiKey,
				geminiBaseUrl,
				openAiNativeApiKey,
				deepSeekApiKey,
				mistralApiKey,
				azureApiVersion,
				openRouterModelId,
				openRouterModelInfo,
				vsCodeLmModelSelector,
			},
			lastShownAnnouncementId,
			customInstructions,
			taskHistory,
			autoApprovalSettings: autoApprovalSettings || DEFAULT_AUTO_APPROVAL_SETTINGS, // default value can be 0 or empty string
			browserSettings: browserSettings || DEFAULT_BROWSER_SETTINGS,
			chatSettings: chatSettings || DEFAULT_CHAT_SETTINGS,
			userInfo,
			authToken,
			previousModeApiProvider,
			previousModeModelId,
			previousModeModelInfo,
		}
	}

	async updateTaskHistory(item: HistoryItem): Promise<HistoryItem[]> {
		const history = ((await this.getGlobalState("taskHistory")) as HistoryItem[]) || []
		const existingItemIndex = history.findIndex((h) => h.id === item.id)
		if (existingItemIndex !== -1) {
			history[existingItemIndex] = item
		} else {
			history.push(item)
		}
		await this.updateGlobalState("taskHistory", history)
		return history
	}

	// global

	async updateGlobalState(key: GlobalStateKey, value: any) {
		await this.context.globalState.update(key, value)
	}

	async getGlobalState(key: GlobalStateKey) {
		return await this.context.globalState.get(key)
	}

	// workspace

	private async updateWorkspaceState(key: string, value: any) {
		await this.context.workspaceState.update(key, value)
	}

	private async getWorkspaceState(key: string) {
		return await this.context.workspaceState.get(key)
	}

	// private async clearState() {
	// 	this.context.workspaceState.keys().forEach((key) => {
	// 		this.context.workspaceState.update(key, undefined)
	// 	})
	// 	this.context.globalState.keys().forEach((key) => {
	// 		this.context.globalState.update(key, undefined)
	// 	})
	// 	this.context.secrets.delete("apiKey")
	// }

	// secrets

	private async storeSecret(key: SecretKey, value?: string) {
		if (value) {
			await this.context.secrets.store(key, value)
		} else {
			await this.context.secrets.delete(key)
		}
	}

	async getSecret(key: SecretKey) {
		return await this.context.secrets.get(key)
	}

	// dev

	async resetState() {
		vscode.window.showInformationMessage("Resetting state...")
		for (const key of this.context.globalState.keys()) {
			await this.context.globalState.update(key, undefined)
		}
		const secretKeys: SecretKey[] = [
			"apiKey",
			"openRouterApiKey",
			"awsAccessKey",
			"awsSecretKey",
			"awsSessionToken",
			"openAiApiKey",
			"geminiApiKey",
			"openAiNativeApiKey",
			"deepSeekApiKey",
			"mistralApiKey",
			"authToken",
		]
		for (const key of secretKeys) {
			await this.storeSecret(key, undefined)
		}
		if (this.cline) {
			this.cline.abortTask()
			this.cline = undefined
		}
		vscode.window.showInformationMessage("State reset")
		await this.postStateToWebview()
		await this.postMessageToWebview({
			type: "action",
			action: "chatButtonClicked",
		})
	}
}<|MERGE_RESOLUTION|>--- conflicted
+++ resolved
@@ -73,13 +73,10 @@
 	| "chatSettings"
 	| "vsCodeLmModelSelector"
 	| "userInfo"
-<<<<<<< HEAD
 	| "geminiBaseUrl"
-=======
 	| "previousModeApiProvider"
 	| "previousModeModelId"
 	| "previousModeModelInfo"
->>>>>>> fa67db75
 
 export const GlobalFileNames = {
 	apiConversationHistory: "api_conversation_history.json",
