import { Anthropic } from "@anthropic-ai/sdk"
import axios from "axios"
import crypto from "crypto"
import { execa } from "execa"
import fs from "fs/promises"
import os from "os"
import pWaitFor from "p-wait-for"
import * as path from "path"
import * as vscode from "vscode"
import { buildApiHandler } from "../../api"
import CheckpointTracker from "../../integrations/checkpoints/CheckpointTracker"
import { downloadTask } from "../../integrations/misc/export-markdown"
import { openFile, openImage } from "../../integrations/misc/open-file"
import { fetchOpenGraphData, isImageUrl } from "../../integrations/misc/link-preview"
import { selectImages } from "../../integrations/misc/process-images"
import { getTheme } from "../../integrations/theme/getTheme"
import WorkspaceTracker from "../../integrations/workspace/WorkspaceTracker"
import { FirebaseAuthManager, UserInfo } from "../../services/auth/FirebaseAuthManager"
import { McpHub } from "../../services/mcp/McpHub"
import { ApiProvider, ModelInfo } from "../../shared/api"
import { findLast } from "../../shared/array"
import { AutoApprovalSettings, DEFAULT_AUTO_APPROVAL_SETTINGS } from "../../shared/AutoApprovalSettings"
import { BrowserSettings, DEFAULT_BROWSER_SETTINGS } from "../../shared/BrowserSettings"
import { ChatContent } from "../../shared/ChatContent"
import { ChatSettings, DEFAULT_CHAT_SETTINGS } from "../../shared/ChatSettings"
import { ExtensionMessage, ExtensionState, Platform } from "../../shared/ExtensionMessage"
import { HistoryItem } from "../../shared/HistoryItem"
import { McpDownloadResponse, McpMarketplaceCatalog, McpServer } from "../../shared/mcp"
import { ClineCheckpointRestore, WebviewMessage } from "../../shared/WebviewMessage"
import { fileExistsAtPath } from "../../utils/fs"
import { searchCommits } from "../../utils/git"
import { Cline } from "../Cline"
import { openMention } from "../mentions"
import { getNonce } from "./getNonce"
import { getUri } from "./getUri"
import { telemetryService } from "../../services/telemetry/TelemetryService"
import { TelemetrySetting } from "../../shared/TelemetrySetting"

/*
https://github.com/microsoft/vscode-webview-ui-toolkit-samples/blob/main/default/weather-webview/src/providers/WeatherViewProvider.ts

https://github.com/KumarVariable/vscode-extension-sidebar-html/blob/master/src/customSidebarViewProvider.ts
*/

type SecretKey =
	| "apiKey"
	| "openRouterApiKey"
	| "awsAccessKey"
	| "awsSecretKey"
	| "awsSessionToken"
	| "openAiApiKey"
	| "geminiApiKey"
	| "openAiNativeApiKey"
	| "deepSeekApiKey"
	| "requestyApiKey"
	| "togetherApiKey"
	| "qwenApiKey"
	| "mistralApiKey"
	| "liteLlmApiKey"
	| "authToken"
	| "authNonce"
type GlobalStateKey =
	| "apiProvider"
	| "apiModelId"
	| "awsRegion"
	| "awsUseCrossRegionInference"
	| "awsProfile"
	| "awsUseProfile"
	| "vertexProjectId"
	| "vertexRegion"
	| "lastShownAnnouncementId"
	| "customInstructions"
	| "taskHistory"
	| "openAiBaseUrl"
	| "openAiModelId"
	| "openAiModelInfo"
	| "ollamaModelId"
	| "ollamaBaseUrl"
	| "lmStudioModelId"
	| "lmStudioBaseUrl"
	| "anthropicBaseUrl"
	| "azureApiVersion"
	| "openRouterModelId"
	| "openRouterModelInfo"
	| "autoApprovalSettings"
	| "browserSettings"
	| "chatSettings"
	| "vsCodeLmModelSelector"
	| "userInfo"
	| "previousModeApiProvider"
	| "previousModeModelId"
	| "previousModeModelInfo"
	| "liteLlmBaseUrl"
	| "liteLlmModelId"
	| "qwenApiLine"
	| "requestyModelId"
	| "requestyModelInfo"
	| "togetherModelId"
	| "mcpMarketplaceCatalog"
	| "telemetrySetting"

export const GlobalFileNames = {
	apiConversationHistory: "api_conversation_history.json",
	uiMessages: "ui_messages.json",
	openRouterModels: "openrouter_models.json",
	requestyModels: "requesty_models.json",
	mcpSettings: "cline_mcp_settings.json",
	clineRules: ".clinerules",
}

export class ClineProvider implements vscode.WebviewViewProvider {
	public static readonly sideBarId = "claude-dev.SidebarProvider" // used in package.json as the view's id. This value cannot be changed due to how vscode caches views based on their id, and updating the id would break existing instances of the extension.
	public static readonly tabPanelId = "claude-dev.TabPanelProvider"
	private static activeInstances: Set<ClineProvider> = new Set()
	private disposables: vscode.Disposable[] = []
	private view?: vscode.WebviewView | vscode.WebviewPanel
	private cline?: Cline
	workspaceTracker?: WorkspaceTracker
	mcpHub?: McpHub
	private authManager: FirebaseAuthManager
	private latestAnnouncementId = "feb-19-2025" // update to some unique identifier when we add a new announcement

	constructor(
		readonly context: vscode.ExtensionContext,
		private readonly outputChannel: vscode.OutputChannel,
	) {
		this.outputChannel.appendLine("ClineProvider instantiated")
		ClineProvider.activeInstances.add(this)
		this.workspaceTracker = new WorkspaceTracker(this)
		this.mcpHub = new McpHub(this)
		this.authManager = new FirebaseAuthManager(this)
	}

	/*
	VSCode extensions use the disposable pattern to clean up resources when the sidebar/editor tab is closed by the user or system. This applies to event listening, commands, interacting with the UI, etc.
	- https://vscode-docs.readthedocs.io/en/stable/extensions/patterns-and-principles/
	- https://github.com/microsoft/vscode-extension-samples/blob/main/webview-sample/src/extension.ts
	*/
	async dispose() {
		this.outputChannel.appendLine("Disposing ClineProvider...")
		await this.clearTask()
		this.outputChannel.appendLine("Cleared task")
		if (this.view && "dispose" in this.view) {
			this.view.dispose()
			this.outputChannel.appendLine("Disposed webview")
		}
		while (this.disposables.length) {
			const x = this.disposables.pop()
			if (x) {
				x.dispose()
			}
		}
		this.workspaceTracker?.dispose()
		this.workspaceTracker = undefined
		this.mcpHub?.dispose()
		this.mcpHub = undefined
		this.authManager.dispose()
		this.outputChannel.appendLine("Disposed all disposables")
		ClineProvider.activeInstances.delete(this)
	}

	// Auth methods
	async handleSignOut() {
		try {
			await this.authManager.signOut()
			vscode.window.showInformationMessage("Successfully logged out of Cline")
		} catch (error) {
			vscode.window.showErrorMessage("Logout failed")
		}
	}

	async setAuthToken(token?: string) {
		await this.storeSecret("authToken", token)
	}

	async setUserInfo(info?: { displayName: string | null; email: string | null; photoURL: string | null }) {
		await this.updateGlobalState("userInfo", info)
	}

	public static getVisibleInstance(): ClineProvider | undefined {
		return findLast(Array.from(this.activeInstances), (instance) => instance.view?.visible === true)
	}

	async resolveWebviewView(webviewView: vscode.WebviewView | vscode.WebviewPanel) {
		this.outputChannel.appendLine("Resolving webview view")
		this.view = webviewView

		webviewView.webview.options = {
			// Allow scripts in the webview
			enableScripts: true,
			localResourceRoots: [this.context.extensionUri],
		}

		webviewView.webview.html =
			this.context.extensionMode === vscode.ExtensionMode.Development
				? await this.getHMRHtmlContent(webviewView.webview)
				: this.getHtmlContent(webviewView.webview)

		// Sets up an event listener to listen for messages passed from the webview view context
		// and executes code based on the message that is received
		this.setWebviewMessageListener(webviewView.webview)

		// Logs show up in bottom panel > Debug Console
		//console.log("registering listener")

		// Listen for when the panel becomes visible
		// https://github.com/microsoft/vscode-discussions/discussions/840
		if ("onDidChangeViewState" in webviewView) {
			// WebviewView and WebviewPanel have all the same properties except for this visibility listener
			// panel
			webviewView.onDidChangeViewState(
				() => {
					if (this.view?.visible) {
						this.postMessageToWebview({
							type: "action",
							action: "didBecomeVisible",
						})
					}
				},
				null,
				this.disposables,
			)
		} else if ("onDidChangeVisibility" in webviewView) {
			// sidebar
			webviewView.onDidChangeVisibility(
				() => {
					if (this.view?.visible) {
						this.postMessageToWebview({
							type: "action",
							action: "didBecomeVisible",
						})
					}
				},
				null,
				this.disposables,
			)
		}

		// Listen for when the view is disposed
		// This happens when the user closes the view or when the view is closed programmatically
		webviewView.onDidDispose(
			async () => {
				await this.dispose()
			},
			null,
			this.disposables,
		)

		// Listen for configuration changes
		vscode.workspace.onDidChangeConfiguration(
			async (e) => {
				if (e && e.affectsConfiguration("workbench.colorTheme")) {
					// Sends latest theme name to webview
					await this.postMessageToWebview({
						type: "theme",
						text: JSON.stringify(await getTheme()),
					})
				}
				if (e && e.affectsConfiguration("cline.mcpMarketplace.enabled")) {
					// Update state when marketplace tab setting changes
					await this.postStateToWebview()
				}
			},
			null,
			this.disposables,
		)

		// if the extension is starting a new session, clear previous task state
		this.clearTask()

		this.outputChannel.appendLine("Webview view resolved")
	}

	async initClineWithTask(task?: string, images?: string[]) {
		await this.clearTask() // ensures that an existing task doesn't exist before starting a new one, although this shouldn't be possible since user must clear task before starting a new one
		const { apiConfiguration, customInstructions, autoApprovalSettings, browserSettings, chatSettings } =
			await this.getState()
		this.cline = new Cline(
			this,
			apiConfiguration,
			autoApprovalSettings,
			browserSettings,
			chatSettings,
			customInstructions,
			task,
			images,
		)

		// New task started
		if (telemetryService.isTelemetryEnabled()) {
			telemetryService.capture({
				event: "New task started",
				properties: {
					apiProvider: apiConfiguration.apiProvider,
				},
			})
		}
	}

	async initClineWithHistoryItem(historyItem: HistoryItem) {
		await this.clearTask()
		const { apiConfiguration, customInstructions, autoApprovalSettings, browserSettings, chatSettings } =
			await this.getState()
		this.cline = new Cline(
			this,
			apiConfiguration,
			autoApprovalSettings,
			browserSettings,
			chatSettings,
			customInstructions,
			undefined,
			undefined,
			historyItem,
		)

		// Open task from history
		if (telemetryService.isTelemetryEnabled()) {
			telemetryService.capture({
				event: "Open task from history",
				properties: {
					apiProvider: apiConfiguration.apiProvider,
				},
			})
		}
	}

	// Send any JSON serializable data to the react app
	async postMessageToWebview(message: ExtensionMessage) {
		await this.view?.webview.postMessage(message)
	}

	/**
	 * Defines and returns the HTML that should be rendered within the webview panel.
	 *
	 * @remarks This is also the place where references to the React webview build files
	 * are created and inserted into the webview HTML.
	 *
	 * @param webview A reference to the extension webview
	 * @param extensionUri The URI of the directory containing the extension
	 * @returns A template string literal containing the HTML that should be
	 * rendered within the webview panel
	 */
	private getHtmlContent(webview: vscode.Webview): string {
		// Get the local path to main script run in the webview,
		// then convert it to a uri we can use in the webview.

		// The CSS file from the React build output
		const stylesUri = getUri(webview, this.context.extensionUri, ["webview-ui", "build", "assets", "index.css"])
		// The JS file from the React build output
		const scriptUri = getUri(webview, this.context.extensionUri, ["webview-ui", "build", "assets", "index.js"])

		// The codicon font from the React build output
		// https://github.com/microsoft/vscode-extension-samples/blob/main/webview-codicons-sample/src/extension.ts
		// we installed this package in the extension so that we can access it how its intended from the extension (the font file is likely bundled in vscode), and we just import the css fileinto our react app we don't have access to it
		// don't forget to add font-src ${webview.cspSource};
		const codiconsUri = getUri(webview, this.context.extensionUri, [
			"node_modules",
			"@vscode",
			"codicons",
			"dist",
			"codicon.css",
		])

		// const scriptUri = webview.asWebviewUri(vscode.Uri.joinPath(this._extensionUri, "assets", "main.js"))

		// const styleResetUri = webview.asWebviewUri(vscode.Uri.joinPath(this._extensionUri, "assets", "reset.css"))
		// const styleVSCodeUri = webview.asWebviewUri(vscode.Uri.joinPath(this._extensionUri, "assets", "vscode.css"))

		// // Same for stylesheet
		// const stylesheetUri = webview.asWebviewUri(vscode.Uri.joinPath(this._extensionUri, "assets", "main.css"))

		// Use a nonce to only allow a specific script to be run.
		/*
				content security policy of your webview to only allow scripts that have a specific nonce
				create a content security policy meta tag so that only loading scripts with a nonce is allowed
				As your extension grows you will likely want to add custom styles, fonts, and/or images to your webview. If you do, you will need to update the content security policy meta tag to explicity allow for these resources. E.g.
								<meta http-equiv="Content-Security-Policy" content="default-src 'none'; style-src ${webview.cspSource}; font-src ${webview.cspSource}; img-src ${webview.cspSource} https:; script-src 'nonce-${nonce}';">
		- 'unsafe-inline' is required for styles due to vscode-webview-toolkit's dynamic style injection
		- since we pass base64 images to the webview, we need to specify img-src ${webview.cspSource} data:;

				in meta tag we add nonce attribute: A cryptographic nonce (only used once) to allow scripts. The server must generate a unique nonce value each time it transmits a policy. It is critical to provide a nonce that cannot be guessed as bypassing a resource's policy is otherwise trivial.
				*/
		const nonce = getNonce()

		// Tip: Install the es6-string-html VS Code extension to enable code highlighting below
		return /*html*/ `
        <!DOCTYPE html>
        <html lang="en">
          <head>
            <meta charset="utf-8">
            <meta name="viewport" content="width=device-width,initial-scale=1,shrink-to-fit=no">
            <meta name="theme-color" content="#000000">
            <link rel="stylesheet" type="text/css" href="${stylesUri}">
            <link href="${codiconsUri}" rel="stylesheet" />
						<meta http-equiv="Content-Security-Policy" content="default-src 'none'; connect-src https://*.posthog.com; font-src ${webview.cspSource}; style-src ${webview.cspSource} 'unsafe-inline'; img-src ${webview.cspSource} https: data:; script-src 'nonce-${nonce}' https://*.posthog.com;">
            <title>Cline</title>
          </head>
          <body>
            <noscript>You need to enable JavaScript to run this app.</noscript>
            <div id="root"></div>
            <script type="module" nonce="${nonce}" src="${scriptUri}"></script>
          </body>
        </html>
      `
	}

	/**
	 * Connects to the local Vite dev server to allow HMR, with fallback to the bundled assets
	 *
	 * @param webview A reference to the extension webview
	 * @returns A template string literal containing the HTML that should be
	 * rendered within the webview panel
	 */
	private async getHMRHtmlContent(webview: vscode.Webview): Promise<string> {
		const localPort = 25463
		const localServerUrl = `localhost:${localPort}`

		// Check if local dev server is running.
		try {
			await axios.get(`http://${localServerUrl}`)
		} catch (error) {
			vscode.window.showErrorMessage(
				"Cline: Local webview dev server is not running, HMR will not work. Please run 'npm run dev:webview' before launching the extension to enable HMR. Using bundled assets.",
			)

			return this.getHtmlContent(webview)
		}

		const nonce = getNonce()
		const stylesUri = getUri(webview, this.context.extensionUri, ["webview-ui", "build", "assets", "index.css"])
		const codiconsUri = getUri(webview, this.context.extensionUri, [
			"node_modules",
			"@vscode",
			"codicons",
			"dist",
			"codicon.css",
		])

		const scriptEntrypoint = "src/main.tsx"
		const scriptUri = `http://${localServerUrl}/${scriptEntrypoint}`

		const reactRefresh = /*html*/ `
			<script nonce="${nonce}" type="module">
				import RefreshRuntime from "http://${localServerUrl}/@react-refresh"
				RefreshRuntime.injectIntoGlobalHook(window)
				window.$RefreshReg$ = () => {}
				window.$RefreshSig$ = () => (type) => type
				window.__vite_plugin_react_preamble_installed__ = true
			</script>
		`

		const csp = [
			"default-src 'none'",
			`font-src ${webview.cspSource}`,
			`style-src ${webview.cspSource} 'unsafe-inline' https://* http://${localServerUrl} http://0.0.0.0:${localPort}`,
			`img-src ${webview.cspSource} https: data:`,
			`script-src 'unsafe-eval' https://* http://${localServerUrl} http://0.0.0.0:${localPort} 'nonce-${nonce}'`,
			`connect-src https://* ws://${localServerUrl} ws://0.0.0.0:${localPort} http://${localServerUrl} http://0.0.0.0:${localPort}`,
		]

		return /*html*/ `
			<!DOCTYPE html>
			<html lang="en">
				<head>
					<meta charset="utf-8">
					<meta name="viewport" content="width=device-width,initial-scale=1,shrink-to-fit=no">
					<meta http-equiv="Content-Security-Policy" content="${csp.join("; ")}">
					<link rel="stylesheet" type="text/css" href="${stylesUri}">
					<link href="${codiconsUri}" rel="stylesheet" />
					<title>Roo Code</title>
				</head>
				<body>
					<div id="root"></div>
					${reactRefresh}
					<script type="module" src="${scriptUri}"></script>
				</body>
			</html>
		`
	}

	/**
	 * Sets up an event listener to listen for messages passed from the webview context and
	 * executes code based on the message that is received.
	 *
	 * @param webview A reference to the extension webview
	 */
	private setWebviewMessageListener(webview: vscode.Webview) {
		webview.onDidReceiveMessage(
			async (message: WebviewMessage) => {
				switch (message.type) {
					case "webviewDidLaunch":
						this.postStateToWebview()
						this.workspaceTracker?.populateFilePaths() // don't await
						getTheme().then((theme) =>
							this.postMessageToWebview({
								type: "theme",
								text: JSON.stringify(theme),
							}),
						)
						// post last cached models in case the call to endpoint fails
						this.readDynamicProviderModels(GlobalFileNames.openRouterModels).then((openRouterModels) => {
							if (openRouterModels) {
								this.postMessageToWebview({
									type: "openRouterModels",
									openRouterModels,
								})
							}
						})
						// gui relies on model info to be up-to-date to provide the most accurate pricing, so we need to fetch the latest details on launch.
						// we do this for all users since many users switch between api providers and if they were to switch back to openrouter it would be showing outdated model info if we hadn't retrieved the latest at this point
						// (see normalizeApiConfiguration > openrouter)
						// Prefetch marketplace and OpenRouter models

						this.getGlobalState("mcpMarketplaceCatalog").then((mcpMarketplaceCatalog) => {
							if (mcpMarketplaceCatalog) {
								this.postMessageToWebview({
									type: "mcpMarketplaceCatalog",
									mcpMarketplaceCatalog: mcpMarketplaceCatalog as McpMarketplaceCatalog,
								})
							}
						})
						this.silentlyRefreshMcpMarketplace()
						this.refreshOpenRouterModels().then(async (openRouterModels) => {
							if (openRouterModels) {
								// update model info in state (this needs to be done here since we don't want to update state while settings is open, and we may refresh models there)
								const { apiConfiguration } = await this.getState()
								if (apiConfiguration.openRouterModelId) {
									await this.updateGlobalState(
										"openRouterModelInfo",
										openRouterModels[apiConfiguration.openRouterModelId],
									)
									await this.postStateToWebview()
								}
							}
						})
<<<<<<< HEAD
						// post last cached models in case the call to endpoint fails
						this.readDynamicProviderModels(GlobalFileNames.requestyModels).then((requestyModels) => {
							if (requestyModels) {
								this.postMessageToWebview({
									type: "requestyModels",
									requestyModels,
								})
							}
						})
						// gui relies on model info to be up-to-date to provide the most accurate pricing, so we need to fetch the latest details on launch.
						// we do this for all users since many users switch between api providers and if they were to switch back to openrouter it would be showing outdated model info if we hadn't retrieved the latest at this point
						// (see normalizeApiConfiguration > openrouter)
						this.refreshRequestyModels().then(async (requestyModels) => {
							if (requestyModels) {
								// update model info in state (this needs to be done here since we don't want to update state while settings is open, and we may refresh models there)
								const { apiConfiguration } = await this.getState()
								if (apiConfiguration.requestyModelId) {
									await this.updateGlobalState(
										"requestyModelInfo",
										requestyModels[apiConfiguration.requestyModelId],
									)
									await this.postStateToWebview()
								}
							}
						})
=======

						// If user already opted in to telemetry, enable telemetry service
						this.getStateToPostToWebview().then((state) => {
							const { telemetrySetting } = state
							const isOptedIn = telemetrySetting === "enabled"
							telemetryService.updateTelemetryState(isOptedIn)
						})

>>>>>>> 43e93966
						break
					case "newTask":
						// Code that should run in response to the hello message command
						//vscode.window.showInformationMessage(message.text!)

						// Send a message to our webview.
						// You can send any JSON serializable data.
						// Could also do this in extension .ts
						//this.postMessageToWebview({ type: "text", text: `Extension: ${Date.now()}` })
						// initializing new instance of Cline will make sure that any agentically running promises in old instance don't affect our new task. this essentially creates a fresh slate for the new task
						await this.initClineWithTask(message.text, message.images)
						break
					case "apiConfiguration":
						if (message.apiConfiguration) {
							const {
								apiProvider,
								apiModelId,
								apiKey,
								openRouterApiKey,
								awsAccessKey,
								awsSecretKey,
								awsSessionToken,
								awsRegion,
								awsUseCrossRegionInference,
								awsProfile,
								awsUseProfile,
								vertexProjectId,
								vertexRegion,
								openAiBaseUrl,
								openAiApiKey,
								openAiModelId,
								openAiModelInfo,
								ollamaModelId,
								ollamaBaseUrl,
								lmStudioModelId,
								lmStudioBaseUrl,
								anthropicBaseUrl,
								geminiApiKey,
								openAiNativeApiKey,
								deepSeekApiKey,
								requestyApiKey,
								requestyModelId,
								requestyModelInfo,
								togetherApiKey,
								togetherModelId,
								qwenApiKey,
								mistralApiKey,
								azureApiVersion,
								openRouterModelId,
								openRouterModelInfo,
								vsCodeLmModelSelector,
								liteLlmBaseUrl,
								liteLlmModelId,
								liteLlmApiKey,
								qwenApiLine,
							} = message.apiConfiguration
							await this.updateGlobalState("apiProvider", apiProvider)
							await this.updateGlobalState("apiModelId", apiModelId)
							await this.storeSecret("apiKey", apiKey)
							await this.storeSecret("openRouterApiKey", openRouterApiKey)
							await this.storeSecret("awsAccessKey", awsAccessKey)
							await this.storeSecret("awsSecretKey", awsSecretKey)
							await this.storeSecret("awsSessionToken", awsSessionToken)
							await this.updateGlobalState("awsRegion", awsRegion)
							await this.updateGlobalState("awsUseCrossRegionInference", awsUseCrossRegionInference)
							await this.updateGlobalState("awsProfile", awsProfile)
							await this.updateGlobalState("awsUseProfile", awsUseProfile)
							await this.updateGlobalState("vertexProjectId", vertexProjectId)
							await this.updateGlobalState("vertexRegion", vertexRegion)
							await this.updateGlobalState("openAiBaseUrl", openAiBaseUrl)
							await this.storeSecret("openAiApiKey", openAiApiKey)
							await this.updateGlobalState("openAiModelId", openAiModelId)
							await this.updateGlobalState("openAiModelInfo", openAiModelInfo)
							await this.updateGlobalState("ollamaModelId", ollamaModelId)
							await this.updateGlobalState("ollamaBaseUrl", ollamaBaseUrl)
							await this.updateGlobalState("lmStudioModelId", lmStudioModelId)
							await this.updateGlobalState("lmStudioBaseUrl", lmStudioBaseUrl)
							await this.updateGlobalState("anthropicBaseUrl", anthropicBaseUrl)
							await this.storeSecret("geminiApiKey", geminiApiKey)
							await this.storeSecret("openAiNativeApiKey", openAiNativeApiKey)
							await this.storeSecret("deepSeekApiKey", deepSeekApiKey)
							await this.storeSecret("requestyApiKey", requestyApiKey)
							await this.storeSecret("togetherApiKey", togetherApiKey)
							await this.storeSecret("qwenApiKey", qwenApiKey)
							await this.storeSecret("mistralApiKey", mistralApiKey)
							await this.storeSecret("liteLlmApiKey", liteLlmApiKey)
							await this.updateGlobalState("azureApiVersion", azureApiVersion)
							await this.updateGlobalState("openRouterModelId", openRouterModelId)
							await this.updateGlobalState("openRouterModelInfo", openRouterModelInfo)
							await this.updateGlobalState("vsCodeLmModelSelector", vsCodeLmModelSelector)
							await this.updateGlobalState("liteLlmBaseUrl", liteLlmBaseUrl)
							await this.updateGlobalState("liteLlmModelId", liteLlmModelId)
							await this.updateGlobalState("qwenApiLine", qwenApiLine)
							await this.updateGlobalState("requestyModelId", requestyModelId)
							await this.updateGlobalState("requestyModelInfo", requestyModelInfo)
							await this.updateGlobalState("togetherModelId", togetherModelId)
							if (this.cline) {
								this.cline.api = buildApiHandler(message.apiConfiguration)
							}
						}
						await this.postStateToWebview()
						break
					case "customInstructions":
						await this.updateCustomInstructions(message.text)
						break
					case "autoApprovalSettings":
						if (message.autoApprovalSettings) {
							await this.updateGlobalState("autoApprovalSettings", message.autoApprovalSettings)
							if (this.cline) {
								this.cline.autoApprovalSettings = message.autoApprovalSettings
							}
							await this.postStateToWebview()
						}
						break
					case "browserSettings":
						if (message.browserSettings) {
							await this.updateGlobalState("browserSettings", message.browserSettings)
							if (this.cline) {
								this.cline.updateBrowserSettings(message.browserSettings)
							}
							await this.postStateToWebview()
						}
						break
					case "togglePlanActMode":
						if (message.chatSettings) {
							await this.togglePlanActModeWithChatSettings(message.chatSettings, message.chatContent)
						}
						break
					// case "relaunchChromeDebugMode":
					// 	if (this.cline) {
					// 		this.cline.browserSession.relaunchChromeDebugMode()
					// 	}
					// 	break
					case "askResponse":
						this.cline?.handleWebviewAskResponse(message.askResponse!, message.text, message.images)
						break
					case "clearTask":
						// newTask will start a new task with a given task text, while clear task resets the current session and allows for a new task to be started
						await this.clearTask()
						await this.postStateToWebview()
						break
					case "didShowAnnouncement":
						await this.updateGlobalState("lastShownAnnouncementId", this.latestAnnouncementId)
						await this.postStateToWebview()
						break
					case "selectImages":
						const images = await selectImages()
						await this.postMessageToWebview({
							type: "selectedImages",
							images,
						})
						break
					case "exportCurrentTask":
						const currentTaskId = this.cline?.taskId
						if (currentTaskId) {
							this.exportTaskWithId(currentTaskId)
						}
						break
					case "showTaskWithId":
						this.showTaskWithId(message.text!)
						break
					case "deleteTaskWithId":
						this.deleteTaskWithId(message.text!)
						break
					case "exportTaskWithId":
						this.exportTaskWithId(message.text!)
						break
					case "resetState":
						await this.resetState()
						break
					case "requestOllamaModels":
						const ollamaModels = await this.getOllamaModels(message.text)
						this.postMessageToWebview({
							type: "ollamaModels",
							ollamaModels,
						})
						break
					case "requestLmStudioModels":
						const lmStudioModels = await this.getLmStudioModels(message.text)
						this.postMessageToWebview({
							type: "lmStudioModels",
							lmStudioModels,
						})
						break
					case "requestVsCodeLmModels":
						const vsCodeLmModels = await this.getVsCodeLmModels()
						this.postMessageToWebview({ type: "vsCodeLmModels", vsCodeLmModels })
						break
					case "refreshOpenRouterModels":
						await this.refreshOpenRouterModels()
						break
					case "refreshRequestyModels":
						await this.refreshRequestyModels()
						break
					case "refreshOpenAiModels":
						const { apiConfiguration } = await this.getState()
						const openAiModels = await this.getOpenAiModels(
							apiConfiguration.openAiBaseUrl,
							apiConfiguration.openAiApiKey,
						)
						this.postMessageToWebview({ type: "openAiModels", openAiModels })
						break
					case "openImage":
						openImage(message.text!)
						break
					case "openInBrowser":
						if (message.url) {
							vscode.env.openExternal(vscode.Uri.parse(message.url))
						}
						break
					case "fetchOpenGraphData":
						this.fetchOpenGraphData(message.text!)
						break
					case "checkIsImageUrl":
						this.checkIsImageUrl(message.text!)
						break
					case "openFile":
						openFile(message.text!)
						break
					case "openMention":
						openMention(message.text)
						break
					case "checkpointDiff": {
						if (message.number) {
							await this.cline?.presentMultifileDiff(message.number, false)
						}
						break
					}
					case "checkpointRestore": {
						await this.cancelTask() // we cannot alter message history say if the task is active, as it could be in the middle of editing a file or running a command, which expect the ask to be responded to rather than being superceded by a new message eg add deleted_api_reqs
						// cancel task waits for any open editor to be reverted and starts a new cline instance
						if (message.number) {
							// wait for messages to be loaded
							await pWaitFor(() => this.cline?.isInitialized === true, {
								timeout: 3_000,
							}).catch(() => {
								console.error("Failed to init new cline instance")
							})
							// NOTE: cancelTask awaits abortTask, which awaits diffViewProvider.revertChanges, which reverts any edited files, allowing us to reset to a checkpoint rather than running into a state where the revertChanges function is called alongside or after the checkpoint reset
							await this.cline?.restoreCheckpoint(message.number, message.text! as ClineCheckpointRestore)
						}
						break
					}
					case "taskCompletionViewChanges": {
						if (message.number) {
							await this.cline?.presentMultifileDiff(message.number, true)
						}
						break
					}
					case "cancelTask":
						this.cancelTask()
						break
					case "getLatestState":
						await this.postStateToWebview()
						break
					case "subscribeEmail":
						this.subscribeEmail(message.text)
						break
					case "accountLoginClicked": {
						// Generate nonce for state validation
						const nonce = crypto.randomBytes(32).toString("hex")
						await this.storeSecret("authNonce", nonce)

						// Open browser for authentication with state param
						console.log("Login button clicked in account page")
						console.log("Opening auth page with state param")

						const uriScheme = vscode.env.uriScheme

						const authUrl = vscode.Uri.parse(
							`https://app.cline.bot/auth?state=${encodeURIComponent(nonce)}&callback_url=${encodeURIComponent(`${uriScheme || "vscode"}://saoudrizwan.claude-dev/auth`)}`,
						)
						vscode.env.openExternal(authUrl)
						break
					}
					case "accountLogoutClicked": {
						await this.handleSignOut()
						break
					}
					case "showMcpView": {
						await this.postMessageToWebview({ type: "action", action: "mcpButtonClicked" })
						break
					}
					case "openMcpSettings": {
						const mcpSettingsFilePath = await this.mcpHub?.getMcpSettingsFilePath()
						if (mcpSettingsFilePath) {
							openFile(mcpSettingsFilePath)
						}
						break
					}
					case "fetchMcpMarketplace": {
						await this.fetchMcpMarketplace(message.bool)
						break
					}
					case "downloadMcp": {
						if (message.mcpId) {
							// 1. Toggle to act mode if we are in plan mode
							const { chatSettings } = await this.getStateToPostToWebview()
							if (chatSettings.mode === "plan") {
								await this.togglePlanActModeWithChatSettings({ mode: "act" })
							}

							// 2. Enable MCP settings if disabled
							// Enable MCP mode if disabled
							const mcpConfig = vscode.workspace.getConfiguration("cline.mcp")
							if (mcpConfig.get<string>("mode") !== "full") {
								await mcpConfig.update("mode", "full", true)
							}

							// 3. download MCP
							await this.downloadMcp(message.mcpId)
						}
						break
					}
					case "silentlyRefreshMcpMarketplace": {
						await this.silentlyRefreshMcpMarketplace()
						break
					}
					// case "openMcpMarketplaceServerDetails": {
					// 	if (message.text) {
					// 		const response = await fetch(`https://api.cline.bot/v1/mcp/marketplace/item?mcpId=${message.mcpId}`)
					// 		const details: McpDownloadResponse = await response.json()

					// 		if (details.readmeContent) {
					// 			// Disable markdown preview markers
					// 			const config = vscode.workspace.getConfiguration("markdown")
					// 			await config.update("preview.markEditorSelection", false, true)

					// 			// Create URI with base64 encoded markdown content
					// 			const uri = vscode.Uri.parse(
					// 				`${DIFF_VIEW_URI_SCHEME}:${details.name} README?${Buffer.from(details.readmeContent).toString("base64")}`,
					// 			)

					// 			// close existing
					// 			const tabs = vscode.window.tabGroups.all
					// 				.flatMap((tg) => tg.tabs)
					// 				.filter((tab) => tab.label && tab.label.includes("README") && tab.label.includes("Preview"))
					// 			for (const tab of tabs) {
					// 				await vscode.window.tabGroups.close(tab)
					// 			}

					// 			// Show only the preview
					// 			await vscode.commands.executeCommand("markdown.showPreview", uri, {
					// 				sideBySide: true,
					// 				preserveFocus: true,
					// 			})
					// 		}
					// 	}

					// 	this.postMessageToWebview({ type: "relinquishControl" })

					// 	break
					// }
					case "toggleMcpServer": {
						try {
							await this.mcpHub?.toggleServerDisabled(message.serverName!, message.disabled!)
						} catch (error) {
							console.error(`Failed to toggle MCP server ${message.serverName}:`, error)
						}
						break
					}
					case "toggleToolAutoApprove": {
						try {
							await this.mcpHub?.toggleToolAutoApprove(message.serverName!, message.toolName!, message.autoApprove!)
						} catch (error) {
							console.error(`Failed to toggle auto-approve for tool ${message.toolName}:`, error)
						}
						break
					}
					case "restartMcpServer": {
						try {
							await this.mcpHub?.restartConnection(message.text!)
						} catch (error) {
							console.error(`Failed to retry connection for ${message.text}:`, error)
						}
						break
					}
					case "deleteMcpServer": {
						if (message.serverName) {
							this.mcpHub?.deleteServer(message.serverName)
						}
						break
					}
					case "fetchLatestMcpServersFromHub": {
						this.mcpHub?.sendLatestMcpServers()
						break
					}
					case "searchCommits": {
						const cwd = vscode.workspace.workspaceFolders?.map((folder) => folder.uri.fsPath).at(0)
						if (cwd) {
							try {
								const commits = await searchCommits(message.text || "", cwd)
								await this.postMessageToWebview({
									type: "commitSearchResults",
									commits,
								})
							} catch (error) {
								console.error(`Error searching commits: ${JSON.stringify(error)}`)
							}
						}
						break
					}
					case "openExtensionSettings": {
						const settingsFilter = message.text || ""
						await vscode.commands.executeCommand(
							"workbench.action.openSettings",
							`@ext:saoudrizwan.claude-dev ${settingsFilter}`.trim(), // trim whitespace if no settings filter
						)
						break
					}
					// telemetry
					case "openSettings": {
						await this.postMessageToWebview({
							type: "action",
							action: "settingsButtonClicked",
						})
						break
					}
					case "telemetrySetting": {
						const telemetrySetting = message.text as TelemetrySetting
						await this.updateGlobalState("telemetrySetting", telemetrySetting)
						const isOptedIn = telemetrySetting === "enabled"
						telemetryService.updateTelemetryState(isOptedIn)
						await this.postStateToWebview()
						break
					}
					// Add more switch case statements here as more webview message commands
					// are created within the webview context (i.e. inside media/main.js)
				}
			},
			null,
			this.disposables,
		)
	}

	async togglePlanActModeWithChatSettings(chatSettings: ChatSettings, chatContent?: ChatContent) {
		const didSwitchToActMode = chatSettings.mode === "act"

		// Get previous model info that we will revert to after saving current mode api info
		const {
			apiConfiguration,
			previousModeApiProvider: newApiProvider,
			previousModeModelId: newModelId,
			previousModeModelInfo: newModelInfo,
		} = await this.getState()

		// Save the last model used in this mode
		await this.updateGlobalState("previousModeApiProvider", apiConfiguration.apiProvider)
		switch (apiConfiguration.apiProvider) {
			case "anthropic":
			case "bedrock":
			case "vertex":
			case "gemini":
				await this.updateGlobalState("previousModeModelId", apiConfiguration.apiModelId)
				break
			case "openrouter":
				await this.updateGlobalState("previousModeModelId", apiConfiguration.openRouterModelId)
				await this.updateGlobalState("previousModeModelInfo", apiConfiguration.openRouterModelInfo)
				break
			case "requesty":
				await this.updateGlobalState("previousModeModelId", apiConfiguration.requestyModelId)
				await this.updateGlobalState("previousModeModelInfo", apiConfiguration.requestyModelInfo)
				break
			case "vscode-lm":
				await this.updateGlobalState("previousModeModelId", apiConfiguration.vsCodeLmModelSelector)
				break
			case "openai":
				await this.updateGlobalState("previousModeModelId", apiConfiguration.openAiModelId)
				await this.updateGlobalState("previousModeModelInfo", apiConfiguration.openAiModelInfo)
				break
			case "ollama":
				await this.updateGlobalState("previousModeModelId", apiConfiguration.ollamaModelId)
				break
			case "lmstudio":
				await this.updateGlobalState("previousModeModelId", apiConfiguration.lmStudioModelId)
				break
			case "litellm":
				await this.updateGlobalState("previousModeModelId", apiConfiguration.liteLlmModelId)
				break
		}

		// Restore the model used in previous mode
		if (newApiProvider && newModelId) {
			await this.updateGlobalState("apiProvider", newApiProvider)
			switch (newApiProvider) {
				case "anthropic":
				case "bedrock":
				case "vertex":
				case "gemini":
					await this.updateGlobalState("apiModelId", newModelId)
					break
				case "openrouter":
					await this.updateGlobalState("openRouterModelId", newModelId)
					await this.updateGlobalState("openRouterModelInfo", newModelInfo)
					break
				case "requesty":
					await this.updateGlobalState("requestyModelId", newModelId)
					await this.updateGlobalState("requestyModelInfo", newModelInfo)
					break
				case "vscode-lm":
					await this.updateGlobalState("vsCodeLmModelSelector", newModelId)
					break
				case "openai":
					await this.updateGlobalState("openAiModelId", newModelId)
					await this.updateGlobalState("openAiModelInfo", newModelInfo)
					break
				case "ollama":
					await this.updateGlobalState("ollamaModelId", newModelId)
					break
				case "lmstudio":
					await this.updateGlobalState("lmStudioModelId", newModelId)
					break
				case "litellm":
					await this.updateGlobalState("liteLlmModelId", newModelId)
					break
			}

			if (this.cline) {
				const { apiConfiguration: updatedApiConfiguration } = await this.getState()
				this.cline.api = buildApiHandler(updatedApiConfiguration)
			}
		}

		await this.updateGlobalState("chatSettings", chatSettings)
		await this.postStateToWebview()
		// console.log("chatSettings", message.chatSettings)
		if (this.cline) {
			this.cline.updateChatSettings(chatSettings)
			if (this.cline.isAwaitingPlanResponse && didSwitchToActMode) {
				this.cline.didRespondToPlanAskBySwitchingMode = true
				// this is necessary for the webview to update accordingly, but Cline instance will not send text back as feedback message
				await this.postMessageToWebview({
					type: "invoke",
					invoke: "sendMessage",
					text: chatContent?.message || "PLAN_MODE_TOGGLE_RESPONSE",
					images: chatContent?.images,
				})
			} else {
				this.cancelTask()
			}
		}
	}

	async subscribeEmail(email?: string) {
		if (!email) {
			return
		}
		const emailRegex = /^[^\s@]+@[^\s@]+\.[^\s@]+$/
		if (!emailRegex.test(email)) {
			vscode.window.showErrorMessage("Please enter a valid email address")
			return
		}
		console.log("Subscribing email:", email)
		this.postMessageToWebview({ type: "emailSubscribed" })
		// Currently ignoring errors to this endpoint, but after accounts we'll remove this anyways
		try {
			const response = await axios.post(
				"https://app.cline.bot/api/mailing-list",
				{
					email: email,
				},
				{
					headers: {
						"Content-Type": "application/json",
					},
				},
			)
			console.log("Email subscribed successfully. Response:", response.data)
		} catch (error) {
			console.error("Failed to subscribe email:", error)
		}
	}

	async cancelTask() {
		if (this.cline) {
			const { historyItem } = await this.getTaskWithId(this.cline.taskId)
			try {
				await this.cline.abortTask()
			} catch (error) {
				console.error("Failed to abort task", error)
			}
			await pWaitFor(
				() =>
					this.cline === undefined ||
					this.cline.isStreaming === false ||
					this.cline.didFinishAbortingStream ||
					this.cline.isWaitingForFirstChunk, // if only first chunk is processed, then there's no need to wait for graceful abort (closes edits, browser, etc)
				{
					timeout: 3_000,
				},
			).catch(() => {
				console.error("Failed to abort task")
			})
			if (this.cline) {
				// 'abandoned' will prevent this cline instance from affecting future cline instance gui. this may happen if its hanging on a streaming request
				this.cline.abandoned = true
			}
			await this.initClineWithHistoryItem(historyItem) // clears task again, so we need to abortTask manually above
			// await this.postStateToWebview() // new Cline instance will post state when it's ready. having this here sent an empty messages array to webview leading to virtuoso having to reload the entire list
		}
	}

	async updateCustomInstructions(instructions?: string) {
		// User may be clearing the field
		await this.updateGlobalState("customInstructions", instructions || undefined)
		if (this.cline) {
			this.cline.customInstructions = instructions || undefined
		}
		await this.postStateToWebview()
	}

	// MCP

	async getDocumentsPath(): Promise<string> {
		if (process.platform === "win32") {
			// If the user is running Win 7/Win Server 2008 r2+, we want to get the correct path to their Documents directory.
			try {
				const { stdout: docsPath } = await execa("powershell", [
					"-NoProfile", // Ignore user's PowerShell profile(s)
					"-Command",
					"[System.Environment]::GetFolderPath([System.Environment+SpecialFolder]::MyDocuments)",
				])
				return docsPath.trim()
			} catch (err) {
				console.error("Failed to retrieve Windows Documents path. Falling back to homedir/Documents.")
				return path.join(os.homedir(), "Documents")
			}
		} else {
			return path.join(os.homedir(), "Documents") // On POSIX (macOS, Linux, etc.), assume ~/Documents by default (existing behavior, but may want to implement similar logic here)
		}
	}

	async ensureMcpServersDirectoryExists(): Promise<string> {
		const userDocumentsPath = await this.getDocumentsPath()
		const mcpServersDir = path.join(userDocumentsPath, "Cline", "MCP")
		try {
			await fs.mkdir(mcpServersDir, { recursive: true })
		} catch (error) {
			return "~/Documents/Cline/MCP" // in case creating a directory in documents fails for whatever reason (e.g. permissions) - this is fine since this path is only ever used in the system prompt
		}
		return mcpServersDir
	}

	async ensureSettingsDirectoryExists(): Promise<string> {
		const settingsDir = path.join(this.context.globalStorageUri.fsPath, "settings")
		await fs.mkdir(settingsDir, { recursive: true })
		return settingsDir
	}

	// VSCode LM API

	private async getVsCodeLmModels() {
		try {
			const models = await vscode.lm.selectChatModels({})
			return models || []
		} catch (error) {
			console.error("Error fetching VS Code LM models:", error)
			return []
		}
	}

	// Ollama

	async getOllamaModels(baseUrl?: string) {
		try {
			if (!baseUrl) {
				baseUrl = "http://localhost:11434"
			}
			if (!URL.canParse(baseUrl)) {
				return []
			}
			const response = await axios.get(`${baseUrl}/api/tags`)
			const modelsArray = response.data?.models?.map((model: any) => model.name) || []
			const models = [...new Set<string>(modelsArray)]
			return models
		} catch (error) {
			return []
		}
	}

	// LM Studio

	async getLmStudioModels(baseUrl?: string) {
		try {
			if (!baseUrl) {
				baseUrl = "http://localhost:1234"
			}
			if (!URL.canParse(baseUrl)) {
				return []
			}
			const response = await axios.get(`${baseUrl}/v1/models`)
			const modelsArray = response.data?.data?.map((model: any) => model.id) || []
			const models = [...new Set<string>(modelsArray)]
			return models
		} catch (error) {
			return []
		}
	}

	// Auth

	public async validateAuthState(state: string | null): Promise<boolean> {
		const storedNonce = await this.getSecret("authNonce")
		if (!state || state !== storedNonce) {
			return false
		}
		await this.storeSecret("authNonce", undefined) // Clear after use
		return true
	}

	async handleAuthCallback(token: string) {
		try {
			// First sign in with Firebase to trigger auth state change
			await this.authManager.signInWithCustomToken(token)

			// Then store the token securely
			await this.storeSecret("authToken", token)
			await this.postStateToWebview()
			vscode.window.showInformationMessage("Successfully logged in to Cline")
		} catch (error) {
			console.error("Failed to handle auth callback:", error)
			vscode.window.showErrorMessage("Failed to log in to Cline")
		}
	}

	// MCP Marketplace

	private async fetchMcpMarketplaceFromApi(silent: boolean = false): Promise<McpMarketplaceCatalog | undefined> {
		try {
			const response = await axios.get("https://api.cline.bot/v1/mcp/marketplace", {
				headers: {
					"Content-Type": "application/json",
				},
			})

			if (!response.data) {
				throw new Error("Invalid response from MCP marketplace API")
			}

			const catalog: McpMarketplaceCatalog = {
				items: (response.data || []).map((item: any) => ({
					...item,
					githubStars: item.githubStars ?? 0,
					downloadCount: item.downloadCount ?? 0,
					tags: item.tags ?? [],
				})),
			}

			// Store in global state
			await this.updateGlobalState("mcpMarketplaceCatalog", catalog)
			return catalog
		} catch (error) {
			console.error("Failed to fetch MCP marketplace:", error)
			if (!silent) {
				const errorMessage = error instanceof Error ? error.message : "Failed to fetch MCP marketplace"
				await this.postMessageToWebview({
					type: "mcpMarketplaceCatalog",
					error: errorMessage,
				})
				vscode.window.showErrorMessage(errorMessage)
			}
			return undefined
		}
	}

	async silentlyRefreshMcpMarketplace() {
		try {
			const catalog = await this.fetchMcpMarketplaceFromApi(true)
			if (catalog) {
				await this.postMessageToWebview({
					type: "mcpMarketplaceCatalog",
					mcpMarketplaceCatalog: catalog,
				})
			}
		} catch (error) {
			console.error("Failed to silently refresh MCP marketplace:", error)
		}
	}

	private async fetchMcpMarketplace(forceRefresh: boolean = false) {
		try {
			// Check if we have cached data
			const cachedCatalog = (await this.getGlobalState("mcpMarketplaceCatalog")) as McpMarketplaceCatalog | undefined
			if (!forceRefresh && cachedCatalog?.items) {
				await this.postMessageToWebview({
					type: "mcpMarketplaceCatalog",
					mcpMarketplaceCatalog: cachedCatalog,
				})
				return
			}

			const catalog = await this.fetchMcpMarketplaceFromApi(false)
			if (catalog) {
				await this.postMessageToWebview({
					type: "mcpMarketplaceCatalog",
					mcpMarketplaceCatalog: catalog,
				})
			}
		} catch (error) {
			console.error("Failed to handle cached MCP marketplace:", error)
			const errorMessage = error instanceof Error ? error.message : "Failed to handle cached MCP marketplace"
			await this.postMessageToWebview({
				type: "mcpMarketplaceCatalog",
				error: errorMessage,
			})
			vscode.window.showErrorMessage(errorMessage)
		}
	}

	private async downloadMcp(mcpId: string) {
		try {
			// First check if we already have this MCP server installed
			const servers = this.mcpHub?.getServers() || []
			const isInstalled = servers.some((server: McpServer) => server.name === mcpId)

			if (isInstalled) {
				throw new Error("This MCP server is already installed")
			}

			// Fetch server details from marketplace
			const response = await axios.post<McpDownloadResponse>(
				"https://api.cline.bot/v1/mcp/download",
				{ mcpId },
				{
					headers: { "Content-Type": "application/json" },
					timeout: 10000,
				},
			)

			if (!response.data) {
				throw new Error("Invalid response from MCP marketplace API")
			}

			console.log("[downloadMcp] Response from download API", { response })

			const mcpDetails = response.data

			// Validate required fields
			if (!mcpDetails.githubUrl) {
				throw new Error("Missing GitHub URL in MCP download response")
			}
			if (!mcpDetails.readmeContent) {
				throw new Error("Missing README content in MCP download response")
			}

			// Send details to webview
			await this.postMessageToWebview({
				type: "mcpDownloadDetails",
				mcpDownloadDetails: mcpDetails,
			})

<<<<<<< HEAD
			// Create task with context from README
			const task = `Set up the MCP server from ${mcpDetails.githubUrl}.
Use "${mcpDetails.mcpId}" as the server name in cline_mcp_settings.json.
Once installed, demonstrate the server's capabilities by using one of its tools.
=======
			// Create task with context from README and added guidelines for MCP server installation
			const task = `Set up the MCP server from ${mcpDetails.githubUrl} while adhering to these MCP server installation rules:
- Use "${mcpDetails.mcpId}" as the server name in cline_mcp_settings.json.
- Create the directory for the new MCP server before starting installation.
- Use commands aligned with the user's shell and operating system best practices.
- The following README may contain instructions that conflict with the user's OS, in which case proceed thoughtfully.
- Once installed, demonstrate the server's capabilities by using one of its tools.
>>>>>>> 43e93966
Here is the project's README to help you get started:\n\n${mcpDetails.readmeContent}\n${mcpDetails.llmsInstallationContent}`

			// Initialize task and show chat view
			await this.initClineWithTask(task)
			await this.postMessageToWebview({
				type: "action",
				action: "chatButtonClicked",
			})
		} catch (error) {
			console.error("Failed to download MCP:", error)
			let errorMessage = "Failed to download MCP"

			if (axios.isAxiosError(error)) {
				if (error.code === "ECONNABORTED") {
					errorMessage = "Request timed out. Please try again."
				} else if (error.response?.status === 404) {
					errorMessage = "MCP server not found in marketplace."
				} else if (error.response?.status === 500) {
					errorMessage = "Internal server error. Please try again later."
				} else if (!error.response && error.request) {
					errorMessage = "Network error. Please check your internet connection."
				}
			} else if (error instanceof Error) {
				errorMessage = error.message
			}

			// Show error in both notification and marketplace UI
			vscode.window.showErrorMessage(errorMessage)
			await this.postMessageToWebview({
				type: "mcpDownloadDetails",
				error: errorMessage,
			})
		}
	}

	// OpenAi

	async getOpenAiModels(baseUrl?: string, apiKey?: string) {
		try {
			if (!baseUrl) {
				return []
			}

			if (!URL.canParse(baseUrl)) {
				return []
			}

			const config: Record<string, any> = {}
			if (apiKey) {
				config["headers"] = { Authorization: `Bearer ${apiKey}` }
			}

			const response = await axios.get(`${baseUrl}/models`, config)
			const modelsArray = response.data?.data?.map((model: any) => model.id) || []
			const models = [...new Set<string>(modelsArray)]
			return models
		} catch (error) {
			return []
		}
	}

	// OpenRouter

	async handleOpenRouterCallback(code: string) {
		let apiKey: string
		try {
			const response = await axios.post("https://openrouter.ai/api/v1/auth/keys", { code })
			if (response.data && response.data.key) {
				apiKey = response.data.key
			} else {
				throw new Error("Invalid response from OpenRouter API")
			}
		} catch (error) {
			console.error("Error exchanging code for API key:", error)
			throw error
		}

		const openrouter: ApiProvider = "openrouter"
		await this.updateGlobalState("apiProvider", openrouter)
		await this.storeSecret("openRouterApiKey", apiKey)
		await this.postStateToWebview()
		if (this.cline) {
			this.cline.api = buildApiHandler({
				apiProvider: openrouter,
				openRouterApiKey: apiKey,
			})
		}
		// await this.postMessageToWebview({ type: "action", action: "settingsButtonClicked" }) // bad ux if user is on welcome
	}

	private async ensureCacheDirectoryExists(): Promise<string> {
		const cacheDir = path.join(this.context.globalStorageUri.fsPath, "cache")
		await fs.mkdir(cacheDir, { recursive: true })
		return cacheDir
	}

	async readDynamicProviderModels(filename: string): Promise<Record<string, ModelInfo> | undefined> {
		const filePath = path.join(await this.ensureCacheDirectoryExists(), filename)
		const fileExists = await fileExistsAtPath(filePath)
		if (fileExists) {
			const fileContents = await fs.readFile(filePath, "utf8")
			return JSON.parse(fileContents)
		}
		return undefined
	}

	adjustPriceToMillionTokens(price: any) {
		if (price) {
			return parseFloat(price) * 1_000_000
		}
		return undefined
	}

	async refreshRequestyModels() {
		const requestyModelsFilePath = path.join(await this.ensureCacheDirectoryExists(), GlobalFileNames.requestyModels)

		let models: Record<string, ModelInfo> = {}
		try {
			const response = await axios.get("https://router.requesty.ai/v1/models")
			if (response.data?.data) {
				for (const model of response.data.data) {
					const modelInfo: ModelInfo = {
						maxTokens: model.max_output_tokens,
						contextWindow: model.context_window,
						supportsImages: model.supports_images || undefined,
						supportsComputerUse: model.supports_computer_use || undefined,
						supportsPromptCache: model.supports_caching || undefined,
						inputPrice: this.adjustPriceToMillionTokens(model.input_price),
						outputPrice: this.adjustPriceToMillionTokens(model.output_price),
						cacheWritesPrice: this.adjustPriceToMillionTokens(model.caching_price),
						cacheReadsPrice: this.adjustPriceToMillionTokens(model.cached_price),
						description: model.description,
					}
					models[model.id] = modelInfo
				}
				await fs.writeFile(requestyModelsFilePath, JSON.stringify(models))
				console.log("Requesty models fetched and saved", models)
			} else {
				console.error("Invalid response from Requesty API")
			}
		} catch (error) {
			console.error("Error fetching Requesty models:", error)
		}

		await this.postMessageToWebview({
			type: "requestyModels",
			requestyModels: models,
		})
		return models
	}

	async refreshOpenRouterModels() {
		const openRouterModelsFilePath = path.join(await this.ensureCacheDirectoryExists(), GlobalFileNames.openRouterModels)

		let models: Record<string, ModelInfo> = {}
		try {
			const response = await axios.get("https://openrouter.ai/api/v1/models")
			/*
			{
				"id": "anthropic/claude-3.5-sonnet",
				"name": "Anthropic: Claude 3.5 Sonnet",
				"created": 1718841600,
				"description": "Claude 3.5 Sonnet delivers better-than-Opus capabilities, faster-than-Sonnet speeds, at the same Sonnet prices. Sonnet is particularly good at:\n\n- Coding: Autonomously writes, edits, and runs code with reasoning and troubleshooting\n- Data science: Augments human data science expertise; navigates unstructured data while using multiple tools for insights\n- Visual processing: excelling at interpreting charts, graphs, and images, accurately transcribing text to derive insights beyond just the text alone\n- Agentic tasks: exceptional tool use, making it great at agentic tasks (i.e. complex, multi-step problem solving tasks that require engaging with other systems)\n\n#multimodal",
				"context_length": 200000,
				"architecture": {
					"modality": "text+image-\u003Etext",
					"tokenizer": "Claude",
					"instruct_type": null
				},
				"pricing": {
					"prompt": "0.000003",
					"completion": "0.000015",
					"image": "0.0048",
					"request": "0"
				},
				"top_provider": {
					"context_length": 200000,
					"max_completion_tokens": 8192,
					"is_moderated": true
				},
				"per_request_limits": null
			},
			*/
			if (response.data?.data) {
				const rawModels = response.data.data
				for (const rawModel of rawModels) {
					const modelInfo: ModelInfo = {
						maxTokens: rawModel.top_provider?.max_completion_tokens,
						contextWindow: rawModel.context_length,
						supportsImages: rawModel.architecture?.modality?.includes("image"),
						supportsPromptCache: false,
						inputPrice: this.adjustPriceToMillionTokens(rawModel.pricing?.prompt),
						outputPrice: this.adjustPriceToMillionTokens(rawModel.pricing?.completion),
						description: rawModel.description,
					}

					switch (rawModel.id) {
						case "anthropic/claude-3-7-sonnet":
						case "anthropic/claude-3-7-sonnet:beta":
						case "anthropic/claude-3.7-sonnet":
						case "anthropic/claude-3.7-sonnet:beta":
						case "anthropic/claude-3.5-sonnet":
						case "anthropic/claude-3.5-sonnet:beta":
							// NOTE: this needs to be synced with api.ts/openrouter default model info
							modelInfo.supportsComputerUse = true
							modelInfo.supportsPromptCache = true
							modelInfo.cacheWritesPrice = 3.75
							modelInfo.cacheReadsPrice = 0.3
							break
						case "anthropic/claude-3.5-sonnet-20240620":
						case "anthropic/claude-3.5-sonnet-20240620:beta":
							modelInfo.supportsPromptCache = true
							modelInfo.cacheWritesPrice = 3.75
							modelInfo.cacheReadsPrice = 0.3
							break
						case "anthropic/claude-3-5-haiku":
						case "anthropic/claude-3-5-haiku:beta":
						case "anthropic/claude-3-5-haiku-20241022":
						case "anthropic/claude-3-5-haiku-20241022:beta":
						case "anthropic/claude-3.5-haiku":
						case "anthropic/claude-3.5-haiku:beta":
						case "anthropic/claude-3.5-haiku-20241022":
						case "anthropic/claude-3.5-haiku-20241022:beta":
							modelInfo.supportsPromptCache = true
							modelInfo.cacheWritesPrice = 1.25
							modelInfo.cacheReadsPrice = 0.1
							break
						case "anthropic/claude-3-opus":
						case "anthropic/claude-3-opus:beta":
							modelInfo.supportsPromptCache = true
							modelInfo.cacheWritesPrice = 18.75
							modelInfo.cacheReadsPrice = 1.5
							break
						case "anthropic/claude-3-haiku":
						case "anthropic/claude-3-haiku:beta":
							modelInfo.supportsPromptCache = true
							modelInfo.cacheWritesPrice = 0.3
							modelInfo.cacheReadsPrice = 0.03
							break
						case "deepseek/deepseek-chat":
							modelInfo.supportsPromptCache = true
							// see api.ts/deepSeekModels for more info
							modelInfo.inputPrice = 0
							modelInfo.cacheWritesPrice = 0.14
							modelInfo.cacheReadsPrice = 0.014
							break
					}

					models[rawModel.id] = modelInfo
				}
			} else {
				console.error("Invalid response from OpenRouter API")
			}
			await fs.writeFile(openRouterModelsFilePath, JSON.stringify(models))
			console.log("OpenRouter models fetched and saved", models)
		} catch (error) {
			console.error("Error fetching OpenRouter models:", error)
		}

		await this.postMessageToWebview({
			type: "openRouterModels",
			openRouterModels: models,
		})
		return models
	}

	// Task history

	async getTaskWithId(id: string): Promise<{
		historyItem: HistoryItem
		taskDirPath: string
		apiConversationHistoryFilePath: string
		uiMessagesFilePath: string
		apiConversationHistory: Anthropic.MessageParam[]
	}> {
		const history = ((await this.getGlobalState("taskHistory")) as HistoryItem[] | undefined) || []
		const historyItem = history.find((item) => item.id === id)
		if (historyItem) {
			const taskDirPath = path.join(this.context.globalStorageUri.fsPath, "tasks", id)
			const apiConversationHistoryFilePath = path.join(taskDirPath, GlobalFileNames.apiConversationHistory)
			const uiMessagesFilePath = path.join(taskDirPath, GlobalFileNames.uiMessages)
			const fileExists = await fileExistsAtPath(apiConversationHistoryFilePath)
			if (fileExists) {
				const apiConversationHistory = JSON.parse(await fs.readFile(apiConversationHistoryFilePath, "utf8"))
				return {
					historyItem,
					taskDirPath,
					apiConversationHistoryFilePath,
					uiMessagesFilePath,
					apiConversationHistory,
				}
			}
		}
		// if we tried to get a task that doesn't exist, remove it from state
		// FIXME: this seems to happen sometimes when the json file doesnt save to disk for some reason
		await this.deleteTaskFromState(id)
		throw new Error("Task not found")
	}

	async showTaskWithId(id: string) {
		if (id !== this.cline?.taskId) {
			// non-current task
			const { historyItem } = await this.getTaskWithId(id)
			await this.initClineWithHistoryItem(historyItem) // clears existing task
		}
		await this.postMessageToWebview({
			type: "action",
			action: "chatButtonClicked",
		})
	}

	async exportTaskWithId(id: string) {
		const { historyItem, apiConversationHistory } = await this.getTaskWithId(id)
		await downloadTask(historyItem.ts, apiConversationHistory)
	}

	async deleteTaskWithId(id: string) {
		console.info("deleteTaskWithId: ", id)

		if (id === this.cline?.taskId) {
			await this.clearTask()
			console.debug("cleared task")
		}

		const { taskDirPath, apiConversationHistoryFilePath, uiMessagesFilePath } = await this.getTaskWithId(id)

		// Delete checkpoints
		// deleteCheckpoints will determine if the task has legacy checkpoints or not and handle it accordingly
		console.info("deleting checkpoints")
		const taskHistory = ((await this.getGlobalState("taskHistory")) as HistoryItem[] | undefined) || []
		const historyItem = taskHistory.find((item) => item.id === id)
		//console.log("historyItem: ", historyItem)
		if (historyItem) {
			try {
				await CheckpointTracker.deleteCheckpoints(id, historyItem, this.context.globalStorageUri.fsPath)
			} catch (error) {
				console.error(`Failed to delete checkpoints for task ${id}:`, error)
			}
		}

		await this.deleteTaskFromState(id)

		// Delete the task files
		const apiConversationHistoryFileExists = await fileExistsAtPath(apiConversationHistoryFilePath)
		if (apiConversationHistoryFileExists) {
			await fs.unlink(apiConversationHistoryFilePath)
		}
		const uiMessagesFileExists = await fileExistsAtPath(uiMessagesFilePath)
		if (uiMessagesFileExists) {
			await fs.unlink(uiMessagesFilePath)
		}
		const legacyMessagesFilePath = path.join(taskDirPath, "claude_messages.json")
		if (await fileExistsAtPath(legacyMessagesFilePath)) {
			await fs.unlink(legacyMessagesFilePath)
		}

		await fs.rmdir(taskDirPath) // succeeds if the dir is empty
	}

	async deleteTaskFromState(id: string) {
		console.log("deleteTaskFromState: ", id)

		// Remove the task from history
		const taskHistory = ((await this.getGlobalState("taskHistory")) as HistoryItem[] | undefined) || []
		const updatedTaskHistory = taskHistory.filter((task) => task.id !== id)
		await this.updateGlobalState("taskHistory", updatedTaskHistory)

		// Notify the webview that the task has been deleted
		await this.postStateToWebview()
	}

	async postStateToWebview() {
		const state = await this.getStateToPostToWebview()
		this.postMessageToWebview({ type: "state", state })
	}

	async getStateToPostToWebview(): Promise<ExtensionState> {
		const {
			apiConfiguration,
			lastShownAnnouncementId,
			customInstructions,
			taskHistory,
			autoApprovalSettings,
			browserSettings,
			chatSettings,
			userInfo,
			authToken,
			mcpMarketplaceEnabled,
			telemetrySetting,
		} = await this.getState()

		return {
			version: this.context.extension?.packageJSON?.version ?? "",
			apiConfiguration,
			customInstructions,
			uriScheme: vscode.env.uriScheme,
			currentTaskItem: this.cline?.taskId ? (taskHistory || []).find((item) => item.id === this.cline?.taskId) : undefined,
			checkpointTrackerErrorMessage: this.cline?.checkpointTrackerErrorMessage,
			clineMessages: this.cline?.clineMessages || [],
			taskHistory: (taskHistory || []).filter((item) => item.ts && item.task).sort((a, b) => b.ts - a.ts),
			shouldShowAnnouncement: lastShownAnnouncementId !== this.latestAnnouncementId,
			platform: process.platform as Platform,
			autoApprovalSettings,
			browserSettings,
			chatSettings,
			isLoggedIn: !!authToken,
			userInfo,
			mcpMarketplaceEnabled,
			telemetrySetting,
			vscMachineId: vscode.env.machineId,
		}
	}

	async clearTask() {
		this.cline?.abortTask()
		this.cline = undefined // removes reference to it, so once promises end it will be garbage collected
	}

	// Caching mechanism to keep track of webview messages + API conversation history per provider instance

	/*
	Now that we use retainContextWhenHidden, we don't have to store a cache of cline messages in the user's state, but we could to reduce memory footprint in long conversations.

	- We have to be careful of what state is shared between ClineProvider instances since there could be multiple instances of the extension running at once. For example when we cached cline messages using the same key, two instances of the extension could end up using the same key and overwriting each other's messages.
	- Some state does need to be shared between the instances, i.e. the API key--however there doesn't seem to be a good way to notify the other instances that the API key has changed.

	We need to use a unique identifier for each ClineProvider instance's message cache since we could be running several instances of the extension outside of just the sidebar i.e. in editor panels.

	// conversation history to send in API requests

	/*
	It seems that some API messages do not comply with vscode state requirements. Either the Anthropic library is manipulating these values somehow in the backend in a way thats creating cyclic references, or the API returns a function or a Symbol as part of the message content.
	VSCode docs about state: "The value must be JSON-stringifyable ... value  A value. MUST not contain cyclic references."
	For now we'll store the conversation history in memory, and if we need to store in state directly we'd need to do a manual conversion to ensure proper json stringification.
	*/

	// getApiConversationHistory(): Anthropic.MessageParam[] {
	// 	// const history = (await this.getGlobalState(
	// 	// 	this.getApiConversationHistoryStateKey()
	// 	// )) as Anthropic.MessageParam[]
	// 	// return history || []
	// 	return this.apiConversationHistory
	// }

	// setApiConversationHistory(history: Anthropic.MessageParam[] | undefined) {
	// 	// await this.updateGlobalState(this.getApiConversationHistoryStateKey(), history)
	// 	this.apiConversationHistory = history || []
	// }

	// addMessageToApiConversationHistory(message: Anthropic.MessageParam): Anthropic.MessageParam[] {
	// 	// const history = await this.getApiConversationHistory()
	// 	// history.push(message)
	// 	// await this.setApiConversationHistory(history)
	// 	// return history
	// 	this.apiConversationHistory.push(message)
	// 	return this.apiConversationHistory
	// }

	/*
	Storage
	https://dev.to/kompotkot/how-to-use-secretstorage-in-your-vscode-extensions-2hco
	https://www.eliostruyf.com/devhack-code-extension-storage-options/
	*/

	async getState() {
		const [
			storedApiProvider,
			apiModelId,
			apiKey,
			openRouterApiKey,
			awsAccessKey,
			awsSecretKey,
			awsSessionToken,
			awsRegion,
			awsUseCrossRegionInference,
			awsProfile,
			awsUseProfile,
			vertexProjectId,
			vertexRegion,
			openAiBaseUrl,
			openAiApiKey,
			openAiModelId,
			openAiModelInfo,
			ollamaModelId,
			ollamaBaseUrl,
			lmStudioModelId,
			lmStudioBaseUrl,
			anthropicBaseUrl,
			geminiApiKey,
			openAiNativeApiKey,
			deepSeekApiKey,
			requestyApiKey,
			requestyModelId,
			requestyModelInfo,
			togetherApiKey,
			togetherModelId,
			qwenApiKey,
			mistralApiKey,
			azureApiVersion,
			openRouterModelId,
			openRouterModelInfo,
			lastShownAnnouncementId,
			customInstructions,
			taskHistory,
			autoApprovalSettings,
			browserSettings,
			chatSettings,
			vsCodeLmModelSelector,
			liteLlmBaseUrl,
			liteLlmModelId,
			userInfo,
			authToken,
			previousModeApiProvider,
			previousModeModelId,
			previousModeModelInfo,
			qwenApiLine,
			liteLlmApiKey,
			telemetrySetting,
		] = await Promise.all([
			this.getGlobalState("apiProvider") as Promise<ApiProvider | undefined>,
			this.getGlobalState("apiModelId") as Promise<string | undefined>,
			this.getSecret("apiKey") as Promise<string | undefined>,
			this.getSecret("openRouterApiKey") as Promise<string | undefined>,
			this.getSecret("awsAccessKey") as Promise<string | undefined>,
			this.getSecret("awsSecretKey") as Promise<string | undefined>,
			this.getSecret("awsSessionToken") as Promise<string | undefined>,
			this.getGlobalState("awsRegion") as Promise<string | undefined>,
			this.getGlobalState("awsUseCrossRegionInference") as Promise<boolean | undefined>,
			this.getGlobalState("awsProfile") as Promise<string | undefined>,
			this.getGlobalState("awsUseProfile") as Promise<boolean | undefined>,
			this.getGlobalState("vertexProjectId") as Promise<string | undefined>,
			this.getGlobalState("vertexRegion") as Promise<string | undefined>,
			this.getGlobalState("openAiBaseUrl") as Promise<string | undefined>,
			this.getSecret("openAiApiKey") as Promise<string | undefined>,
			this.getGlobalState("openAiModelId") as Promise<string | undefined>,
			this.getGlobalState("openAiModelInfo") as Promise<ModelInfo | undefined>,
			this.getGlobalState("ollamaModelId") as Promise<string | undefined>,
			this.getGlobalState("ollamaBaseUrl") as Promise<string | undefined>,
			this.getGlobalState("lmStudioModelId") as Promise<string | undefined>,
			this.getGlobalState("lmStudioBaseUrl") as Promise<string | undefined>,
			this.getGlobalState("anthropicBaseUrl") as Promise<string | undefined>,
			this.getSecret("geminiApiKey") as Promise<string | undefined>,
			this.getSecret("openAiNativeApiKey") as Promise<string | undefined>,
			this.getSecret("deepSeekApiKey") as Promise<string | undefined>,
			this.getSecret("requestyApiKey") as Promise<string | undefined>,
			this.getGlobalState("requestyModelId") as Promise<string | undefined>,
			this.getGlobalState("requestyModelInfo") as Promise<ModelInfo | undefined>,
			this.getSecret("togetherApiKey") as Promise<string | undefined>,
			this.getGlobalState("togetherModelId") as Promise<string | undefined>,
			this.getSecret("qwenApiKey") as Promise<string | undefined>,
			this.getSecret("mistralApiKey") as Promise<string | undefined>,
			this.getGlobalState("azureApiVersion") as Promise<string | undefined>,
			this.getGlobalState("openRouterModelId") as Promise<string | undefined>,
			this.getGlobalState("openRouterModelInfo") as Promise<ModelInfo | undefined>,
			this.getGlobalState("lastShownAnnouncementId") as Promise<string | undefined>,
			this.getGlobalState("customInstructions") as Promise<string | undefined>,
			this.getGlobalState("taskHistory") as Promise<HistoryItem[] | undefined>,
			this.getGlobalState("autoApprovalSettings") as Promise<AutoApprovalSettings | undefined>,
			this.getGlobalState("browserSettings") as Promise<BrowserSettings | undefined>,
			this.getGlobalState("chatSettings") as Promise<ChatSettings | undefined>,
			this.getGlobalState("vsCodeLmModelSelector") as Promise<vscode.LanguageModelChatSelector | undefined>,
			this.getGlobalState("liteLlmBaseUrl") as Promise<string | undefined>,
			this.getGlobalState("liteLlmModelId") as Promise<string | undefined>,
			this.getGlobalState("userInfo") as Promise<UserInfo | undefined>,
			this.getSecret("authToken") as Promise<string | undefined>,
			this.getGlobalState("previousModeApiProvider") as Promise<ApiProvider | undefined>,
			this.getGlobalState("previousModeModelId") as Promise<string | undefined>,
			this.getGlobalState("previousModeModelInfo") as Promise<ModelInfo | undefined>,
			this.getGlobalState("qwenApiLine") as Promise<string | undefined>,
			this.getSecret("liteLlmApiKey") as Promise<string | undefined>,
			this.getGlobalState("telemetrySetting") as Promise<TelemetrySetting | undefined>,
		])

		let apiProvider: ApiProvider
		if (storedApiProvider) {
			apiProvider = storedApiProvider
		} else {
			// Either new user or legacy user that doesn't have the apiProvider stored in state
			// (If they're using OpenRouter or Bedrock, then apiProvider state will exist)
			if (apiKey) {
				apiProvider = "anthropic"
			} else {
				// New users should default to openrouter
				apiProvider = "openrouter"
			}
		}

		const o3MiniReasoningEffort = vscode.workspace
			.getConfiguration("cline.modelSettings.o3Mini")
			.get("reasoningEffort", "medium")

		const mcpMarketplaceEnabled = vscode.workspace.getConfiguration("cline").get<boolean>("mcpMarketplace.enabled", true)

		return {
			apiConfiguration: {
				apiProvider,
				apiModelId,
				apiKey,
				openRouterApiKey,
				awsAccessKey,
				awsSecretKey,
				awsSessionToken,
				awsRegion,
				awsUseCrossRegionInference,
				awsProfile,
				awsUseProfile,
				vertexProjectId,
				vertexRegion,
				openAiBaseUrl,
				openAiApiKey,
				openAiModelId,
				openAiModelInfo,
				ollamaModelId,
				ollamaBaseUrl,
				lmStudioModelId,
				lmStudioBaseUrl,
				anthropicBaseUrl,
				geminiApiKey,
				openAiNativeApiKey,
				deepSeekApiKey,
				requestyApiKey,
				requestyModelId,
				requestyModelInfo,
				togetherApiKey,
				togetherModelId,
				qwenApiKey,
				qwenApiLine,
				mistralApiKey,
				azureApiVersion,
				openRouterModelId,
				openRouterModelInfo,
				vsCodeLmModelSelector,
				o3MiniReasoningEffort,
				liteLlmBaseUrl,
				liteLlmModelId,
				liteLlmApiKey,
			},
			lastShownAnnouncementId,
			customInstructions,
			taskHistory,
			autoApprovalSettings: autoApprovalSettings || DEFAULT_AUTO_APPROVAL_SETTINGS, // default value can be 0 or empty string
			browserSettings: browserSettings || DEFAULT_BROWSER_SETTINGS,
			chatSettings: chatSettings || DEFAULT_CHAT_SETTINGS,
			userInfo,
			authToken,
			previousModeApiProvider,
			previousModeModelId,
			previousModeModelInfo,
			mcpMarketplaceEnabled,
			telemetrySetting: telemetrySetting || "unset",
		}
	}

	async updateTaskHistory(item: HistoryItem): Promise<HistoryItem[]> {
		const history = ((await this.getGlobalState("taskHistory")) as HistoryItem[]) || []
		const existingItemIndex = history.findIndex((h) => h.id === item.id)
		if (existingItemIndex !== -1) {
			history[existingItemIndex] = item
		} else {
			history.push(item)
		}
		await this.updateGlobalState("taskHistory", history)
		return history
	}

	// global

	async updateGlobalState(key: GlobalStateKey, value: any) {
		await this.context.globalState.update(key, value)
	}

	async getGlobalState(key: GlobalStateKey) {
		return await this.context.globalState.get(key)
	}

	// workspace

	private async updateWorkspaceState(key: string, value: any) {
		await this.context.workspaceState.update(key, value)
	}

	private async getWorkspaceState(key: string) {
		return await this.context.workspaceState.get(key)
	}

	// private async clearState() {
	// 	this.context.workspaceState.keys().forEach((key) => {
	// 		this.context.workspaceState.update(key, undefined)
	// 	})
	// 	this.context.globalState.keys().forEach((key) => {
	// 		this.context.globalState.update(key, undefined)
	// 	})
	// 	this.context.secrets.delete("apiKey")
	// }

	// secrets

	private async storeSecret(key: SecretKey, value?: string) {
		if (value) {
			await this.context.secrets.store(key, value)
		} else {
			await this.context.secrets.delete(key)
		}
	}

	async getSecret(key: SecretKey) {
		return await this.context.secrets.get(key)
	}

	// Open Graph Data

	async fetchOpenGraphData(url: string) {
		try {
			// Use the fetchOpenGraphData function from link-preview.ts
			const ogData = await fetchOpenGraphData(url)

			// Send the data back to the webview
			await this.postMessageToWebview({
				type: "openGraphData",
				openGraphData: ogData,
				url: url,
			})
		} catch (error) {
			console.error(`Error fetching Open Graph data for ${url}:`, error)
			// Send an error response
			await this.postMessageToWebview({
				type: "openGraphData",
				error: `Failed to fetch Open Graph data: ${error}`,
				url: url,
			})
		}
	}

	// Check if a URL is an image
	async checkIsImageUrl(url: string) {
		try {
			// Check if the URL is an image
			const isImage = await isImageUrl(url)

			// Send the result back to the webview
			await this.postMessageToWebview({
				type: "isImageUrlResult",
				isImage,
				url,
			})
		} catch (error) {
			console.error(`Error checking if URL is an image: ${url}`, error)
			// Send an error response
			await this.postMessageToWebview({
				type: "isImageUrlResult",
				isImage: false,
				url,
			})
		}
	}

	// dev

	async resetState() {
		vscode.window.showInformationMessage("Resetting state...")
		for (const key of this.context.globalState.keys()) {
			await this.context.globalState.update(key, undefined)
		}
		const secretKeys: SecretKey[] = [
			"apiKey",
			"openRouterApiKey",
			"awsAccessKey",
			"awsSecretKey",
			"awsSessionToken",
			"openAiApiKey",
			"geminiApiKey",
			"openAiNativeApiKey",
			"deepSeekApiKey",
			"requestyApiKey",
			"togetherApiKey",
			"qwenApiKey",
			"mistralApiKey",
			"liteLlmApiKey",
			"authToken",
		]
		for (const key of secretKeys) {
			await this.storeSecret(key, undefined)
		}
		if (this.cline) {
			this.cline.abortTask()
			this.cline = undefined
		}
		vscode.window.showInformationMessage("State reset")
		await this.postStateToWebview()
		await this.postMessageToWebview({
			type: "action",
			action: "chatButtonClicked",
		})
	}
}<|MERGE_RESOLUTION|>--- conflicted
+++ resolved
@@ -533,7 +533,15 @@
 								}
 							}
 						})
-<<<<<<< HEAD
+
+						// If user already opted in to telemetry, enable telemetry service
+						this.getStateToPostToWebview().then((state) => {
+							const { telemetrySetting } = state
+							const isOptedIn = telemetrySetting === "enabled"
+							telemetryService.updateTelemetryState(isOptedIn)
+						})
+
+            
 						// post last cached models in case the call to endpoint fails
 						this.readDynamicProviderModels(GlobalFileNames.requestyModels).then((requestyModels) => {
 							if (requestyModels) {
@@ -543,6 +551,7 @@
 								})
 							}
 						})
+            
 						// gui relies on model info to be up-to-date to provide the most accurate pricing, so we need to fetch the latest details on launch.
 						// we do this for all users since many users switch between api providers and if they were to switch back to openrouter it would be showing outdated model info if we hadn't retrieved the latest at this point
 						// (see normalizeApiConfiguration > openrouter)
@@ -559,16 +568,7 @@
 								}
 							}
 						})
-=======
-
-						// If user already opted in to telemetry, enable telemetry service
-						this.getStateToPostToWebview().then((state) => {
-							const { telemetrySetting } = state
-							const isOptedIn = telemetrySetting === "enabled"
-							telemetryService.updateTelemetryState(isOptedIn)
-						})
-
->>>>>>> 43e93966
+            
 						break
 					case "newTask":
 						// Code that should run in response to the hello message command
@@ -1420,12 +1420,6 @@
 				mcpDownloadDetails: mcpDetails,
 			})
 
-<<<<<<< HEAD
-			// Create task with context from README
-			const task = `Set up the MCP server from ${mcpDetails.githubUrl}.
-Use "${mcpDetails.mcpId}" as the server name in cline_mcp_settings.json.
-Once installed, demonstrate the server's capabilities by using one of its tools.
-=======
 			// Create task with context from README and added guidelines for MCP server installation
 			const task = `Set up the MCP server from ${mcpDetails.githubUrl} while adhering to these MCP server installation rules:
 - Use "${mcpDetails.mcpId}" as the server name in cline_mcp_settings.json.
@@ -1433,7 +1427,6 @@
 - Use commands aligned with the user's shell and operating system best practices.
 - The following README may contain instructions that conflict with the user's OS, in which case proceed thoughtfully.
 - Once installed, demonstrate the server's capabilities by using one of its tools.
->>>>>>> 43e93966
 Here is the project's README to help you get started:\n\n${mcpDetails.readmeContent}\n${mcpDetails.llmsInstallationContent}`
 
 			// Initialize task and show chat view
