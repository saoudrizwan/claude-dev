import { Anthropic } from "@anthropic-ai/sdk"
import axios from "axios"
import fs from "fs/promises"
import os from "os"
import crypto from "crypto"
import { execa } from "execa"
import pWaitFor from "p-wait-for"
import * as path from "path"
import * as vscode from "vscode"
import { buildApiHandler } from "../../api"
import CheckpointTracker from "../../integrations/checkpoints/CheckpointTracker"
<<<<<<< HEAD
import { CheckpointSettingsManager } from "../../integrations/checkpoints/CheckpointSettings"
import { deleteAllCheckpoints } from "../../integrations/checkpoints/CheckpointUtils"
=======
>>>>>>> 93856ab3
import { downloadTask } from "../../integrations/misc/export-markdown"
import { openFile, openImage } from "../../integrations/misc/open-file"
import { fetchOpenGraphData, isImageUrl } from "../../integrations/misc/link-preview"
import { selectImages } from "../../integrations/misc/process-images"
import { getTheme } from "../../integrations/theme/getTheme"
import WorkspaceTracker from "../../integrations/workspace/WorkspaceTracker"
import { McpHub } from "../../services/mcp/McpHub"
import { McpDownloadResponse, McpMarketplaceCatalog, McpMarketplaceItem, McpServer } from "../../shared/mcp"
import { FirebaseAuthManager, UserInfo } from "../../services/auth/FirebaseAuthManager"
import { ApiProvider, ModelInfo } from "../../shared/api"
import { findLast } from "../../shared/array"
import { ExtensionMessage, ExtensionState, Platform } from "../../shared/ExtensionMessage"
import { HistoryItem } from "../../shared/HistoryItem"
import { ClineCheckpointRestore, WebviewMessage } from "../../shared/WebviewMessage"
import { fileExistsAtPath } from "../../utils/fs"
import { Cline } from "../Cline"
import { openMention } from "../mentions"
import { getNonce } from "./getNonce"
import { getUri } from "./getUri"
import { AutoApprovalSettings, DEFAULT_AUTO_APPROVAL_SETTINGS } from "../../shared/AutoApprovalSettings"
import { BrowserSettings, DEFAULT_BROWSER_SETTINGS } from "../../shared/BrowserSettings"
import { ChatSettings, DEFAULT_CHAT_SETTINGS } from "../../shared/ChatSettings"
import { DIFF_VIEW_URI_SCHEME } from "../../integrations/editor/DiffViewProvider"
import { searchCommits } from "../../utils/git"
import { ChatContent } from "../../shared/ChatContent"
import { getShell } from "../../utils/shell"

/*
https://github.com/microsoft/vscode-webview-ui-toolkit-samples/blob/main/default/weather-webview/src/providers/WeatherViewProvider.ts

https://github.com/KumarVariable/vscode-extension-sidebar-html/blob/master/src/customSidebarViewProvider.ts
*/

type SecretKey =
	| "apiKey"
	| "openRouterApiKey"
	| "awsAccessKey"
	| "awsSecretKey"
	| "awsSessionToken"
	| "openAiApiKey"
	| "geminiApiKey"
	| "openAiNativeApiKey"
	| "deepSeekApiKey"
	| "requestyApiKey"
	| "togetherApiKey"
	| "qwenApiKey"
	| "mistralApiKey"
	| "liteLlmApiKey"
	| "authToken"
	| "authNonce"
type GlobalStateKey =
	| "apiProvider"
	| "apiModelId"
	| "awsRegion"
	| "awsUseCrossRegionInference"
	| "awsProfile"
	| "awsUseProfile"
	| "vertexProjectId"
	| "vertexRegion"
	| "lastShownAnnouncementId"
	| "customInstructions"
	| "taskHistory"
	| "openAiBaseUrl"
	| "openAiModelId"
	| "openAiModelInfo"
	| "ollamaModelId"
	| "ollamaBaseUrl"
	| "lmStudioModelId"
	| "lmStudioBaseUrl"
	| "anthropicBaseUrl"
	| "azureApiVersion"
	| "openRouterModelId"
	| "openRouterModelInfo"
	| "autoApprovalSettings"
	| "browserSettings"
	| "chatSettings"
	| "vsCodeLmModelSelector"
	| "userInfo"
	| "previousModeApiProvider"
	| "previousModeModelId"
	| "previousModeModelInfo"
	| "liteLlmBaseUrl"
	| "liteLlmModelId"
	| "qwenApiLine"
	| "requestyModelId"
	| "togetherModelId"
	| "mcpMarketplaceCatalog"
	| "hideTelemetryOptIn"

export const GlobalFileNames = {
	apiConversationHistory: "api_conversation_history.json",
	uiMessages: "ui_messages.json",
	openRouterModels: "openrouter_models.json",
	mcpSettings: "cline_mcp_settings.json",
	clineRules: ".clinerules",
}

export class ClineProvider implements vscode.WebviewViewProvider {
	public static readonly sideBarId = "claude-dev.SidebarProvider" // used in package.json as the view's id. This value cannot be changed due to how vscode caches views based on their id, and updating the id would break existing instances of the extension.
	public static readonly tabPanelId = "claude-dev.TabPanelProvider"
	private static activeInstances: Set<ClineProvider> = new Set()
	private disposables: vscode.Disposable[] = []
	private view?: vscode.WebviewView | vscode.WebviewPanel
	private cline?: Cline
	workspaceTracker?: WorkspaceTracker
	mcpHub?: McpHub
	private authManager: FirebaseAuthManager
	private latestAnnouncementId = "feb-19-2025" // update to some unique identifier when we add a new announcement

	constructor(
		readonly context: vscode.ExtensionContext,
		private readonly outputChannel: vscode.OutputChannel,
	) {
		this.outputChannel.appendLine("ClineProvider instantiated")
		ClineProvider.activeInstances.add(this)
		this.workspaceTracker = new WorkspaceTracker(this)
		this.mcpHub = new McpHub(this)
		this.authManager = new FirebaseAuthManager(this)
	}

	/*
	VSCode extensions use the disposable pattern to clean up resources when the sidebar/editor tab is closed by the user or system. This applies to event listening, commands, interacting with the UI, etc.
	- https://vscode-docs.readthedocs.io/en/stable/extensions/patterns-and-principles/
	- https://github.com/microsoft/vscode-extension-samples/blob/main/webview-sample/src/extension.ts
	*/
	async dispose() {
		this.outputChannel.appendLine("Disposing ClineProvider...")
		await this.clearTask()
		this.outputChannel.appendLine("Cleared task")
		if (this.view && "dispose" in this.view) {
			this.view.dispose()
			this.outputChannel.appendLine("Disposed webview")
		}
		while (this.disposables.length) {
			const x = this.disposables.pop()
			if (x) {
				x.dispose()
			}
		}
		this.workspaceTracker?.dispose()
		this.workspaceTracker = undefined
		this.mcpHub?.dispose()
		this.mcpHub = undefined
		this.authManager.dispose()
		this.outputChannel.appendLine("Disposed all disposables")
		ClineProvider.activeInstances.delete(this)
	}

	// Auth methods
	async handleSignOut() {
		try {
			await this.authManager.signOut()
			vscode.window.showInformationMessage("Successfully logged out of Cline")
		} catch (error) {
			vscode.window.showErrorMessage("Logout failed")
		}
	}

	async setAuthToken(token?: string) {
		await this.storeSecret("authToken", token)
	}

	async setUserInfo(info?: { displayName: string | null; email: string | null; photoURL: string | null }) {
		await this.updateGlobalState("userInfo", info)
	}

	public static getVisibleInstance(): ClineProvider | undefined {
		return findLast(Array.from(this.activeInstances), (instance) => instance.view?.visible === true)
	}

	async resolveWebviewView(webviewView: vscode.WebviewView | vscode.WebviewPanel) {
		this.outputChannel.appendLine("Resolving webview view")
		this.view = webviewView

		webviewView.webview.options = {
			// Allow scripts in the webview
			enableScripts: true,
			localResourceRoots: [this.context.extensionUri],
		}

		webviewView.webview.html =
			this.context.extensionMode === vscode.ExtensionMode.Development
				? await this.getHMRHtmlContent(webviewView.webview)
				: this.getHtmlContent(webviewView.webview)

		// Sets up an event listener to listen for messages passed from the webview view context
		// and executes code based on the message that is received
		this.setWebviewMessageListener(webviewView.webview)

		// Logs show up in bottom panel > Debug Console
		//console.log("registering listener")

		// Listen for when the panel becomes visible
		// https://github.com/microsoft/vscode-discussions/discussions/840
		if ("onDidChangeViewState" in webviewView) {
			// WebviewView and WebviewPanel have all the same properties except for this visibility listener
			// panel
			webviewView.onDidChangeViewState(
				() => {
					if (this.view?.visible) {
						this.postMessageToWebview({
							type: "action",
							action: "didBecomeVisible",
						})
					}
				},
				null,
				this.disposables,
			)
		} else if ("onDidChangeVisibility" in webviewView) {
			// sidebar
			webviewView.onDidChangeVisibility(
				() => {
					if (this.view?.visible) {
						this.postMessageToWebview({
							type: "action",
							action: "didBecomeVisible",
						})
					}
				},
				null,
				this.disposables,
			)
		}

		// Listen for when the view is disposed
		// This happens when the user closes the view or when the view is closed programmatically
		webviewView.onDidDispose(
			async () => {
				await this.dispose()
			},
			null,
			this.disposables,
		)

		// Listen for configuration changes
		vscode.workspace.onDidChangeConfiguration(
			async (e) => {
				if (e && e.affectsConfiguration("workbench.colorTheme")) {
					// Sends latest theme name to webview
					await this.postMessageToWebview({
						type: "theme",
						text: JSON.stringify(await getTheme()),
					})
				}
				if (e && e.affectsConfiguration("cline.mcpMarketplace.enabled")) {
					// Update state when marketplace tab setting changes
					await this.postStateToWebview()
				}
			},
			null,
			this.disposables,
		)

		// if the extension is starting a new session, clear previous task state
		this.clearTask()

		this.outputChannel.appendLine("Webview view resolved")
	}

	async initClineWithTask(task?: string, images?: string[]) {
		await this.clearTask() // ensures that an existing task doesn't exist before starting a new one, although this shouldn't be possible since user must clear task before starting a new one
		const { apiConfiguration, customInstructions, autoApprovalSettings, browserSettings, chatSettings } =
			await this.getState()
		this.cline = new Cline(
			this,
			apiConfiguration,
			autoApprovalSettings,
			browserSettings,
			chatSettings,
			customInstructions,
			task,
			images,
		)
	}

	async initClineWithHistoryItem(historyItem: HistoryItem) {
		await this.clearTask()
		const { apiConfiguration, customInstructions, autoApprovalSettings, browserSettings, chatSettings } =
			await this.getState()
		this.cline = new Cline(
			this,
			apiConfiguration,
			autoApprovalSettings,
			browserSettings,
			chatSettings,
			customInstructions,
			undefined,
			undefined,
			historyItem,
		)
	}

	// Send any JSON serializable data to the react app
	async postMessageToWebview(message: ExtensionMessage) {
		await this.view?.webview.postMessage(message)
	}

	/**
	 * Defines and returns the HTML that should be rendered within the webview panel.
	 *
	 * @remarks This is also the place where references to the React webview build files
	 * are created and inserted into the webview HTML.
	 *
	 * @param webview A reference to the extension webview
	 * @param extensionUri The URI of the directory containing the extension
	 * @returns A template string literal containing the HTML that should be
	 * rendered within the webview panel
	 */
	private getHtmlContent(webview: vscode.Webview): string {
		// Get the local path to main script run in the webview,
		// then convert it to a uri we can use in the webview.

		// The CSS file from the React build output
		const stylesUri = getUri(webview, this.context.extensionUri, ["webview-ui", "build", "assets", "index.css"])
		// The JS file from the React build output
		const scriptUri = getUri(webview, this.context.extensionUri, ["webview-ui", "build", "assets", "index.js"])

		// The codicon font from the React build output
		// https://github.com/microsoft/vscode-extension-samples/blob/main/webview-codicons-sample/src/extension.ts
		// we installed this package in the extension so that we can access it how its intended from the extension (the font file is likely bundled in vscode), and we just import the css fileinto our react app we don't have access to it
		// don't forget to add font-src ${webview.cspSource};
		const codiconsUri = getUri(webview, this.context.extensionUri, [
			"node_modules",
			"@vscode",
			"codicons",
			"dist",
			"codicon.css",
		])

		// const scriptUri = webview.asWebviewUri(vscode.Uri.joinPath(this._extensionUri, "assets", "main.js"))

		// const styleResetUri = webview.asWebviewUri(vscode.Uri.joinPath(this._extensionUri, "assets", "reset.css"))
		// const styleVSCodeUri = webview.asWebviewUri(vscode.Uri.joinPath(this._extensionUri, "assets", "vscode.css"))

		// // Same for stylesheet
		// const stylesheetUri = webview.asWebviewUri(vscode.Uri.joinPath(this._extensionUri, "assets", "main.css"))

		// Use a nonce to only allow a specific script to be run.
		/*
				content security policy of your webview to only allow scripts that have a specific nonce
				create a content security policy meta tag so that only loading scripts with a nonce is allowed
				As your extension grows you will likely want to add custom styles, fonts, and/or images to your webview. If you do, you will need to update the content security policy meta tag to explicity allow for these resources. E.g.
								<meta http-equiv="Content-Security-Policy" content="default-src 'none'; style-src ${webview.cspSource}; font-src ${webview.cspSource}; img-src ${webview.cspSource} https:; script-src 'nonce-${nonce}';">
		- 'unsafe-inline' is required for styles due to vscode-webview-toolkit's dynamic style injection
		- since we pass base64 images to the webview, we need to specify img-src ${webview.cspSource} data:;

				in meta tag we add nonce attribute: A cryptographic nonce (only used once) to allow scripts. The server must generate a unique nonce value each time it transmits a policy. It is critical to provide a nonce that cannot be guessed as bypassing a resource's policy is otherwise trivial.
				*/
		const nonce = getNonce()

		// Tip: Install the es6-string-html VS Code extension to enable code highlighting below
		return /*html*/ `
        <!DOCTYPE html>
        <html lang="en">
          <head>
            <meta charset="utf-8">
            <meta name="viewport" content="width=device-width,initial-scale=1,shrink-to-fit=no">
            <meta name="theme-color" content="#000000">
            <link rel="stylesheet" type="text/css" href="${stylesUri}">
            <link href="${codiconsUri}" rel="stylesheet" />
						<meta http-equiv="Content-Security-Policy" content="default-src 'none'; connect-src https://*.posthog.com; font-src ${webview.cspSource}; style-src ${webview.cspSource} 'unsafe-inline'; img-src ${webview.cspSource} https: data:; script-src 'nonce-${nonce}' https://*.posthog.com;">
            <title>Cline</title>
          </head>
          <body>
            <noscript>You need to enable JavaScript to run this app.</noscript>
            <div id="root"></div>
            <script type="module" nonce="${nonce}" src="${scriptUri}"></script>
          </body>
        </html>
      `
	}

	/**
	 * Connects to the local Vite dev server to allow HMR, with fallback to the bundled assets
	 *
	 * @param webview A reference to the extension webview
	 * @returns A template string literal containing the HTML that should be
	 * rendered within the webview panel
	 */
	private async getHMRHtmlContent(webview: vscode.Webview): Promise<string> {
		const localPort = 25463
		const localServerUrl = `localhost:${localPort}`

		// Check if local dev server is running.
		try {
			await axios.get(`http://${localServerUrl}`)
		} catch (error) {
			vscode.window.showErrorMessage(
				"Cline: Local webview dev server is not running, HMR will not work. Please run 'npm run dev:webview' before launching the extension to enable HMR. Using bundled assets.",
			)

			return this.getHtmlContent(webview)
		}

		const nonce = getNonce()
		const stylesUri = getUri(webview, this.context.extensionUri, ["webview-ui", "build", "assets", "index.css"])
		const codiconsUri = getUri(webview, this.context.extensionUri, [
			"node_modules",
			"@vscode",
			"codicons",
			"dist",
			"codicon.css",
		])

		const scriptEntrypoint = "src/main.tsx"
		const scriptUri = `http://${localServerUrl}/${scriptEntrypoint}`

		const reactRefresh = /*html*/ `
			<script nonce="${nonce}" type="module">
				import RefreshRuntime from "http://${localServerUrl}/@react-refresh"
				RefreshRuntime.injectIntoGlobalHook(window)
				window.$RefreshReg$ = () => {}
				window.$RefreshSig$ = () => (type) => type
				window.__vite_plugin_react_preamble_installed__ = true
			</script>
		`

		const csp = [
			"default-src 'none'",
			`font-src ${webview.cspSource}`,
			`style-src ${webview.cspSource} 'unsafe-inline' https://* http://${localServerUrl} http://0.0.0.0:${localPort}`,
			`img-src ${webview.cspSource} https: data:`,
			`script-src 'unsafe-eval' https://* http://${localServerUrl} http://0.0.0.0:${localPort} 'nonce-${nonce}'`,
			`connect-src https://* ws://${localServerUrl} ws://0.0.0.0:${localPort} http://${localServerUrl} http://0.0.0.0:${localPort}`,
		]

		return /*html*/ `
			<!DOCTYPE html>
			<html lang="en">
				<head>
					<meta charset="utf-8">
					<meta name="viewport" content="width=device-width,initial-scale=1,shrink-to-fit=no">
					<meta http-equiv="Content-Security-Policy" content="${csp.join("; ")}">
					<link rel="stylesheet" type="text/css" href="${stylesUri}">
					<link href="${codiconsUri}" rel="stylesheet" />
					<title>Roo Code</title>
				</head>
				<body>
					<div id="root"></div>
					${reactRefresh}
					<script type="module" src="${scriptUri}"></script>
				</body>
			</html>
		`
	}

	/**
	 * Sets up an event listener to listen for messages passed from the webview context and
	 * executes code based on the message that is received.
	 *
	 * @param webview A reference to the extension webview
	 */
	private setWebviewMessageListener(webview: vscode.Webview) {
		webview.onDidReceiveMessage(
			async (message: WebviewMessage) => {
				switch (message.type) {
					case "webviewDidLaunch":
						this.postStateToWebview()
						this.workspaceTracker?.populateFilePaths() // don't await
						getTheme().then((theme) =>
							this.postMessageToWebview({
								type: "theme",
								text: JSON.stringify(theme),
							}),
						)
						// post last cached models in case the call to endpoint fails
						this.readOpenRouterModels().then((openRouterModels) => {
							if (openRouterModels) {
								this.postMessageToWebview({
									type: "openRouterModels",
									openRouterModels,
								})
							}
						})
						// gui relies on model info to be up-to-date to provide the most accurate pricing, so we need to fetch the latest details on launch.
						// we do this for all users since many users switch between api providers and if they were to switch back to openrouter it would be showing outdated model info if we hadn't retrieved the latest at this point
						// (see normalizeApiConfiguration > openrouter)
						// Prefetch marketplace and OpenRouter models

						this.getGlobalState("mcpMarketplaceCatalog").then((mcpMarketplaceCatalog) => {
							if (mcpMarketplaceCatalog) {
								this.postMessageToWebview({
									type: "mcpMarketplaceCatalog",
									mcpMarketplaceCatalog: mcpMarketplaceCatalog as McpMarketplaceCatalog,
								})
							}
						})
						this.silentlyRefreshMcpMarketplace()
						this.refreshOpenRouterModels().then(async (openRouterModels) => {
							if (openRouterModels) {
								// update model info in state (this needs to be done here since we don't want to update state while settings is open, and we may refresh models there)
								const { apiConfiguration } = await this.getState()
								if (apiConfiguration.openRouterModelId) {
									await this.updateGlobalState(
										"openRouterModelInfo",
										openRouterModels[apiConfiguration.openRouterModelId],
									)
									await this.postStateToWebview()
								}
							}
						})

						break
					case "newTask":
						// Code that should run in response to the hello message command
						//vscode.window.showInformationMessage(message.text!)

						// Send a message to our webview.
						// You can send any JSON serializable data.
						// Could also do this in extension .ts
						//this.postMessageToWebview({ type: "text", text: `Extension: ${Date.now()}` })
						// initializing new instance of Cline will make sure that any agentically running promises in old instance don't affect our new task. this essentially creates a fresh slate for the new task
						await this.initClineWithTask(message.text, message.images)
						break
					case "apiConfiguration":
						if (message.apiConfiguration) {
							const {
								apiProvider,
								apiModelId,
								apiKey,
								openRouterApiKey,
								awsAccessKey,
								awsSecretKey,
								awsSessionToken,
								awsRegion,
								awsUseCrossRegionInference,
								awsProfile,
								awsUseProfile,
								vertexProjectId,
								vertexRegion,
								openAiBaseUrl,
								openAiApiKey,
								openAiModelId,
								openAiModelInfo,
								ollamaModelId,
								ollamaBaseUrl,
								lmStudioModelId,
								lmStudioBaseUrl,
								anthropicBaseUrl,
								geminiApiKey,
								openAiNativeApiKey,
								deepSeekApiKey,
								requestyApiKey,
								requestyModelId,
								togetherApiKey,
								togetherModelId,
								qwenApiKey,
								mistralApiKey,
								azureApiVersion,
								openRouterModelId,
								openRouterModelInfo,
								vsCodeLmModelSelector,
								liteLlmBaseUrl,
								liteLlmModelId,
								liteLlmApiKey,
								qwenApiLine,
							} = message.apiConfiguration
							await this.updateGlobalState("apiProvider", apiProvider)
							await this.updateGlobalState("apiModelId", apiModelId)
							await this.storeSecret("apiKey", apiKey)
							await this.storeSecret("openRouterApiKey", openRouterApiKey)
							await this.storeSecret("awsAccessKey", awsAccessKey)
							await this.storeSecret("awsSecretKey", awsSecretKey)
							await this.storeSecret("awsSessionToken", awsSessionToken)
							await this.updateGlobalState("awsRegion", awsRegion)
							await this.updateGlobalState("awsUseCrossRegionInference", awsUseCrossRegionInference)
							await this.updateGlobalState("awsProfile", awsProfile)
							await this.updateGlobalState("awsUseProfile", awsUseProfile)
							await this.updateGlobalState("vertexProjectId", vertexProjectId)
							await this.updateGlobalState("vertexRegion", vertexRegion)
							await this.updateGlobalState("openAiBaseUrl", openAiBaseUrl)
							await this.storeSecret("openAiApiKey", openAiApiKey)
							await this.updateGlobalState("openAiModelId", openAiModelId)
							await this.updateGlobalState("openAiModelInfo", openAiModelInfo)
							await this.updateGlobalState("ollamaModelId", ollamaModelId)
							await this.updateGlobalState("ollamaBaseUrl", ollamaBaseUrl)
							await this.updateGlobalState("lmStudioModelId", lmStudioModelId)
							await this.updateGlobalState("lmStudioBaseUrl", lmStudioBaseUrl)
							await this.updateGlobalState("anthropicBaseUrl", anthropicBaseUrl)
							await this.storeSecret("geminiApiKey", geminiApiKey)
							await this.storeSecret("openAiNativeApiKey", openAiNativeApiKey)
							await this.storeSecret("deepSeekApiKey", deepSeekApiKey)
							await this.storeSecret("requestyApiKey", requestyApiKey)
							await this.storeSecret("togetherApiKey", togetherApiKey)
							await this.storeSecret("qwenApiKey", qwenApiKey)
							await this.storeSecret("mistralApiKey", mistralApiKey)
							await this.storeSecret("liteLlmApiKey", liteLlmApiKey)
							await this.updateGlobalState("azureApiVersion", azureApiVersion)
							await this.updateGlobalState("openRouterModelId", openRouterModelId)
							await this.updateGlobalState("openRouterModelInfo", openRouterModelInfo)
							await this.updateGlobalState("vsCodeLmModelSelector", vsCodeLmModelSelector)
							await this.updateGlobalState("liteLlmBaseUrl", liteLlmBaseUrl)
							await this.updateGlobalState("liteLlmModelId", liteLlmModelId)
							await this.updateGlobalState("qwenApiLine", qwenApiLine)
							await this.updateGlobalState("requestyModelId", requestyModelId)
							await this.updateGlobalState("togetherModelId", togetherModelId)
							if (this.cline) {
								this.cline.api = buildApiHandler(message.apiConfiguration)
							}
						}
						await this.postStateToWebview()
						break
					case "customInstructions":
						await this.updateCustomInstructions(message.text)
						break
					case "autoApprovalSettings":
						if (message.autoApprovalSettings) {
							await this.updateGlobalState("autoApprovalSettings", message.autoApprovalSettings)
							if (this.cline) {
								this.cline.autoApprovalSettings = message.autoApprovalSettings
							}
							await this.postStateToWebview()
						}
						break
					case "browserSettings":
						if (message.browserSettings) {
							await this.updateGlobalState("browserSettings", message.browserSettings)
							if (this.cline) {
								this.cline.updateBrowserSettings(message.browserSettings)
							}
							await this.postStateToWebview()
						}
						break
					case "togglePlanActMode":
						if (message.chatSettings) {
							await this.togglePlanActModeWithChatSettings(message.chatSettings, message.chatContent)
						}
						break
					// case "relaunchChromeDebugMode":
					// 	if (this.cline) {
					// 		this.cline.browserSession.relaunchChromeDebugMode()
					// 	}
					// 	break
					case "askResponse":
						this.cline?.handleWebviewAskResponse(message.askResponse!, message.text, message.images)
						break
					case "clearTask":
						// newTask will start a new task with a given task text, while clear task resets the current session and allows for a new task to be started
						await this.clearTask()
						await this.postStateToWebview()
						break
					case "didShowAnnouncement":
						await this.updateGlobalState("lastShownAnnouncementId", this.latestAnnouncementId)
						await this.postStateToWebview()
						break
					case "selectImages":
						const images = await selectImages()
						await this.postMessageToWebview({
							type: "selectedImages",
							images,
						})
						break
					case "exportCurrentTask":
						const currentTaskId = this.cline?.taskId
						if (currentTaskId) {
							this.exportTaskWithId(currentTaskId)
						}
						break
					case "showTaskWithId":
						this.showTaskWithId(message.text!)
						break
					case "deleteTaskWithId":
						this.deleteTaskWithId(message.text!)
						break
					case "exportTaskWithId":
						this.exportTaskWithId(message.text!)
						break
					case "resetState":
						await this.resetState()
						break
					case "requestOllamaModels":
						const ollamaModels = await this.getOllamaModels(message.text)
						this.postMessageToWebview({
							type: "ollamaModels",
							ollamaModels,
						})
						break
					case "requestLmStudioModels":
						const lmStudioModels = await this.getLmStudioModels(message.text)
						this.postMessageToWebview({
							type: "lmStudioModels",
							lmStudioModels,
						})
						break
					case "requestVsCodeLmModels":
						const vsCodeLmModels = await this.getVsCodeLmModels()
						this.postMessageToWebview({ type: "vsCodeLmModels", vsCodeLmModels })
						break
					case "refreshOpenRouterModels":
						await this.refreshOpenRouterModels()
						break
					case "refreshOpenAiModels":
						const { apiConfiguration } = await this.getState()
						const openAiModels = await this.getOpenAiModels(
							apiConfiguration.openAiBaseUrl,
							apiConfiguration.openAiApiKey,
						)
						this.postMessageToWebview({ type: "openAiModels", openAiModels })
						break
					case "openImage":
						openImage(message.text!)
						break
					case "openInBrowser":
						if (message.url) {
							vscode.env.openExternal(vscode.Uri.parse(message.url))
						}
						break
					case "fetchOpenGraphData":
						this.fetchOpenGraphData(message.text!)
						break
					case "checkIsImageUrl":
						this.checkIsImageUrl(message.text!)
						break
					case "openFile":
						openFile(message.text!)
						break
					case "openMention":
						openMention(message.text)
						break
					case "checkpointDiff": {
						if (message.number) {
							await this.cline?.presentMultifileDiff(message.number, false)
						}
						break
					}
					case "checkpointRestore": {
						await this.cancelTask() // we cannot alter message history say if the task is active, as it could be in the middle of editing a file or running a command, which expect the ask to be responded to rather than being superceded by a new message eg add deleted_api_reqs
						// cancel task waits for any open editor to be reverted and starts a new cline instance
						if (message.number) {
							// wait for messages to be loaded
							await pWaitFor(() => this.cline?.isInitialized === true, {
								timeout: 3_000,
							}).catch(() => {
								console.error("Failed to init new cline instance")
							})
							// NOTE: cancelTask awaits abortTask, which awaits diffViewProvider.revertChanges, which reverts any edited files, allowing us to reset to a checkpoint rather than running into a state where the revertChanges function is called alongside or after the checkpoint reset
							await this.cline?.restoreCheckpoint(message.number, message.text! as ClineCheckpointRestore)
						}
						break
					}
					case "taskCompletionViewChanges": {
						if (message.number) {
							await this.cline?.presentMultifileDiff(message.number, true)
						}
						break
					}
					case "cancelTask":
						this.cancelTask()
						break
					case "getLatestState":
						await this.postStateToWebview()
						break
					case "subscribeEmail":
						this.subscribeEmail(message.text)
						break
					case "accountLoginClicked": {
						// Generate nonce for state validation
						const nonce = crypto.randomBytes(32).toString("hex")
						await this.storeSecret("authNonce", nonce)

						// Open browser for authentication with state param
						console.log("Login button clicked in account page")
						console.log("Opening auth page with state param")

						const uriScheme = vscode.env.uriScheme

						const authUrl = vscode.Uri.parse(
							`https://app.cline.bot/auth?state=${encodeURIComponent(nonce)}&callback_url=${encodeURIComponent(`${uriScheme || "vscode"}://saoudrizwan.claude-dev/auth`)}`,
						)
						vscode.env.openExternal(authUrl)
						break
					}
					case "accountLogoutClicked": {
						await this.handleSignOut()
						break
					}
					case "showMcpView": {
						await this.postMessageToWebview({ type: "action", action: "mcpButtonClicked" })
						break
					}
					case "openMcpSettings": {
						const mcpSettingsFilePath = await this.mcpHub?.getMcpSettingsFilePath()
						if (mcpSettingsFilePath) {
							openFile(mcpSettingsFilePath)
						}
						break
					}
					case "fetchMcpMarketplace": {
						await this.fetchMcpMarketplace(message.bool)
						break
					}
					case "downloadMcp": {
						if (message.mcpId) {
							// 1. Toggle to act mode if we are in plan mode
							const { chatSettings } = await this.getStateToPostToWebview()
							if (chatSettings.mode === "plan") {
								await this.togglePlanActModeWithChatSettings({ mode: "act" })
							}

							// 2. Enable MCP settings if disabled
							// Enable MCP mode if disabled
							const mcpConfig = vscode.workspace.getConfiguration("cline.mcp")
							if (mcpConfig.get<string>("mode") !== "full") {
								await mcpConfig.update("mode", "full", true)
							}

							// 3. download MCP
							await this.downloadMcp(message.mcpId)
						}
						break
					}
					case "silentlyRefreshMcpMarketplace": {
						await this.silentlyRefreshMcpMarketplace()
						break
					}
					// case "openMcpMarketplaceServerDetails": {
					// 	if (message.text) {
					// 		const response = await fetch(`https://api.cline.bot/v1/mcp/marketplace/item?mcpId=${message.mcpId}`)
					// 		const details: McpDownloadResponse = await response.json()

					// 		if (details.readmeContent) {
					// 			// Disable markdown preview markers
					// 			const config = vscode.workspace.getConfiguration("markdown")
					// 			await config.update("preview.markEditorSelection", false, true)

					// 			// Create URI with base64 encoded markdown content
					// 			const uri = vscode.Uri.parse(
					// 				`${DIFF_VIEW_URI_SCHEME}:${details.name} README?${Buffer.from(details.readmeContent).toString("base64")}`,
					// 			)

					// 			// close existing
					// 			const tabs = vscode.window.tabGroups.all
					// 				.flatMap((tg) => tg.tabs)
					// 				.filter((tab) => tab.label && tab.label.includes("README") && tab.label.includes("Preview"))
					// 			for (const tab of tabs) {
					// 				await vscode.window.tabGroups.close(tab)
					// 			}

					// 			// Show only the preview
					// 			await vscode.commands.executeCommand("markdown.showPreview", uri, {
					// 				sideBySide: true,
					// 				preserveFocus: true,
					// 			})
					// 		}
					// 	}

					// 	this.postMessageToWebview({ type: "relinquishControl" })

					// 	break
					// }
					case "toggleMcpServer": {
						try {
							await this.mcpHub?.toggleServerDisabled(message.serverName!, message.disabled!)
						} catch (error) {
							console.error(`Failed to toggle MCP server ${message.serverName}:`, error)
						}
						break
					}
					case "toggleToolAutoApprove": {
						try {
							await this.mcpHub?.toggleToolAutoApprove(message.serverName!, message.toolName!, message.autoApprove!)
						} catch (error) {
							console.error(`Failed to toggle auto-approve for tool ${message.toolName}:`, error)
						}
						break
					}
					case "restartMcpServer": {
						try {
							await this.mcpHub?.restartConnection(message.text!)
						} catch (error) {
							console.error(`Failed to retry connection for ${message.text}:`, error)
						}
						break
					}
					case "deleteMcpServer": {
						if (message.serverName) {
							this.mcpHub?.deleteServer(message.serverName)
						}
						break
					}
					case "fetchLatestMcpServersFromHub": {
						this.mcpHub?.sendLatestMcpServers()
						break
					}
					case "searchCommits": {
						const cwd = vscode.workspace.workspaceFolders?.map((folder) => folder.uri.fsPath).at(0)
						if (cwd) {
							try {
								const commits = await searchCommits(message.text || "", cwd)
								await this.postMessageToWebview({
									type: "commitSearchResults",
									commits,
								})
							} catch (error) {
								console.error(`Error searching commits: ${JSON.stringify(error)}`)
							}
						}
						break
					}
					case "openExtensionSettings": {
						const settingsFilter = message.text || ""
						await vscode.commands.executeCommand(
							"workbench.action.openSettings",
							`@ext:saoudrizwan.claude-dev ${settingsFilter}`.trim(), // trim whitespace if no settings filter
						)
						break
					}
<<<<<<< HEAD
					case "getCheckpointSettings": {
						const settings = await CheckpointSettingsManager.getInstance().getSettings()
						await this.postMessageToWebview({
							type: "checkpointSettings",
							checkpointSettings: settings,
						})
						break
					}
					case "updateCheckpointSettings": {
						if (message.checkpointSettings) {
							await CheckpointSettingsManager.getInstance().saveSettings(message.checkpointSettings)
							await this.postMessageToWebview({
								type: "checkpointSettings",
								checkpointSettings: message.checkpointSettings,
							})
						}
						break
					}
					case "openCheckpointsIgnore": {
						await vscode.commands.executeCommand("cline.openCheckpointsIgnore")
						break
					}
					case "confirmDeleteAllCheckpoints": {
						vscode.window
							.showWarningMessage(
								"This action will delete all checkpoints that have been created by Cline! Deleting all checkpoints will remove the ability to use these features for all historical tasks.",
								"Delete All",
								"Cancel",
							)
							.then(async (selection) => {
								if (selection === "Delete All") {
									try {
										await deleteAllCheckpoints(this.context.globalStoragePath)
										vscode.window.showInformationMessage("All checkpoints have been deleted")
									} catch (error) {
										vscode.window.showErrorMessage("Failed to delete checkpoints")
										console.error("Failed to delete all checkpoints:", error)
									}
								}
							})
=======
					case "toggleTelemetryOptIn": {
						await vscode.workspace.getConfiguration().update("cline.enableTelemetry", message.bool, true)
						await this.updateGlobalState("hideTelemetryOptIn", true)
						await this.postStateToWebview()
>>>>>>> 93856ab3
						break
					}
					// Add more switch case statements here as more webview message commands
					// are created within the webview context (i.e. inside media/main.js)
				}
			},
			null,
			this.disposables,
		)
	}

	async togglePlanActModeWithChatSettings(chatSettings: ChatSettings, chatContent?: ChatContent) {
		const didSwitchToActMode = chatSettings.mode === "act"

		// Get previous model info that we will revert to after saving current mode api info
		const {
			apiConfiguration,
			previousModeApiProvider: newApiProvider,
			previousModeModelId: newModelId,
			previousModeModelInfo: newModelInfo,
		} = await this.getState()

		// Save the last model used in this mode
		await this.updateGlobalState("previousModeApiProvider", apiConfiguration.apiProvider)
		switch (apiConfiguration.apiProvider) {
			case "anthropic":
			case "bedrock":
			case "vertex":
			case "gemini":
				await this.updateGlobalState("previousModeModelId", apiConfiguration.apiModelId)
				break
			case "openrouter":
				await this.updateGlobalState("previousModeModelId", apiConfiguration.openRouterModelId)
				await this.updateGlobalState("previousModeModelInfo", apiConfiguration.openRouterModelInfo)
				break
			case "vscode-lm":
				await this.updateGlobalState("previousModeModelId", apiConfiguration.vsCodeLmModelSelector)
				break
			case "openai":
				await this.updateGlobalState("previousModeModelId", apiConfiguration.openAiModelId)
				await this.updateGlobalState("previousModeModelInfo", apiConfiguration.openAiModelInfo)
				break
			case "ollama":
				await this.updateGlobalState("previousModeModelId", apiConfiguration.ollamaModelId)
				break
			case "lmstudio":
				await this.updateGlobalState("previousModeModelId", apiConfiguration.lmStudioModelId)
				break
			case "litellm":
				await this.updateGlobalState("previousModeModelId", apiConfiguration.liteLlmModelId)
				break
		}

		// Restore the model used in previous mode
		if (newApiProvider && newModelId) {
			await this.updateGlobalState("apiProvider", newApiProvider)
			switch (newApiProvider) {
				case "anthropic":
				case "bedrock":
				case "vertex":
				case "gemini":
					await this.updateGlobalState("apiModelId", newModelId)
					break
				case "openrouter":
					await this.updateGlobalState("openRouterModelId", newModelId)
					await this.updateGlobalState("openRouterModelInfo", newModelInfo)
					break
				case "vscode-lm":
					await this.updateGlobalState("vsCodeLmModelSelector", newModelId)
					break
				case "openai":
					await this.updateGlobalState("openAiModelId", newModelId)
					await this.updateGlobalState("openAiModelInfo", newModelInfo)
					break
				case "ollama":
					await this.updateGlobalState("ollamaModelId", newModelId)
					break
				case "lmstudio":
					await this.updateGlobalState("lmStudioModelId", newModelId)
					break
				case "litellm":
					await this.updateGlobalState("liteLlmModelId", newModelId)
					break
			}

			if (this.cline) {
				const { apiConfiguration: updatedApiConfiguration } = await this.getState()
				this.cline.api = buildApiHandler(updatedApiConfiguration)
			}
		}

		await this.updateGlobalState("chatSettings", chatSettings)
		await this.postStateToWebview()
		// console.log("chatSettings", message.chatSettings)
		if (this.cline) {
			this.cline.updateChatSettings(chatSettings)
			if (this.cline.isAwaitingPlanResponse && didSwitchToActMode) {
				this.cline.didRespondToPlanAskBySwitchingMode = true
				// this is necessary for the webview to update accordingly, but Cline instance will not send text back as feedback message
				await this.postMessageToWebview({
					type: "invoke",
					invoke: "sendMessage",
					text: chatContent?.message || "PLAN_MODE_TOGGLE_RESPONSE",
					images: chatContent?.images,
				})
			} else {
				this.cancelTask()
			}
		}
	}

	async subscribeEmail(email?: string) {
		if (!email) {
			return
		}
		const emailRegex = /^[^\s@]+@[^\s@]+\.[^\s@]+$/
		if (!emailRegex.test(email)) {
			vscode.window.showErrorMessage("Please enter a valid email address")
			return
		}
		console.log("Subscribing email:", email)
		this.postMessageToWebview({ type: "emailSubscribed" })
		// Currently ignoring errors to this endpoint, but after accounts we'll remove this anyways
		try {
			const response = await axios.post(
				"https://app.cline.bot/api/mailing-list",
				{
					email: email,
				},
				{
					headers: {
						"Content-Type": "application/json",
					},
				},
			)
			console.log("Email subscribed successfully. Response:", response.data)
		} catch (error) {
			console.error("Failed to subscribe email:", error)
		}
	}

	async cancelTask() {
		if (this.cline) {
			const { historyItem } = await this.getTaskWithId(this.cline.taskId)
			try {
				await this.cline.abortTask()
			} catch (error) {
				console.error("Failed to abort task", error)
			}
			await pWaitFor(
				() =>
					this.cline === undefined ||
					this.cline.isStreaming === false ||
					this.cline.didFinishAbortingStream ||
					this.cline.isWaitingForFirstChunk, // if only first chunk is processed, then there's no need to wait for graceful abort (closes edits, browser, etc)
				{
					timeout: 3_000,
				},
			).catch(() => {
				console.error("Failed to abort task")
			})
			if (this.cline) {
				// 'abandoned' will prevent this cline instance from affecting future cline instance gui. this may happen if its hanging on a streaming request
				this.cline.abandoned = true
			}
			await this.initClineWithHistoryItem(historyItem) // clears task again, so we need to abortTask manually above
			// await this.postStateToWebview() // new Cline instance will post state when it's ready. having this here sent an empty messages array to webview leading to virtuoso having to reload the entire list
		}
	}

	async updateCustomInstructions(instructions?: string) {
		// User may be clearing the field
		await this.updateGlobalState("customInstructions", instructions || undefined)
		if (this.cline) {
			this.cline.customInstructions = instructions || undefined
		}
		await this.postStateToWebview()
	}

	// MCP

	async getDocumentsPath(): Promise<string> {
		if (process.platform === "win32") {
			// If the user is running Win 7/Win Server 2008 r2+, we want to get the correct path to their Documents directory.
			try {
				const { stdout: docsPath } = await execa("powershell", [
					"-NoProfile", // Ignore user's PowerShell profile(s)
					"-Command",
					"[System.Environment]::GetFolderPath([System.Environment+SpecialFolder]::MyDocuments)",
				])
				return docsPath.trim()
			} catch (err) {
				console.error("Failed to retrieve Windows Documents path. Falling back to homedir/Documents.")
				return path.join(os.homedir(), "Documents")
			}
		} else {
			return path.join(os.homedir(), "Documents") // On POSIX (macOS, Linux, etc.), assume ~/Documents by default (existing behavior, but may want to implement similar logic here)
		}
	}

	async ensureMcpServersDirectoryExists(): Promise<string> {
		const userDocumentsPath = await this.getDocumentsPath()
		const mcpServersDir = path.join(userDocumentsPath, "Cline", "MCP")
		try {
			await fs.mkdir(mcpServersDir, { recursive: true })
		} catch (error) {
			return "~/Documents/Cline/MCP" // in case creating a directory in documents fails for whatever reason (e.g. permissions) - this is fine since this path is only ever used in the system prompt
		}
		return mcpServersDir
	}

	async ensureSettingsDirectoryExists(): Promise<string> {
		const settingsDir = path.join(this.context.globalStorageUri.fsPath, "settings")
		await fs.mkdir(settingsDir, { recursive: true })
		return settingsDir
	}

	// VSCode LM API

	private async getVsCodeLmModels() {
		try {
			const models = await vscode.lm.selectChatModels({})
			return models || []
		} catch (error) {
			console.error("Error fetching VS Code LM models:", error)
			return []
		}
	}

	// Ollama

	async getOllamaModels(baseUrl?: string) {
		try {
			if (!baseUrl) {
				baseUrl = "http://localhost:11434"
			}
			if (!URL.canParse(baseUrl)) {
				return []
			}
			const response = await axios.get(`${baseUrl}/api/tags`)
			const modelsArray = response.data?.models?.map((model: any) => model.name) || []
			const models = [...new Set<string>(modelsArray)]
			return models
		} catch (error) {
			return []
		}
	}

	// LM Studio

	async getLmStudioModels(baseUrl?: string) {
		try {
			if (!baseUrl) {
				baseUrl = "http://localhost:1234"
			}
			if (!URL.canParse(baseUrl)) {
				return []
			}
			const response = await axios.get(`${baseUrl}/v1/models`)
			const modelsArray = response.data?.data?.map((model: any) => model.id) || []
			const models = [...new Set<string>(modelsArray)]
			return models
		} catch (error) {
			return []
		}
	}

	// Auth

	public async validateAuthState(state: string | null): Promise<boolean> {
		const storedNonce = await this.getSecret("authNonce")
		if (!state || state !== storedNonce) {
			return false
		}
		await this.storeSecret("authNonce", undefined) // Clear after use
		return true
	}

	async handleAuthCallback(token: string) {
		try {
			// First sign in with Firebase to trigger auth state change
			await this.authManager.signInWithCustomToken(token)

			// Then store the token securely
			await this.storeSecret("authToken", token)
			await this.postStateToWebview()
			vscode.window.showInformationMessage("Successfully logged in to Cline")
		} catch (error) {
			console.error("Failed to handle auth callback:", error)
			vscode.window.showErrorMessage("Failed to log in to Cline")
		}
	}

	// MCP Marketplace

	private async fetchMcpMarketplaceFromApi(silent: boolean = false): Promise<McpMarketplaceCatalog | undefined> {
		try {
			const response = await axios.get("https://api.cline.bot/v1/mcp/marketplace", {
				headers: {
					"Content-Type": "application/json",
				},
			})

			if (!response.data) {
				throw new Error("Invalid response from MCP marketplace API")
			}

			const catalog: McpMarketplaceCatalog = {
				items: (response.data || []).map((item: any) => ({
					...item,
					githubStars: item.githubStars ?? 0,
					downloadCount: item.downloadCount ?? 0,
					tags: item.tags ?? [],
				})),
			}

			// Store in global state
			await this.updateGlobalState("mcpMarketplaceCatalog", catalog)
			return catalog
		} catch (error) {
			console.error("Failed to fetch MCP marketplace:", error)
			if (!silent) {
				const errorMessage = error instanceof Error ? error.message : "Failed to fetch MCP marketplace"
				await this.postMessageToWebview({
					type: "mcpMarketplaceCatalog",
					error: errorMessage,
				})
				vscode.window.showErrorMessage(errorMessage)
			}
			return undefined
		}
	}

	async silentlyRefreshMcpMarketplace() {
		try {
			const catalog = await this.fetchMcpMarketplaceFromApi(true)
			if (catalog) {
				await this.postMessageToWebview({
					type: "mcpMarketplaceCatalog",
					mcpMarketplaceCatalog: catalog,
				})
			}
		} catch (error) {
			console.error("Failed to silently refresh MCP marketplace:", error)
		}
	}

	private async fetchMcpMarketplace(forceRefresh: boolean = false) {
		try {
			// Check if we have cached data
			const cachedCatalog = (await this.getGlobalState("mcpMarketplaceCatalog")) as McpMarketplaceCatalog | undefined
			if (!forceRefresh && cachedCatalog?.items) {
				await this.postMessageToWebview({
					type: "mcpMarketplaceCatalog",
					mcpMarketplaceCatalog: cachedCatalog,
				})
				return
			}

			const catalog = await this.fetchMcpMarketplaceFromApi(false)
			if (catalog) {
				await this.postMessageToWebview({
					type: "mcpMarketplaceCatalog",
					mcpMarketplaceCatalog: catalog,
				})
			}
		} catch (error) {
			console.error("Failed to handle cached MCP marketplace:", error)
			const errorMessage = error instanceof Error ? error.message : "Failed to handle cached MCP marketplace"
			await this.postMessageToWebview({
				type: "mcpMarketplaceCatalog",
				error: errorMessage,
			})
			vscode.window.showErrorMessage(errorMessage)
		}
	}

	private async downloadMcp(mcpId: string) {
		try {
			// First check if we already have this MCP server installed
			const servers = this.mcpHub?.getServers() || []
			const isInstalled = servers.some((server: McpServer) => server.name === mcpId)

			if (isInstalled) {
				throw new Error("This MCP server is already installed")
			}

			// Fetch server details from marketplace
			const response = await axios.post<McpDownloadResponse>(
				"https://api.cline.bot/v1/mcp/download",
				{ mcpId },
				{
					headers: { "Content-Type": "application/json" },
					timeout: 10000,
				},
			)

			if (!response.data) {
				throw new Error("Invalid response from MCP marketplace API")
			}

			console.log("[downloadMcp] Response from download API", { response })

			const mcpDetails = response.data

			// Validate required fields
			if (!mcpDetails.githubUrl) {
				throw new Error("Missing GitHub URL in MCP download response")
			}
			if (!mcpDetails.readmeContent) {
				throw new Error("Missing README content in MCP download response")
			}

			// Send details to webview
			await this.postMessageToWebview({
				type: "mcpDownloadDetails",
				mcpDownloadDetails: mcpDetails,
			})

			// Create task with context from README and added guidelines for MCP server installation
			const task = `Set up the MCP server from ${mcpDetails.githubUrl} while adhering to these MCP server installation rules:
- Use "${mcpDetails.mcpId}" as the server name in cline_mcp_settings.json.
- Create the directory for the new MCP server before starting installation.
- Use commands aligned with the user's shell and operating system best practices.
- The following README may contain instructions that conflict with the user's OS, in which case proceed thoughtfully.
- Once installed, demonstrate the server's capabilities by using one of its tools.
Here is the project's README to help you get started:\n\n${mcpDetails.readmeContent}\n${mcpDetails.llmsInstallationContent}`

			// Initialize task and show chat view
			await this.initClineWithTask(task)
			await this.postMessageToWebview({
				type: "action",
				action: "chatButtonClicked",
			})
		} catch (error) {
			console.error("Failed to download MCP:", error)
			let errorMessage = "Failed to download MCP"

			if (axios.isAxiosError(error)) {
				if (error.code === "ECONNABORTED") {
					errorMessage = "Request timed out. Please try again."
				} else if (error.response?.status === 404) {
					errorMessage = "MCP server not found in marketplace."
				} else if (error.response?.status === 500) {
					errorMessage = "Internal server error. Please try again later."
				} else if (!error.response && error.request) {
					errorMessage = "Network error. Please check your internet connection."
				}
			} else if (error instanceof Error) {
				errorMessage = error.message
			}

			// Show error in both notification and marketplace UI
			vscode.window.showErrorMessage(errorMessage)
			await this.postMessageToWebview({
				type: "mcpDownloadDetails",
				error: errorMessage,
			})
		}
	}

	// OpenAi

	async getOpenAiModels(baseUrl?: string, apiKey?: string) {
		try {
			if (!baseUrl) {
				return []
			}

			if (!URL.canParse(baseUrl)) {
				return []
			}

			const config: Record<string, any> = {}
			if (apiKey) {
				config["headers"] = { Authorization: `Bearer ${apiKey}` }
			}

			const response = await axios.get(`${baseUrl}/models`, config)
			const modelsArray = response.data?.data?.map((model: any) => model.id) || []
			const models = [...new Set<string>(modelsArray)]
			return models
		} catch (error) {
			return []
		}
	}

	// OpenRouter

	async handleOpenRouterCallback(code: string) {
		let apiKey: string
		try {
			const response = await axios.post("https://openrouter.ai/api/v1/auth/keys", { code })
			if (response.data && response.data.key) {
				apiKey = response.data.key
			} else {
				throw new Error("Invalid response from OpenRouter API")
			}
		} catch (error) {
			console.error("Error exchanging code for API key:", error)
			throw error
		}

		const openrouter: ApiProvider = "openrouter"
		await this.updateGlobalState("apiProvider", openrouter)
		await this.storeSecret("openRouterApiKey", apiKey)
		await this.postStateToWebview()
		if (this.cline) {
			this.cline.api = buildApiHandler({
				apiProvider: openrouter,
				openRouterApiKey: apiKey,
			})
		}
		// await this.postMessageToWebview({ type: "action", action: "settingsButtonClicked" }) // bad ux if user is on welcome
	}

	private async ensureCacheDirectoryExists(): Promise<string> {
		const cacheDir = path.join(this.context.globalStorageUri.fsPath, "cache")
		await fs.mkdir(cacheDir, { recursive: true })
		return cacheDir
	}

	async readOpenRouterModels(): Promise<Record<string, ModelInfo> | undefined> {
		const openRouterModelsFilePath = path.join(await this.ensureCacheDirectoryExists(), GlobalFileNames.openRouterModels)
		const fileExists = await fileExistsAtPath(openRouterModelsFilePath)
		if (fileExists) {
			const fileContents = await fs.readFile(openRouterModelsFilePath, "utf8")
			return JSON.parse(fileContents)
		}
		return undefined
	}

	async refreshOpenRouterModels() {
		const openRouterModelsFilePath = path.join(await this.ensureCacheDirectoryExists(), GlobalFileNames.openRouterModels)

		let models: Record<string, ModelInfo> = {}
		try {
			const response = await axios.get("https://openrouter.ai/api/v1/models")
			/*
			{
				"id": "anthropic/claude-3.5-sonnet",
				"name": "Anthropic: Claude 3.5 Sonnet",
				"created": 1718841600,
				"description": "Claude 3.5 Sonnet delivers better-than-Opus capabilities, faster-than-Sonnet speeds, at the same Sonnet prices. Sonnet is particularly good at:\n\n- Coding: Autonomously writes, edits, and runs code with reasoning and troubleshooting\n- Data science: Augments human data science expertise; navigates unstructured data while using multiple tools for insights\n- Visual processing: excelling at interpreting charts, graphs, and images, accurately transcribing text to derive insights beyond just the text alone\n- Agentic tasks: exceptional tool use, making it great at agentic tasks (i.e. complex, multi-step problem solving tasks that require engaging with other systems)\n\n#multimodal",
				"context_length": 200000,
				"architecture": {
					"modality": "text+image-\u003Etext",
					"tokenizer": "Claude",
					"instruct_type": null
				},
				"pricing": {
					"prompt": "0.000003",
					"completion": "0.000015",
					"image": "0.0048",
					"request": "0"
				},
				"top_provider": {
					"context_length": 200000,
					"max_completion_tokens": 8192,
					"is_moderated": true
				},
				"per_request_limits": null
			},
			*/
			if (response.data?.data) {
				const rawModels = response.data.data
				const parsePrice = (price: any) => {
					if (price) {
						return parseFloat(price) * 1_000_000
					}
					return undefined
				}
				for (const rawModel of rawModels) {
					const modelInfo: ModelInfo = {
						maxTokens: rawModel.top_provider?.max_completion_tokens,
						contextWindow: rawModel.context_length,
						supportsImages: rawModel.architecture?.modality?.includes("image"),
						supportsPromptCache: false,
						inputPrice: parsePrice(rawModel.pricing?.prompt),
						outputPrice: parsePrice(rawModel.pricing?.completion),
						description: rawModel.description,
					}

					switch (rawModel.id) {
						case "anthropic/claude-3-7-sonnet":
						case "anthropic/claude-3-7-sonnet:beta":
						case "anthropic/claude-3.7-sonnet":
						case "anthropic/claude-3.7-sonnet:beta":
						case "anthropic/claude-3.5-sonnet":
						case "anthropic/claude-3.5-sonnet:beta":
							// NOTE: this needs to be synced with api.ts/openrouter default model info
							modelInfo.supportsComputerUse = true
							modelInfo.supportsPromptCache = true
							modelInfo.cacheWritesPrice = 3.75
							modelInfo.cacheReadsPrice = 0.3
							break
						case "anthropic/claude-3.5-sonnet-20240620":
						case "anthropic/claude-3.5-sonnet-20240620:beta":
							modelInfo.supportsPromptCache = true
							modelInfo.cacheWritesPrice = 3.75
							modelInfo.cacheReadsPrice = 0.3
							break
						case "anthropic/claude-3-5-haiku":
						case "anthropic/claude-3-5-haiku:beta":
						case "anthropic/claude-3-5-haiku-20241022":
						case "anthropic/claude-3-5-haiku-20241022:beta":
						case "anthropic/claude-3.5-haiku":
						case "anthropic/claude-3.5-haiku:beta":
						case "anthropic/claude-3.5-haiku-20241022":
						case "anthropic/claude-3.5-haiku-20241022:beta":
							modelInfo.supportsPromptCache = true
							modelInfo.cacheWritesPrice = 1.25
							modelInfo.cacheReadsPrice = 0.1
							break
						case "anthropic/claude-3-opus":
						case "anthropic/claude-3-opus:beta":
							modelInfo.supportsPromptCache = true
							modelInfo.cacheWritesPrice = 18.75
							modelInfo.cacheReadsPrice = 1.5
							break
						case "anthropic/claude-3-haiku":
						case "anthropic/claude-3-haiku:beta":
							modelInfo.supportsPromptCache = true
							modelInfo.cacheWritesPrice = 0.3
							modelInfo.cacheReadsPrice = 0.03
							break
						case "deepseek/deepseek-chat":
							modelInfo.supportsPromptCache = true
							// see api.ts/deepSeekModels for more info
							modelInfo.inputPrice = 0
							modelInfo.cacheWritesPrice = 0.14
							modelInfo.cacheReadsPrice = 0.014
							break
					}

					models[rawModel.id] = modelInfo
				}
			} else {
				console.error("Invalid response from OpenRouter API")
			}
			await fs.writeFile(openRouterModelsFilePath, JSON.stringify(models))
			console.log("OpenRouter models fetched and saved", models)
		} catch (error) {
			console.error("Error fetching OpenRouter models:", error)
		}

		await this.postMessageToWebview({
			type: "openRouterModels",
			openRouterModels: models,
		})
		return models
	}

	// Task history

	async getTaskWithId(id: string): Promise<{
		historyItem: HistoryItem
		taskDirPath: string
		apiConversationHistoryFilePath: string
		uiMessagesFilePath: string
		apiConversationHistory: Anthropic.MessageParam[]
	}> {
		const history = ((await this.getGlobalState("taskHistory")) as HistoryItem[] | undefined) || []
		const historyItem = history.find((item) => item.id === id)
		if (historyItem) {
			const taskDirPath = path.join(this.context.globalStorageUri.fsPath, "tasks", id)
			const apiConversationHistoryFilePath = path.join(taskDirPath, GlobalFileNames.apiConversationHistory)
			const uiMessagesFilePath = path.join(taskDirPath, GlobalFileNames.uiMessages)
			const fileExists = await fileExistsAtPath(apiConversationHistoryFilePath)
			if (fileExists) {
				const apiConversationHistory = JSON.parse(await fs.readFile(apiConversationHistoryFilePath, "utf8"))
				return {
					historyItem,
					taskDirPath,
					apiConversationHistoryFilePath,
					uiMessagesFilePath,
					apiConversationHistory,
				}
			}
		}
		// if we tried to get a task that doesn't exist, remove it from state
		// FIXME: this seems to happen sometimes when the json file doesnt save to disk for some reason
		await this.deleteTaskFromState(id)
		throw new Error("Task not found")
	}

	async showTaskWithId(id: string) {
		if (id !== this.cline?.taskId) {
			// non-current task
			const { historyItem } = await this.getTaskWithId(id)
			await this.initClineWithHistoryItem(historyItem) // clears existing task
		}
		await this.postMessageToWebview({
			type: "action",
			action: "chatButtonClicked",
		})
	}

	async exportTaskWithId(id: string) {
		const { historyItem, apiConversationHistory } = await this.getTaskWithId(id)
		await downloadTask(historyItem.ts, apiConversationHistory)
	}

	async deleteTaskWithId(id: string) {
		console.info("deleteTaskWithId: ", id)

		if (id === this.cline?.taskId) {
			await this.clearTask()
			console.debug("cleared task")
		}

		const { taskDirPath, apiConversationHistoryFilePath, uiMessagesFilePath } = await this.getTaskWithId(id)

		// Delete checkpoints
		// deleteCheckpoints will determine if the task has legacy checkpoints or not and handle it accordingly
		console.info("deleting checkpoints")
		const taskHistory = ((await this.getGlobalState("taskHistory")) as HistoryItem[] | undefined) || []
		const historyItem = taskHistory.find((item) => item.id === id)
		//console.log("historyItem: ", historyItem)
		if (historyItem) {
			try {
				await CheckpointTracker.deleteCheckpoints(id, historyItem, this.context.globalStorageUri.fsPath)
			} catch (error) {
				console.error(`Failed to delete checkpoints for task ${id}:`, error)
			}
		}

		await this.deleteTaskFromState(id)

		// Delete the task files
		const apiConversationHistoryFileExists = await fileExistsAtPath(apiConversationHistoryFilePath)
		if (apiConversationHistoryFileExists) {
			await fs.unlink(apiConversationHistoryFilePath)
		}
		const uiMessagesFileExists = await fileExistsAtPath(uiMessagesFilePath)
		if (uiMessagesFileExists) {
			await fs.unlink(uiMessagesFilePath)
		}
		const legacyMessagesFilePath = path.join(taskDirPath, "claude_messages.json")
		if (await fileExistsAtPath(legacyMessagesFilePath)) {
			await fs.unlink(legacyMessagesFilePath)
		}

		await fs.rmdir(taskDirPath) // succeeds if the dir is empty
	}

	async deleteTaskFromState(id: string) {
		console.log("deleteTaskFromState: ", id)

		// Remove the task from history
		const taskHistory = ((await this.getGlobalState("taskHistory")) as HistoryItem[] | undefined) || []
		const updatedTaskHistory = taskHistory.filter((task) => task.id !== id)
		await this.updateGlobalState("taskHistory", updatedTaskHistory)

		// Notify the webview that the task has been deleted
		await this.postStateToWebview()
	}

	async postStateToWebview() {
		const state = await this.getStateToPostToWebview()
		this.postMessageToWebview({ type: "state", state })
	}

	async getStateToPostToWebview(): Promise<ExtensionState> {
		const {
			apiConfiguration,
			lastShownAnnouncementId,
			customInstructions,
			taskHistory,
			autoApprovalSettings,
			browserSettings,
			chatSettings,
			userInfo,
			authToken,
			mcpMarketplaceEnabled,
			hideTelemetryOptIn,
		} = await this.getState()

		return {
			version: this.context.extension?.packageJSON?.version ?? "",
			apiConfiguration,
			customInstructions,
			uriScheme: vscode.env.uriScheme,
			currentTaskItem: this.cline?.taskId ? (taskHistory || []).find((item) => item.id === this.cline?.taskId) : undefined,
			checkpointTrackerErrorMessage: this.cline?.checkpointTrackerErrorMessage,
			clineMessages: this.cline?.clineMessages || [],
			taskHistory: (taskHistory || []).filter((item) => item.ts && item.task).sort((a, b) => b.ts - a.ts),
			shouldShowAnnouncement: lastShownAnnouncementId !== this.latestAnnouncementId,
			platform: process.platform as Platform,
			autoApprovalSettings,
			browserSettings,
			chatSettings,
			isLoggedIn: !!authToken,
			advancedSettings: vscode.workspace.getConfiguration("cline"),
			vscMachineId: vscode.env.machineId,
			userInfo,
			mcpMarketplaceEnabled,
			hideTelemetryOptIn: hideTelemetryOptIn ?? false,
		}
	}

	async clearTask() {
		this.cline?.abortTask()
		this.cline = undefined // removes reference to it, so once promises end it will be garbage collected
	}

	// Caching mechanism to keep track of webview messages + API conversation history per provider instance

	/*
	Now that we use retainContextWhenHidden, we don't have to store a cache of cline messages in the user's state, but we could to reduce memory footprint in long conversations.

	- We have to be careful of what state is shared between ClineProvider instances since there could be multiple instances of the extension running at once. For example when we cached cline messages using the same key, two instances of the extension could end up using the same key and overwriting each other's messages.
	- Some state does need to be shared between the instances, i.e. the API key--however there doesn't seem to be a good way to notify the other instances that the API key has changed.

	We need to use a unique identifier for each ClineProvider instance's message cache since we could be running several instances of the extension outside of just the sidebar i.e. in editor panels.

	// conversation history to send in API requests

	/*
	It seems that some API messages do not comply with vscode state requirements. Either the Anthropic library is manipulating these values somehow in the backend in a way thats creating cyclic references, or the API returns a function or a Symbol as part of the message content.
	VSCode docs about state: "The value must be JSON-stringifyable ... value  A value. MUST not contain cyclic references."
	For now we'll store the conversation history in memory, and if we need to store in state directly we'd need to do a manual conversion to ensure proper json stringification.
	*/

	// getApiConversationHistory(): Anthropic.MessageParam[] {
	// 	// const history = (await this.getGlobalState(
	// 	// 	this.getApiConversationHistoryStateKey()
	// 	// )) as Anthropic.MessageParam[]
	// 	// return history || []
	// 	return this.apiConversationHistory
	// }

	// setApiConversationHistory(history: Anthropic.MessageParam[] | undefined) {
	// 	// await this.updateGlobalState(this.getApiConversationHistoryStateKey(), history)
	// 	this.apiConversationHistory = history || []
	// }

	// addMessageToApiConversationHistory(message: Anthropic.MessageParam): Anthropic.MessageParam[] {
	// 	// const history = await this.getApiConversationHistory()
	// 	// history.push(message)
	// 	// await this.setApiConversationHistory(history)
	// 	// return history
	// 	this.apiConversationHistory.push(message)
	// 	return this.apiConversationHistory
	// }

	/*
	Storage
	https://dev.to/kompotkot/how-to-use-secretstorage-in-your-vscode-extensions-2hco
	https://www.eliostruyf.com/devhack-code-extension-storage-options/
	*/

	async getState() {
		const [
			storedApiProvider,
			apiModelId,
			apiKey,
			openRouterApiKey,
			awsAccessKey,
			awsSecretKey,
			awsSessionToken,
			awsRegion,
			awsUseCrossRegionInference,
			awsProfile,
			awsUseProfile,
			vertexProjectId,
			vertexRegion,
			openAiBaseUrl,
			openAiApiKey,
			openAiModelId,
			openAiModelInfo,
			ollamaModelId,
			ollamaBaseUrl,
			lmStudioModelId,
			lmStudioBaseUrl,
			anthropicBaseUrl,
			geminiApiKey,
			openAiNativeApiKey,
			deepSeekApiKey,
			requestyApiKey,
			requestyModelId,
			togetherApiKey,
			togetherModelId,
			qwenApiKey,
			mistralApiKey,
			azureApiVersion,
			openRouterModelId,
			openRouterModelInfo,
			lastShownAnnouncementId,
			customInstructions,
			taskHistory,
			autoApprovalSettings,
			browserSettings,
			chatSettings,
			vsCodeLmModelSelector,
			liteLlmBaseUrl,
			liteLlmModelId,
			userInfo,
			authToken,
			previousModeApiProvider,
			previousModeModelId,
			previousModeModelInfo,
			qwenApiLine,
			liteLlmApiKey,
			hideTelemetryOptIn,
		] = await Promise.all([
			this.getGlobalState("apiProvider") as Promise<ApiProvider | undefined>,
			this.getGlobalState("apiModelId") as Promise<string | undefined>,
			this.getSecret("apiKey") as Promise<string | undefined>,
			this.getSecret("openRouterApiKey") as Promise<string | undefined>,
			this.getSecret("awsAccessKey") as Promise<string | undefined>,
			this.getSecret("awsSecretKey") as Promise<string | undefined>,
			this.getSecret("awsSessionToken") as Promise<string | undefined>,
			this.getGlobalState("awsRegion") as Promise<string | undefined>,
			this.getGlobalState("awsUseCrossRegionInference") as Promise<boolean | undefined>,
			this.getGlobalState("awsProfile") as Promise<string | undefined>,
			this.getGlobalState("awsUseProfile") as Promise<boolean | undefined>,
			this.getGlobalState("vertexProjectId") as Promise<string | undefined>,
			this.getGlobalState("vertexRegion") as Promise<string | undefined>,
			this.getGlobalState("openAiBaseUrl") as Promise<string | undefined>,
			this.getSecret("openAiApiKey") as Promise<string | undefined>,
			this.getGlobalState("openAiModelId") as Promise<string | undefined>,
			this.getGlobalState("openAiModelInfo") as Promise<ModelInfo | undefined>,
			this.getGlobalState("ollamaModelId") as Promise<string | undefined>,
			this.getGlobalState("ollamaBaseUrl") as Promise<string | undefined>,
			this.getGlobalState("lmStudioModelId") as Promise<string | undefined>,
			this.getGlobalState("lmStudioBaseUrl") as Promise<string | undefined>,
			this.getGlobalState("anthropicBaseUrl") as Promise<string | undefined>,
			this.getSecret("geminiApiKey") as Promise<string | undefined>,
			this.getSecret("openAiNativeApiKey") as Promise<string | undefined>,
			this.getSecret("deepSeekApiKey") as Promise<string | undefined>,
			this.getSecret("requestyApiKey") as Promise<string | undefined>,
			this.getGlobalState("requestyModelId") as Promise<string | undefined>,
			this.getSecret("togetherApiKey") as Promise<string | undefined>,
			this.getGlobalState("togetherModelId") as Promise<string | undefined>,
			this.getSecret("qwenApiKey") as Promise<string | undefined>,
			this.getSecret("mistralApiKey") as Promise<string | undefined>,
			this.getGlobalState("azureApiVersion") as Promise<string | undefined>,
			this.getGlobalState("openRouterModelId") as Promise<string | undefined>,
			this.getGlobalState("openRouterModelInfo") as Promise<ModelInfo | undefined>,
			this.getGlobalState("lastShownAnnouncementId") as Promise<string | undefined>,
			this.getGlobalState("customInstructions") as Promise<string | undefined>,
			this.getGlobalState("taskHistory") as Promise<HistoryItem[] | undefined>,
			this.getGlobalState("autoApprovalSettings") as Promise<AutoApprovalSettings | undefined>,
			this.getGlobalState("browserSettings") as Promise<BrowserSettings | undefined>,
			this.getGlobalState("chatSettings") as Promise<ChatSettings | undefined>,
			this.getGlobalState("vsCodeLmModelSelector") as Promise<vscode.LanguageModelChatSelector | undefined>,
			this.getGlobalState("liteLlmBaseUrl") as Promise<string | undefined>,
			this.getGlobalState("liteLlmModelId") as Promise<string | undefined>,
			this.getGlobalState("userInfo") as Promise<UserInfo | undefined>,
			this.getSecret("authToken") as Promise<string | undefined>,
			this.getGlobalState("previousModeApiProvider") as Promise<ApiProvider | undefined>,
			this.getGlobalState("previousModeModelId") as Promise<string | undefined>,
			this.getGlobalState("previousModeModelInfo") as Promise<ModelInfo | undefined>,
			this.getGlobalState("qwenApiLine") as Promise<string | undefined>,
			this.getSecret("liteLlmApiKey") as Promise<string | undefined>,
			this.getGlobalState("hideTelemetryOptIn") as Promise<boolean | undefined>,
		])

		let apiProvider: ApiProvider
		if (storedApiProvider) {
			apiProvider = storedApiProvider
		} else {
			// Either new user or legacy user that doesn't have the apiProvider stored in state
			// (If they're using OpenRouter or Bedrock, then apiProvider state will exist)
			if (apiKey) {
				apiProvider = "anthropic"
			} else {
				// New users should default to openrouter
				apiProvider = "openrouter"
			}
		}

		const o3MiniReasoningEffort = vscode.workspace
			.getConfiguration("cline.modelSettings.o3Mini")
			.get("reasoningEffort", "medium")

		const mcpMarketplaceEnabled = vscode.workspace.getConfiguration("cline").get<boolean>("mcpMarketplace.enabled", true)

		return {
			apiConfiguration: {
				apiProvider,
				apiModelId,
				apiKey,
				openRouterApiKey,
				awsAccessKey,
				awsSecretKey,
				awsSessionToken,
				awsRegion,
				awsUseCrossRegionInference,
				awsProfile,
				awsUseProfile,
				vertexProjectId,
				vertexRegion,
				openAiBaseUrl,
				openAiApiKey,
				openAiModelId,
				openAiModelInfo,
				ollamaModelId,
				ollamaBaseUrl,
				lmStudioModelId,
				lmStudioBaseUrl,
				anthropicBaseUrl,
				geminiApiKey,
				openAiNativeApiKey,
				deepSeekApiKey,
				requestyApiKey,
				requestyModelId,
				togetherApiKey,
				togetherModelId,
				qwenApiKey,
				qwenApiLine,
				mistralApiKey,
				azureApiVersion,
				openRouterModelId,
				openRouterModelInfo,
				vsCodeLmModelSelector,
				o3MiniReasoningEffort,
				liteLlmBaseUrl,
				liteLlmModelId,
				liteLlmApiKey,
			},
			lastShownAnnouncementId,
			customInstructions,
			taskHistory,
			autoApprovalSettings: autoApprovalSettings || DEFAULT_AUTO_APPROVAL_SETTINGS, // default value can be 0 or empty string
			browserSettings: browserSettings || DEFAULT_BROWSER_SETTINGS,
			chatSettings: chatSettings || DEFAULT_CHAT_SETTINGS,
			userInfo,
			authToken,
			previousModeApiProvider,
			previousModeModelId,
			previousModeModelInfo,
			mcpMarketplaceEnabled,
			hideTelemetryOptIn,
		}
	}

	async updateTaskHistory(item: HistoryItem): Promise<HistoryItem[]> {
		const history = ((await this.getGlobalState("taskHistory")) as HistoryItem[]) || []
		const existingItemIndex = history.findIndex((h) => h.id === item.id)
		if (existingItemIndex !== -1) {
			history[existingItemIndex] = item
		} else {
			history.push(item)
		}
		await this.updateGlobalState("taskHistory", history)
		return history
	}

	// global

	async updateGlobalState(key: GlobalStateKey, value: any) {
		await this.context.globalState.update(key, value)
	}

	async getGlobalState(key: GlobalStateKey) {
		return await this.context.globalState.get(key)
	}

	// workspace

	private async updateWorkspaceState(key: string, value: any) {
		await this.context.workspaceState.update(key, value)
	}

	private async getWorkspaceState(key: string) {
		return await this.context.workspaceState.get(key)
	}

	// private async clearState() {
	// 	this.context.workspaceState.keys().forEach((key) => {
	// 		this.context.workspaceState.update(key, undefined)
	// 	})
	// 	this.context.globalState.keys().forEach((key) => {
	// 		this.context.globalState.update(key, undefined)
	// 	})
	// 	this.context.secrets.delete("apiKey")
	// }

	// secrets

	private async storeSecret(key: SecretKey, value?: string) {
		if (value) {
			await this.context.secrets.store(key, value)
		} else {
			await this.context.secrets.delete(key)
		}
	}

	async getSecret(key: SecretKey) {
		return await this.context.secrets.get(key)
	}

	// Open Graph Data

	async fetchOpenGraphData(url: string) {
		try {
			// Use the fetchOpenGraphData function from link-preview.ts
			const ogData = await fetchOpenGraphData(url)

			// Send the data back to the webview
			await this.postMessageToWebview({
				type: "openGraphData",
				openGraphData: ogData,
				url: url,
			})
		} catch (error) {
			console.error(`Error fetching Open Graph data for ${url}:`, error)
			// Send an error response
			await this.postMessageToWebview({
				type: "openGraphData",
				error: `Failed to fetch Open Graph data: ${error}`,
				url: url,
			})
		}
	}

	// Check if a URL is an image
	async checkIsImageUrl(url: string) {
		try {
			// Check if the URL is an image
			const isImage = await isImageUrl(url)

			// Send the result back to the webview
			await this.postMessageToWebview({
				type: "isImageUrlResult",
				isImage,
				url,
			})
		} catch (error) {
			console.error(`Error checking if URL is an image: ${url}`, error)
			// Send an error response
			await this.postMessageToWebview({
				type: "isImageUrlResult",
				isImage: false,
				url,
			})
		}
	}

	// dev

	async resetState() {
		vscode.window.showInformationMessage("Resetting state...")
		for (const key of this.context.globalState.keys()) {
			await this.context.globalState.update(key, undefined)
		}
		const secretKeys: SecretKey[] = [
			"apiKey",
			"openRouterApiKey",
			"awsAccessKey",
			"awsSecretKey",
			"awsSessionToken",
			"openAiApiKey",
			"geminiApiKey",
			"openAiNativeApiKey",
			"deepSeekApiKey",
			"requestyApiKey",
			"togetherApiKey",
			"qwenApiKey",
			"mistralApiKey",
			"liteLlmApiKey",
			"authToken",
		]
		for (const key of secretKeys) {
			await this.storeSecret(key, undefined)
		}
		if (this.cline) {
			this.cline.abortTask()
			this.cline = undefined
		}
		vscode.window.showInformationMessage("State reset")
		await this.postStateToWebview()
		await this.postMessageToWebview({
			type: "action",
			action: "chatButtonClicked",
		})
	}
}<|MERGE_RESOLUTION|>--- conflicted
+++ resolved
@@ -9,11 +9,8 @@
 import * as vscode from "vscode"
 import { buildApiHandler } from "../../api"
 import CheckpointTracker from "../../integrations/checkpoints/CheckpointTracker"
-<<<<<<< HEAD
 import { CheckpointSettingsManager } from "../../integrations/checkpoints/CheckpointSettings"
 import { deleteAllCheckpoints } from "../../integrations/checkpoints/CheckpointUtils"
-=======
->>>>>>> 93856ab3
 import { downloadTask } from "../../integrations/misc/export-markdown"
 import { openFile, openImage } from "../../integrations/misc/open-file"
 import { fetchOpenGraphData, isImageUrl } from "../../integrations/misc/link-preview"
@@ -922,7 +919,6 @@
 						)
 						break
 					}
-<<<<<<< HEAD
 					case "getCheckpointSettings": {
 						const settings = await CheckpointSettingsManager.getInstance().getSettings()
 						await this.postMessageToWebview({
@@ -963,12 +959,11 @@
 									}
 								}
 							})
-=======
+					}
 					case "toggleTelemetryOptIn": {
 						await vscode.workspace.getConfiguration().update("cline.enableTelemetry", message.bool, true)
 						await this.updateGlobalState("hideTelemetryOptIn", true)
 						await this.postStateToWebview()
->>>>>>> 93856ab3
 						break
 					}
 					// Add more switch case statements here as more webview message commands
