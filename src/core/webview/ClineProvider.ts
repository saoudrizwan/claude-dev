--- conflicted
+++ resolved
@@ -461,12 +461,9 @@
 								vsCodeLmModelSelector,
 								liteLlmBaseUrl,
 								liteLlmModelId,
-<<<<<<< HEAD
+								qwenApiLine,
 								difyApiKey,
 								difyBaseUrl,
-=======
-								qwenApiLine,
->>>>>>> 076b1e39
 							} = message.apiConfiguration
 							await this.updateGlobalState("apiProvider", apiProvider)
 							await this.updateGlobalState("apiModelId", apiModelId)
@@ -501,13 +498,10 @@
 							await this.updateGlobalState("vsCodeLmModelSelector", vsCodeLmModelSelector)
 							await this.updateGlobalState("liteLlmBaseUrl", liteLlmBaseUrl)
 							await this.updateGlobalState("liteLlmModelId", liteLlmModelId)
-<<<<<<< HEAD
+							await this.updateGlobalState("qwenApiLine", qwenApiLine)
+							await this.updateGlobalState("requestyModelId", requestyModelId)
 							await this.storeSecret("difyApiKey", difyApiKey)
 							await this.updateGlobalState("difyBaseUrl", difyBaseUrl)
-=======
-							await this.updateGlobalState("qwenApiLine", qwenApiLine)
-							await this.updateGlobalState("requestyModelId", requestyModelId)
->>>>>>> 076b1e39
 							if (this.cline) {
 								this.cline.api = buildApiHandler(message.apiConfiguration)
 							}
