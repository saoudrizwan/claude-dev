import { Anthropic } from "@anthropic-ai/sdk"
import axios from "axios"
import fs from "fs/promises"
import os from "os"
import crypto from "crypto"
import { execa } from "execa"
import pWaitFor from "p-wait-for"
import * as path from "path"
import * as vscode from "vscode"
import { buildApiHandler } from "../../api"
import { downloadTask } from "../../integrations/misc/export-markdown"
import { openFile, openImage } from "../../integrations/misc/open-file"
import { selectImages } from "../../integrations/misc/process-images"
import { getTheme } from "../../integrations/theme/getTheme"
import WorkspaceTracker from "../../integrations/workspace/WorkspaceTracker"
import { McpHub } from "../../services/mcp/McpHub"
import { FirebaseAuthManager, UserInfo } from "../../services/auth/FirebaseAuthManager"
import { ApiProvider, ModelInfo } from "../../shared/api"
import { findLast } from "../../shared/array"
import { ExtensionMessage, ExtensionState } from "../../shared/ExtensionMessage"
import { HistoryItem } from "../../shared/HistoryItem"
import { ClineCheckpointRestore, WebviewMessage } from "../../shared/WebviewMessage"
import { fileExistsAtPath } from "../../utils/fs"
import { Cline } from "../Cline"
import { openMention } from "../mentions"
import { getNonce } from "./getNonce"
import { getUri } from "./getUri"
import { AutoApprovalSettings, DEFAULT_AUTO_APPROVAL_SETTINGS } from "../../shared/AutoApprovalSettings"
import { BrowserSettings, DEFAULT_BROWSER_SETTINGS } from "../../shared/BrowserSettings"
import { ChatSettings, DEFAULT_CHAT_SETTINGS } from "../../shared/ChatSettings"

/*
https://github.com/microsoft/vscode-webview-ui-toolkit-samples/blob/main/default/weather-webview/src/providers/WeatherViewProvider.ts

https://github.com/KumarVariable/vscode-extension-sidebar-html/blob/master/src/customSidebarViewProvider.ts
*/

type SecretKey =
	| "apiKey"
	| "openRouterApiKey"
	| "awsAccessKey"
	| "awsSecretKey"
	| "awsSessionToken"
	| "openAiApiKey"
	| "geminiApiKey"
	| "openAiNativeApiKey"
	| "deepSeekApiKey"
	| "mistralApiKey"
	| "sapAiCoreClientId"
	| "sapAiCoreClientSecret"
	| "authToken"
	| "authNonce"
type GlobalStateKey =
	| "apiProvider"
	| "apiModelId"
	| "awsRegion"
	| "awsUseCrossRegionInference"
	| "vertexProjectId"
	| "vertexRegion"
	| "lastShownAnnouncementId"
	| "customInstructions"
	| "taskHistory"
	| "openAiBaseUrl"
	| "openAiModelId"
	| "ollamaModelId"
	| "ollamaBaseUrl"
	| "lmStudioModelId"
	| "lmStudioBaseUrl"
	| "anthropicBaseUrl"
	| "azureApiVersion"
	| "openRouterModelId"
	| "openRouterModelInfo"
	| "autoApprovalSettings"
	| "browserSettings"
	| "chatSettings"
	| "vsCodeLmModelSelector"
	| "userInfo"
	| "previousModeApiProvider"
	| "previousModeModelId"
	| "previousModeModelInfo"
<<<<<<< HEAD
	| "sapAiCoreTokenUrl"
	| "sapAiCoreBaseUrl"
	| "sapAiResourceGroup"
=======
	| "liteLlmBaseUrl"
	| "liteLlmModelId"
>>>>>>> 0795b046

export const GlobalFileNames = {
	apiConversationHistory: "api_conversation_history.json",
	uiMessages: "ui_messages.json",
	openRouterModels: "openrouter_models.json",
	mcpSettings: "cline_mcp_settings.json",
	clineRules: ".clinerules",
}

export class ClineProvider implements vscode.WebviewViewProvider {
	public static readonly sideBarId = "cline-for-sap-ai-core.SidebarProvider"
	public static readonly tabPanelId = "cline-for-sap-ai-core.TabPanelProvider"
	private static activeInstances: Set<ClineProvider> = new Set()
	private disposables: vscode.Disposable[] = []
	private view?: vscode.WebviewView | vscode.WebviewPanel
	private cline?: Cline
	private workspaceTracker?: WorkspaceTracker
	mcpHub?: McpHub
	private authManager: FirebaseAuthManager
	private latestAnnouncementId = "jan-20-2025" // update to some unique identifier when we add a new announcement

	constructor(
		readonly context: vscode.ExtensionContext,
		private readonly outputChannel: vscode.OutputChannel,
	) {
		this.outputChannel.appendLine("ClineProvider instantiated")
		ClineProvider.activeInstances.add(this)
		this.workspaceTracker = new WorkspaceTracker(this)
		this.mcpHub = new McpHub(this)
		this.authManager = new FirebaseAuthManager(this)
	}

	/*
	VSCode extensions use the disposable pattern to clean up resources when the sidebar/editor tab is closed by the user or system. This applies to event listening, commands, interacting with the UI, etc.
	- https://vscode-docs.readthedocs.io/en/stable/extensions/patterns-and-principles/
	- https://github.com/microsoft/vscode-extension-samples/blob/main/webview-sample/src/extension.ts
	*/
	async dispose() {
		this.outputChannel.appendLine("Disposing ClineProvider...")
		await this.clearTask()
		this.outputChannel.appendLine("Cleared task")
		if (this.view && "dispose" in this.view) {
			this.view.dispose()
			this.outputChannel.appendLine("Disposed webview")
		}
		while (this.disposables.length) {
			const x = this.disposables.pop()
			if (x) {
				x.dispose()
			}
		}
		this.workspaceTracker?.dispose()
		this.workspaceTracker = undefined
		this.mcpHub?.dispose()
		this.mcpHub = undefined
		this.authManager.dispose()
		this.outputChannel.appendLine("Disposed all disposables")
		ClineProvider.activeInstances.delete(this)
	}

	// Auth methods
	async handleSignOut() {
		try {
			await this.authManager.signOut()
			vscode.window.showInformationMessage("Successfully logged out of Cline")
		} catch (error) {
			vscode.window.showErrorMessage("Logout failed")
		}
	}

	async setAuthToken(token?: string) {
		await this.storeSecret("authToken", token)
	}

	async setUserInfo(info?: { displayName: string | null; email: string | null; photoURL: string | null }) {
		await this.updateGlobalState("userInfo", info)
	}

	public static getVisibleInstance(): ClineProvider | undefined {
		return findLast(Array.from(this.activeInstances), (instance) => instance.view?.visible === true)
	}

	resolveWebviewView(
		webviewView: vscode.WebviewView | vscode.WebviewPanel,
		//context: vscode.WebviewViewResolveContext<unknown>, used to recreate a deallocated webview, but we don't need this since we use retainContextWhenHidden
		//token: vscode.CancellationToken
	): void | Thenable<void> {
		this.outputChannel.appendLine("Resolving webview view")
		this.view = webviewView

		webviewView.webview.options = {
			// Allow scripts in the webview
			enableScripts: true,
			localResourceRoots: [this.context.extensionUri],
		}
		webviewView.webview.html = this.getHtmlContent(webviewView.webview)

		// Sets up an event listener to listen for messages passed from the webview view context
		// and executes code based on the message that is received
		this.setWebviewMessageListener(webviewView.webview)

		// Logs show up in bottom panel > Debug Console
		//console.log("registering listener")

		// Listen for when the panel becomes visible
		// https://github.com/microsoft/vscode-discussions/discussions/840
		if ("onDidChangeViewState" in webviewView) {
			// WebviewView and WebviewPanel have all the same properties except for this visibility listener
			// panel
			webviewView.onDidChangeViewState(
				() => {
					if (this.view?.visible) {
						this.postMessageToWebview({
							type: "action",
							action: "didBecomeVisible",
						})
					}
				},
				null,
				this.disposables,
			)
		} else if ("onDidChangeVisibility" in webviewView) {
			// sidebar
			webviewView.onDidChangeVisibility(
				() => {
					if (this.view?.visible) {
						this.postMessageToWebview({
							type: "action",
							action: "didBecomeVisible",
						})
					}
				},
				null,
				this.disposables,
			)
		}

		// Listen for when the view is disposed
		// This happens when the user closes the view or when the view is closed programmatically
		webviewView.onDidDispose(
			async () => {
				await this.dispose()
			},
			null,
			this.disposables,
		)

		// Listen for when color changes
		vscode.workspace.onDidChangeConfiguration(
			async (e) => {
				if (e && e.affectsConfiguration("workbench.colorTheme")) {
					// Sends latest theme name to webview
					await this.postMessageToWebview({
						type: "theme",
						text: JSON.stringify(await getTheme()),
					})
				}
			},
			null,
			this.disposables,
		)

		// if the extension is starting a new session, clear previous task state
		this.clearTask()

		this.outputChannel.appendLine("Webview view resolved")
	}

	async initClineWithTask(task?: string, images?: string[]) {
		await this.clearTask() // ensures that an existing task doesn't exist before starting a new one, although this shouldn't be possible since user must clear task before starting a new one
		const { apiConfiguration, customInstructions, autoApprovalSettings, browserSettings, chatSettings } =
			await this.getState()
		this.cline = new Cline(
			this,
			apiConfiguration,
			autoApprovalSettings,
			browserSettings,
			chatSettings,
			customInstructions,
			task,
			images,
		)
	}

	async initClineWithHistoryItem(historyItem: HistoryItem) {
		await this.clearTask()
		const { apiConfiguration, customInstructions, autoApprovalSettings, browserSettings, chatSettings } =
			await this.getState()
		this.cline = new Cline(
			this,
			apiConfiguration,
			autoApprovalSettings,
			browserSettings,
			chatSettings,
			customInstructions,
			undefined,
			undefined,
			historyItem,
		)
	}

	// Send any JSON serializable data to the react app
	async postMessageToWebview(message: ExtensionMessage) {
		await this.view?.webview.postMessage(message)
	}

	/**
	 * Defines and returns the HTML that should be rendered within the webview panel.
	 *
	 * @remarks This is also the place where references to the React webview build files
	 * are created and inserted into the webview HTML.
	 *
	 * @param webview A reference to the extension webview
	 * @param extensionUri The URI of the directory containing the extension
	 * @returns A template string literal containing the HTML that should be
	 * rendered within the webview panel
	 */
	private getHtmlContent(webview: vscode.Webview): string {
		// Get the local path to main script run in the webview,
		// then convert it to a uri we can use in the webview.

		// The CSS file from the React build output
		const stylesUri = getUri(webview, this.context.extensionUri, ["webview-ui", "build", "static", "css", "main.css"])
		// The JS file from the React build output
		const scriptUri = getUri(webview, this.context.extensionUri, ["webview-ui", "build", "static", "js", "main.js"])

		// The codicon font from the React build output
		// https://github.com/microsoft/vscode-extension-samples/blob/main/webview-codicons-sample/src/extension.ts
		// we installed this package in the extension so that we can access it how its intended from the extension (the font file is likely bundled in vscode), and we just import the css fileinto our react app we don't have access to it
		// don't forget to add font-src ${webview.cspSource};
		const codiconsUri = getUri(webview, this.context.extensionUri, [
			"node_modules",
			"@vscode",
			"codicons",
			"dist",
			"codicon.css",
		])

		// const scriptUri = webview.asWebviewUri(vscode.Uri.joinPath(this._extensionUri, "assets", "main.js"))

		// const styleResetUri = webview.asWebviewUri(vscode.Uri.joinPath(this._extensionUri, "assets", "reset.css"))
		// const styleVSCodeUri = webview.asWebviewUri(vscode.Uri.joinPath(this._extensionUri, "assets", "vscode.css"))

		// // Same for stylesheet
		// const stylesheetUri = webview.asWebviewUri(vscode.Uri.joinPath(this._extensionUri, "assets", "main.css"))

		// Use a nonce to only allow a specific script to be run.
		/*
        content security policy of your webview to only allow scripts that have a specific nonce
        create a content security policy meta tag so that only loading scripts with a nonce is allowed
        As your extension grows you will likely want to add custom styles, fonts, and/or images to your webview. If you do, you will need to update the content security policy meta tag to explicity allow for these resources. E.g.
                <meta http-equiv="Content-Security-Policy" content="default-src 'none'; style-src ${webview.cspSource}; font-src ${webview.cspSource}; img-src ${webview.cspSource} https:; script-src 'nonce-${nonce}';">
		- 'unsafe-inline' is required for styles due to vscode-webview-toolkit's dynamic style injection
		- since we pass base64 images to the webview, we need to specify img-src ${webview.cspSource} data:;

        in meta tag we add nonce attribute: A cryptographic nonce (only used once) to allow scripts. The server must generate a unique nonce value each time it transmits a policy. It is critical to provide a nonce that cannot be guessed as bypassing a resource's policy is otherwise trivial.
        */
		const nonce = getNonce()

		// Tip: Install the es6-string-html VS Code extension to enable code highlighting below
		return /*html*/ `
        <!DOCTYPE html>
        <html lang="en">
          <head>
            <meta charset="utf-8">
            <meta name="viewport" content="width=device-width,initial-scale=1,shrink-to-fit=no">
            <meta name="theme-color" content="#000000">
            <meta http-equiv="Content-Security-Policy" content="default-src 'none'; font-src ${webview.cspSource}; style-src ${webview.cspSource} 'unsafe-inline'; img-src ${webview.cspSource} https: data:; script-src 'nonce-${nonce}';">
            <link rel="stylesheet" type="text/css" href="${stylesUri}">
			<link href="${codiconsUri}" rel="stylesheet" />
            <title>Cline</title>
          </head>
          <body>
            <noscript>You need to enable JavaScript to run this app.</noscript>
            <div id="root"></div>
            <script nonce="${nonce}" src="${scriptUri}"></script>
          </body>
        </html>
      `
	}

	/**
	 * Sets up an event listener to listen for messages passed from the webview context and
	 * executes code based on the message that is received.
	 *
	 * @param webview A reference to the extension webview
	 */
	private setWebviewMessageListener(webview: vscode.Webview) {
		webview.onDidReceiveMessage(
			async (message: WebviewMessage) => {
				switch (message.type) {
					case "webviewDidLaunch":
						this.postStateToWebview()
						this.workspaceTracker?.initializeFilePaths() // don't await
						getTheme().then((theme) =>
							this.postMessageToWebview({
								type: "theme",
								text: JSON.stringify(theme),
							}),
						)
						// post last cached models in case the call to endpoint fails
						this.readOpenRouterModels().then((openRouterModels) => {
							if (openRouterModels) {
								this.postMessageToWebview({
									type: "openRouterModels",
									openRouterModels,
								})
							}
						})
						// gui relies on model info to be up-to-date to provide the most accurate pricing, so we need to fetch the latest details on launch.
						// we do this for all users since many users switch between api providers and if they were to switch back to openrouter it would be showing outdated model info if we hadn't retrieved the latest at this point
						// (see normalizeApiConfiguration > openrouter)
						this.refreshOpenRouterModels().then(async (openRouterModels) => {
							if (openRouterModels) {
								// update model info in state (this needs to be done here since we don't want to update state while settings is open, and we may refresh models there)
								const { apiConfiguration } = await this.getState()
								if (apiConfiguration.openRouterModelId) {
									await this.updateGlobalState(
										"openRouterModelInfo",
										openRouterModels[apiConfiguration.openRouterModelId],
									)
									await this.postStateToWebview()
								}
							}
						})
						break
					case "newTask":
						// Code that should run in response to the hello message command
						//vscode.window.showInformationMessage(message.text!)

						// Send a message to our webview.
						// You can send any JSON serializable data.
						// Could also do this in extension .ts
						//this.postMessageToWebview({ type: "text", text: `Extension: ${Date.now()}` })
						// initializing new instance of Cline will make sure that any agentically running promises in old instance don't affect our new task. this essentially creates a fresh slate for the new task
						await this.initClineWithTask(message.text, message.images)
						break
					case "apiConfiguration":
						if (message.apiConfiguration) {
							const {
								apiProvider,
								apiModelId,
								apiKey,
								openRouterApiKey,
								awsAccessKey,
								awsSecretKey,
								awsSessionToken,
								awsRegion,
								awsUseCrossRegionInference,
								vertexProjectId,
								vertexRegion,
								openAiBaseUrl,
								openAiApiKey,
								openAiModelId,
								ollamaModelId,
								ollamaBaseUrl,
								lmStudioModelId,
								lmStudioBaseUrl,
								anthropicBaseUrl,
								geminiApiKey,
								openAiNativeApiKey,
								deepSeekApiKey,
								mistralApiKey,
								azureApiVersion,
								openRouterModelId,
								openRouterModelInfo,
								vsCodeLmModelSelector,
<<<<<<< HEAD
								sapAiCoreClientId,
								sapAiCoreClientSecret,
								sapAiCoreTokenUrl,
								sapAiCoreBaseUrl,
								sapAiResourceGroup,
=======
								liteLlmBaseUrl,
								liteLlmModelId,
>>>>>>> 0795b046
							} = message.apiConfiguration
							await this.updateGlobalState("apiProvider", apiProvider)
							await this.updateGlobalState("apiModelId", apiModelId)
							await this.storeSecret("apiKey", apiKey)
							await this.storeSecret("openRouterApiKey", openRouterApiKey)
							await this.storeSecret("awsAccessKey", awsAccessKey)
							await this.storeSecret("awsSecretKey", awsSecretKey)
							await this.storeSecret("awsSessionToken", awsSessionToken)
							await this.updateGlobalState("awsRegion", awsRegion)
							await this.updateGlobalState("awsUseCrossRegionInference", awsUseCrossRegionInference)
							await this.updateGlobalState("vertexProjectId", vertexProjectId)
							await this.updateGlobalState("vertexRegion", vertexRegion)
							await this.updateGlobalState("openAiBaseUrl", openAiBaseUrl)
							await this.storeSecret("openAiApiKey", openAiApiKey)
							await this.updateGlobalState("openAiModelId", openAiModelId)
							await this.updateGlobalState("ollamaModelId", ollamaModelId)
							await this.updateGlobalState("ollamaBaseUrl", ollamaBaseUrl)
							await this.updateGlobalState("lmStudioModelId", lmStudioModelId)
							await this.updateGlobalState("lmStudioBaseUrl", lmStudioBaseUrl)
							await this.updateGlobalState("anthropicBaseUrl", anthropicBaseUrl)
							await this.storeSecret("geminiApiKey", geminiApiKey)
							await this.storeSecret("openAiNativeApiKey", openAiNativeApiKey)
							await this.storeSecret("deepSeekApiKey", deepSeekApiKey)
							await this.storeSecret("mistralApiKey", mistralApiKey)
							await this.updateGlobalState("azureApiVersion", azureApiVersion)
							await this.updateGlobalState("openRouterModelId", openRouterModelId)
							await this.updateGlobalState("openRouterModelInfo", openRouterModelInfo)
							await this.updateGlobalState("vsCodeLmModelSelector", vsCodeLmModelSelector)
<<<<<<< HEAD
							await this.storeSecret("sapAiCoreClientId", sapAiCoreClientId)
							await this.storeSecret("sapAiCoreClientSecret", sapAiCoreClientSecret)
							await this.updateGlobalState("sapAiCoreTokenUrl", sapAiCoreTokenUrl)
							await this.updateGlobalState("sapAiCoreBaseUrl", sapAiCoreBaseUrl)
							await this.updateGlobalState("sapAiResourceGroup", sapAiResourceGroup)
=======
							await this.updateGlobalState("liteLlmBaseUrl", liteLlmBaseUrl)
							await this.updateGlobalState("liteLlmModelId", liteLlmModelId)
>>>>>>> 0795b046
							if (this.cline) {
								this.cline.api = buildApiHandler(message.apiConfiguration)
							}
						}
						await this.postStateToWebview()
						break
					case "customInstructions":
						await this.updateCustomInstructions(message.text)
						break
					case "autoApprovalSettings":
						if (message.autoApprovalSettings) {
							await this.updateGlobalState("autoApprovalSettings", message.autoApprovalSettings)
							if (this.cline) {
								this.cline.autoApprovalSettings = message.autoApprovalSettings
							}
							await this.postStateToWebview()
						}
						break
					case "browserSettings":
						if (message.browserSettings) {
							await this.updateGlobalState("browserSettings", message.browserSettings)
							if (this.cline) {
								this.cline.updateBrowserSettings(message.browserSettings)
							}
							await this.postStateToWebview()
						}
						break
					case "chatSettings":
						if (message.chatSettings) {
							const didSwitchToActMode = message.chatSettings.mode === "act"

							// Get previous model info that we will revert to after saving current mode api info
							const {
								apiConfiguration,
								previousModeApiProvider: newApiProvider,
								previousModeModelId: newModelId,
								previousModeModelInfo: newModelInfo,
							} = await this.getState()

							// Save the last model used in this mode
							await this.updateGlobalState("previousModeApiProvider", apiConfiguration.apiProvider)
							switch (apiConfiguration.apiProvider) {
								case "anthropic":
								case "bedrock":
								case "vertex":
								case "gemini":
									await this.updateGlobalState("previousModeModelId", apiConfiguration.apiModelId)
									break
								case "openrouter":
									await this.updateGlobalState("previousModeModelId", apiConfiguration.openRouterModelId)
									await this.updateGlobalState("previousModeModelInfo", apiConfiguration.openRouterModelInfo)
									break
								case "vscode-lm":
									await this.updateGlobalState("previousModeModelId", apiConfiguration.vsCodeLmModelSelector)
									break
								case "openai":
									await this.updateGlobalState("previousModeModelId", apiConfiguration.openAiModelId)
									break
								case "ollama":
									await this.updateGlobalState("previousModeModelId", apiConfiguration.ollamaModelId)
									break
								case "lmstudio":
									await this.updateGlobalState("previousModeModelId", apiConfiguration.lmStudioModelId)
									break
								case "litellm":
									await this.updateGlobalState("previousModeModelId", apiConfiguration.liteLlmModelId)
									break
							}

							// Restore the model used in previous mode
							if (newApiProvider && newModelId) {
								await this.updateGlobalState("apiProvider", newApiProvider)
								switch (newApiProvider) {
									case "anthropic":
									case "bedrock":
									case "vertex":
									case "gemini":
										await this.updateGlobalState("apiModelId", newModelId)
										break
									case "openrouter":
										await this.updateGlobalState("openRouterModelId", newModelId)
										await this.updateGlobalState("openRouterModelInfo", newModelInfo)
										break
									case "vscode-lm":
										await this.updateGlobalState("vsCodeLmModelSelector", newModelId)
										break
									case "openai":
										await this.updateGlobalState("openAiModelId", newModelId)
										break
									case "ollama":
										await this.updateGlobalState("ollamaModelId", newModelId)
										break
									case "lmstudio":
										await this.updateGlobalState("lmStudioModelId", newModelId)
										break
									case "litellm":
										await this.updateGlobalState("liteLlmModelId", newModelId)
										break
								}

								if (this.cline) {
									const { apiConfiguration: updatedApiConfiguration } = await this.getState()
									this.cline.api = buildApiHandler(updatedApiConfiguration)
								}
							}

							await this.updateGlobalState("chatSettings", message.chatSettings)
							await this.postStateToWebview()
							// console.log("chatSettings", message.chatSettings)
							if (this.cline) {
								this.cline.updateChatSettings(message.chatSettings)
								if (this.cline.isAwaitingPlanResponse && didSwitchToActMode) {
									this.cline.didRespondToPlanAskBySwitchingMode = true
									// this is necessary for the webview to update accordingly, but Cline instance will not send text back as feedback message
									await this.postMessageToWebview({
										type: "invoke",
										invoke: "sendMessage",
										text: "[Proceeding with the task...]",
									})
								} else {
									this.cancelTask()
								}
							}
						}
						break
					// case "relaunchChromeDebugMode":
					// 	if (this.cline) {
					// 		this.cline.browserSession.relaunchChromeDebugMode()
					// 	}
					// 	break
					case "askResponse":
						this.cline?.handleWebviewAskResponse(message.askResponse!, message.text, message.images)
						break
					case "clearTask":
						// newTask will start a new task with a given task text, while clear task resets the current session and allows for a new task to be started
						await this.clearTask()
						await this.postStateToWebview()
						break
					case "didShowAnnouncement":
						await this.updateGlobalState("lastShownAnnouncementId", this.latestAnnouncementId)
						await this.postStateToWebview()
						break
					case "selectImages":
						const images = await selectImages()
						await this.postMessageToWebview({
							type: "selectedImages",
							images,
						})
						break
					case "exportCurrentTask":
						const currentTaskId = this.cline?.taskId
						if (currentTaskId) {
							this.exportTaskWithId(currentTaskId)
						}
						break
					case "showTaskWithId":
						this.showTaskWithId(message.text!)
						break
					case "deleteTaskWithId":
						this.deleteTaskWithId(message.text!)
						break
					case "exportTaskWithId":
						this.exportTaskWithId(message.text!)
						break
					case "resetState":
						await this.resetState()
						break
					case "requestOllamaModels":
						const ollamaModels = await this.getOllamaModels(message.text)
						this.postMessageToWebview({
							type: "ollamaModels",
							ollamaModels,
						})
						break
					case "requestLmStudioModels":
						const lmStudioModels = await this.getLmStudioModels(message.text)
						this.postMessageToWebview({
							type: "lmStudioModels",
							lmStudioModels,
						})
						break
					case "requestVsCodeLmModels":
						const vsCodeLmModels = await this.getVsCodeLmModels()
						this.postMessageToWebview({ type: "vsCodeLmModels", vsCodeLmModels })
						break
					case "refreshOpenRouterModels":
						await this.refreshOpenRouterModels()
						break
					case "refreshOpenAiModels":
						const { apiConfiguration } = await this.getState()
						const openAiModels = await this.getOpenAiModels(
							apiConfiguration.openAiBaseUrl,
							apiConfiguration.openAiApiKey,
						)
						this.postMessageToWebview({ type: "openAiModels", openAiModels })
						break
					case "openImage":
						openImage(message.text!)
						break
					case "openFile":
						openFile(message.text!)
						break
					case "openMention":
						openMention(message.text)
						break
					case "checkpointDiff": {
						if (message.number) {
							await this.cline?.presentMultifileDiff(message.number, false)
						}
						break
					}
					case "checkpointRestore": {
						await this.cancelTask() // we cannot alter message history say if the task is active, as it could be in the middle of editing a file or running a command, which expect the ask to be responded to rather than being superceded by a new message eg add deleted_api_reqs
						// cancel task waits for any open editor to be reverted and starts a new cline instance
						if (message.number) {
							// wait for messages to be loaded
							await pWaitFor(() => this.cline?.isInitialized === true, {
								timeout: 3_000,
							}).catch(() => {
								console.error("Failed to init new cline instance")
							})
							// NOTE: cancelTask awaits abortTask, which awaits diffViewProvider.revertChanges, which reverts any edited files, allowing us to reset to a checkpoint rather than running into a state where the revertChanges function is called alongside or after the checkpoint reset
							await this.cline?.restoreCheckpoint(message.number, message.text! as ClineCheckpointRestore)
						}
						break
					}
					case "taskCompletionViewChanges": {
						if (message.number) {
							await this.cline?.presentMultifileDiff(message.number, true)
						}
						break
					}
					case "cancelTask":
						this.cancelTask()
						break
					case "getLatestState":
						await this.postStateToWebview()
						break
					case "subscribeEmail":
						this.subscribeEmail(message.text)
						break
					case "accountLoginClicked": {
						// Generate nonce for state validation
						const nonce = crypto.randomBytes(32).toString("hex")
						await this.storeSecret("authNonce", nonce)

						// Open browser for authentication with state param
						console.log("Login button clicked in account page")
						console.log("Opening auth page with state param")

						const uriScheme = vscode.env.uriScheme

						const authUrl = vscode.Uri.parse(
							`https://app.cline.bot/auth?state=${encodeURIComponent(nonce)}&callback_url=${encodeURIComponent(`${uriScheme || "vscode"}://saoudrizwan.claude-dev/auth`)}`,
						)
						vscode.env.openExternal(authUrl)
						break
					}
					case "accountLogoutClicked": {
						await this.handleSignOut()
						break
					}
					case "openMcpSettings": {
						const mcpSettingsFilePath = await this.mcpHub?.getMcpSettingsFilePath()
						if (mcpSettingsFilePath) {
							openFile(mcpSettingsFilePath)
						}
						break
					}
					case "toggleMcpServer": {
						try {
							await this.mcpHub?.toggleServerDisabled(message.serverName!, message.disabled!)
						} catch (error) {
							console.error(`Failed to toggle MCP server ${message.serverName}:`, error)
						}
						break
					}
					case "toggleToolAutoApprove": {
						try {
							await this.mcpHub?.toggleToolAutoApprove(message.serverName!, message.toolName!, message.autoApprove!)
						} catch (error) {
							console.error(`Failed to toggle auto-approve for tool ${message.toolName}:`, error)
						}
						break
					}
					case "restartMcpServer": {
						try {
							await this.mcpHub?.restartConnection(message.text!)
						} catch (error) {
							console.error(`Failed to retry connection for ${message.text}:`, error)
						}
						break
					}
					case "openExtensionSettings": {
						const settingsFilter = message.text || ""
						await vscode.commands.executeCommand(
							"workbench.action.openSettings",
							`@ext:saoudrizwan.claude-dev ${settingsFilter}`.trim(), // trim whitespace if no settings filter
						)
						break
					}
					// Add more switch case statements here as more webview message commands
					// are created within the webview context (i.e. inside media/main.js)
				}
			},
			null,
			this.disposables,
		)
	}

	async subscribeEmail(email?: string) {
		if (!email) {
			return
		}
		const emailRegex = /^[^\s@]+@[^\s@]+\.[^\s@]+$/
		if (!emailRegex.test(email)) {
			vscode.window.showErrorMessage("Please enter a valid email address")
			return
		}
		console.log("Subscribing email:", email)
		this.postMessageToWebview({ type: "emailSubscribed" })
		// Currently ignoring errors to this endpoint, but after accounts we'll remove this anyways
		try {
			const response = await axios.post(
				"https://app.cline.bot/api/mailing-list",
				{
					email: email,
				},
				{
					headers: {
						"Content-Type": "application/json",
					},
				},
			)
			console.log("Email subscribed successfully. Response:", response.data)
		} catch (error) {
			console.error("Failed to subscribe email:", error)
		}
	}

	async cancelTask() {
		if (this.cline) {
			const { historyItem } = await this.getTaskWithId(this.cline.taskId)
			try {
				await this.cline.abortTask()
			} catch (error) {
				console.error("Failed to abort task", error)
			}
			await pWaitFor(
				() =>
					this.cline === undefined ||
					this.cline.isStreaming === false ||
					this.cline.didFinishAbortingStream ||
					this.cline.isWaitingForFirstChunk, // if only first chunk is processed, then there's no need to wait for graceful abort (closes edits, browser, etc)
				{
					timeout: 3_000,
				},
			).catch(() => {
				console.error("Failed to abort task")
			})
			if (this.cline) {
				// 'abandoned' will prevent this cline instance from affecting future cline instance gui. this may happen if its hanging on a streaming request
				this.cline.abandoned = true
			}
			await this.initClineWithHistoryItem(historyItem) // clears task again, so we need to abortTask manually above
			// await this.postStateToWebview() // new Cline instance will post state when it's ready. having this here sent an empty messages array to webview leading to virtuoso having to reload the entire list
		}
	}

	async updateCustomInstructions(instructions?: string) {
		// User may be clearing the field
		await this.updateGlobalState("customInstructions", instructions || undefined)
		if (this.cline) {
			this.cline.customInstructions = instructions || undefined
		}
		await this.postStateToWebview()
	}

	// MCP

	async getDocumentsPath(): Promise<string> {
		if (process.platform === "win32") {
			// If the user is running Win 7/Win Server 2008 r2+, we want to get the correct path to their Documents directory.
			try {
				const { stdout: docsPath } = await execa("powershell", [
					"-NoProfile", // Ignore user's PowerShell profile(s)
					"-Command",
					"[System.Environment]::GetFolderPath([System.Environment+SpecialFolder]::MyDocuments)",
				])
				return docsPath.trim()
			} catch (err) {
				console.error("Failed to retrieve Windows Documents path. Falling back to homedir/Documents.")
				return path.join(os.homedir(), "Documents")
			}
		} else {
			return path.join(os.homedir(), "Documents") // On POSIX (macOS, Linux, etc.), assume ~/Documents by default (existing behavior, but may want to implement similar logic here)
		}
	}

	async ensureMcpServersDirectoryExists(): Promise<string> {
		const userDocumentsPath = await this.getDocumentsPath()
		const mcpServersDir = path.join(userDocumentsPath, "Cline", "MCP")
		try {
			await fs.mkdir(mcpServersDir, { recursive: true })
		} catch (error) {
			return "~/Documents/Cline/MCP" // in case creating a directory in documents fails for whatever reason (e.g. permissions) - this is fine since this path is only ever used in the system prompt
		}
		return mcpServersDir
	}

	async ensureSettingsDirectoryExists(): Promise<string> {
		const settingsDir = path.join(this.context.globalStorageUri.fsPath, "settings")
		await fs.mkdir(settingsDir, { recursive: true })
		return settingsDir
	}

	// VSCode LM API

	private async getVsCodeLmModels() {
		try {
			const models = await vscode.lm.selectChatModels({})
			return models || []
		} catch (error) {
			console.error("Error fetching VS Code LM models:", error)
			return []
		}
	}

	// Ollama

	async getOllamaModels(baseUrl?: string) {
		try {
			if (!baseUrl) {
				baseUrl = "http://localhost:11434"
			}
			if (!URL.canParse(baseUrl)) {
				return []
			}
			const response = await axios.get(`${baseUrl}/api/tags`)
			const modelsArray = response.data?.models?.map((model: any) => model.name) || []
			const models = [...new Set<string>(modelsArray)]
			return models
		} catch (error) {
			return []
		}
	}

	// LM Studio

	async getLmStudioModels(baseUrl?: string) {
		try {
			if (!baseUrl) {
				baseUrl = "http://localhost:1234"
			}
			if (!URL.canParse(baseUrl)) {
				return []
			}
			const response = await axios.get(`${baseUrl}/v1/models`)
			const modelsArray = response.data?.data?.map((model: any) => model.id) || []
			const models = [...new Set<string>(modelsArray)]
			return models
		} catch (error) {
			return []
		}
	}

	// Auth

	public async validateAuthState(state: string | null): Promise<boolean> {
		const storedNonce = await this.getSecret("authNonce")
		if (!state || state !== storedNonce) {
			return false
		}
		await this.storeSecret("authNonce", undefined) // Clear after use
		return true
	}

	async handleAuthCallback(token: string) {
		try {
			// First sign in with Firebase to trigger auth state change
			await this.authManager.signInWithCustomToken(token)

			// Then store the token securely
			await this.storeSecret("authToken", token)
			await this.postStateToWebview()
			vscode.window.showInformationMessage("Successfully logged in to Cline")
		} catch (error) {
			console.error("Failed to handle auth callback:", error)
			vscode.window.showErrorMessage("Failed to log in to Cline")
		}
	}

	// OpenAi

	async getOpenAiModels(baseUrl?: string, apiKey?: string) {
		try {
			if (!baseUrl) {
				return []
			}

			if (!URL.canParse(baseUrl)) {
				return []
			}

			const config: Record<string, any> = {}
			if (apiKey) {
				config["headers"] = { Authorization: `Bearer ${apiKey}` }
			}

			const response = await axios.get(`${baseUrl}/models`, config)
			const modelsArray = response.data?.data?.map((model: any) => model.id) || []
			const models = [...new Set<string>(modelsArray)]
			return models
		} catch (error) {
			return []
		}
	}

	// OpenRouter

	async handleOpenRouterCallback(code: string) {
		let apiKey: string
		try {
			const response = await axios.post("https://openrouter.ai/api/v1/auth/keys", { code })
			if (response.data && response.data.key) {
				apiKey = response.data.key
			} else {
				throw new Error("Invalid response from OpenRouter API")
			}
		} catch (error) {
			console.error("Error exchanging code for API key:", error)
			throw error
		}

		const openrouter: ApiProvider = "openrouter"
		await this.updateGlobalState("apiProvider", openrouter)
		await this.storeSecret("openRouterApiKey", apiKey)
		await this.postStateToWebview()
		if (this.cline) {
			this.cline.api = buildApiHandler({
				apiProvider: openrouter,
				openRouterApiKey: apiKey,
			})
		}
		// await this.postMessageToWebview({ type: "action", action: "settingsButtonClicked" }) // bad ux if user is on welcome
	}

	private async ensureCacheDirectoryExists(): Promise<string> {
		const cacheDir = path.join(this.context.globalStorageUri.fsPath, "cache")
		await fs.mkdir(cacheDir, { recursive: true })
		return cacheDir
	}

	async readOpenRouterModels(): Promise<Record<string, ModelInfo> | undefined> {
		const openRouterModelsFilePath = path.join(await this.ensureCacheDirectoryExists(), GlobalFileNames.openRouterModels)
		const fileExists = await fileExistsAtPath(openRouterModelsFilePath)
		if (fileExists) {
			const fileContents = await fs.readFile(openRouterModelsFilePath, "utf8")
			return JSON.parse(fileContents)
		}
		return undefined
	}

	async refreshOpenRouterModels() {
		const openRouterModelsFilePath = path.join(await this.ensureCacheDirectoryExists(), GlobalFileNames.openRouterModels)

		let models: Record<string, ModelInfo> = {}
		try {
			const response = await axios.get("https://openrouter.ai/api/v1/models")
			/*
			{
				"id": "anthropic/claude-3.5-sonnet",
				"name": "Anthropic: Claude 3.5 Sonnet",
				"created": 1718841600,
				"description": "Claude 3.5 Sonnet delivers better-than-Opus capabilities, faster-than-Sonnet speeds, at the same Sonnet prices. Sonnet is particularly good at:\n\n- Coding: Autonomously writes, edits, and runs code with reasoning and troubleshooting\n- Data science: Augments human data science expertise; navigates unstructured data while using multiple tools for insights\n- Visual processing: excelling at interpreting charts, graphs, and images, accurately transcribing text to derive insights beyond just the text alone\n- Agentic tasks: exceptional tool use, making it great at agentic tasks (i.e. complex, multi-step problem solving tasks that require engaging with other systems)\n\n#multimodal",
				"context_length": 200000,
				"architecture": {
					"modality": "text+image-\u003Etext",
					"tokenizer": "Claude",
					"instruct_type": null
				},
				"pricing": {
					"prompt": "0.000003",
					"completion": "0.000015",
					"image": "0.0048",
					"request": "0"
				},
				"top_provider": {
					"context_length": 200000,
					"max_completion_tokens": 8192,
					"is_moderated": true
				},
				"per_request_limits": null
			},
			*/
			if (response.data?.data) {
				const rawModels = response.data.data
				const parsePrice = (price: any) => {
					if (price) {
						return parseFloat(price) * 1_000_000
					}
					return undefined
				}
				for (const rawModel of rawModels) {
					const modelInfo: ModelInfo = {
						maxTokens: rawModel.top_provider?.max_completion_tokens,
						contextWindow: rawModel.context_length,
						supportsImages: rawModel.architecture?.modality?.includes("image"),
						supportsPromptCache: false,
						inputPrice: parsePrice(rawModel.pricing?.prompt),
						outputPrice: parsePrice(rawModel.pricing?.completion),
						description: rawModel.description,
					}

					switch (rawModel.id) {
						case "anthropic/claude-3.5-sonnet":
						case "anthropic/claude-3.5-sonnet:beta":
							// NOTE: this needs to be synced with api.ts/openrouter default model info
							modelInfo.supportsComputerUse = true
							modelInfo.supportsPromptCache = true
							modelInfo.cacheWritesPrice = 3.75
							modelInfo.cacheReadsPrice = 0.3
							break
						case "anthropic/claude-3.5-sonnet-20240620":
						case "anthropic/claude-3.5-sonnet-20240620:beta":
							modelInfo.supportsPromptCache = true
							modelInfo.cacheWritesPrice = 3.75
							modelInfo.cacheReadsPrice = 0.3
							break
						case "anthropic/claude-3-5-haiku":
						case "anthropic/claude-3-5-haiku:beta":
						case "anthropic/claude-3-5-haiku-20241022":
						case "anthropic/claude-3-5-haiku-20241022:beta":
						case "anthropic/claude-3.5-haiku":
						case "anthropic/claude-3.5-haiku:beta":
						case "anthropic/claude-3.5-haiku-20241022":
						case "anthropic/claude-3.5-haiku-20241022:beta":
							modelInfo.supportsPromptCache = true
							modelInfo.cacheWritesPrice = 1.25
							modelInfo.cacheReadsPrice = 0.1
							break
						case "anthropic/claude-3-opus":
						case "anthropic/claude-3-opus:beta":
							modelInfo.supportsPromptCache = true
							modelInfo.cacheWritesPrice = 18.75
							modelInfo.cacheReadsPrice = 1.5
							break
						case "anthropic/claude-3-haiku":
						case "anthropic/claude-3-haiku:beta":
							modelInfo.supportsPromptCache = true
							modelInfo.cacheWritesPrice = 0.3
							modelInfo.cacheReadsPrice = 0.03
							break
						case "deepseek/deepseek-chat":
							modelInfo.supportsPromptCache = true
							// see api.ts/deepSeekModels for more info
							modelInfo.inputPrice = 0
							modelInfo.cacheWritesPrice = 0.14
							modelInfo.cacheReadsPrice = 0.014
							break
					}

					models[rawModel.id] = modelInfo
				}
			} else {
				console.error("Invalid response from OpenRouter API")
			}
			await fs.writeFile(openRouterModelsFilePath, JSON.stringify(models))
			console.log("OpenRouter models fetched and saved", models)
		} catch (error) {
			console.error("Error fetching OpenRouter models:", error)
		}

		await this.postMessageToWebview({
			type: "openRouterModels",
			openRouterModels: models,
		})
		return models
	}

	// Task history

	async getTaskWithId(id: string): Promise<{
		historyItem: HistoryItem
		taskDirPath: string
		apiConversationHistoryFilePath: string
		uiMessagesFilePath: string
		apiConversationHistory: Anthropic.MessageParam[]
	}> {
		const history = ((await this.getGlobalState("taskHistory")) as HistoryItem[] | undefined) || []
		const historyItem = history.find((item) => item.id === id)
		if (historyItem) {
			const taskDirPath = path.join(this.context.globalStorageUri.fsPath, "tasks", id)
			const apiConversationHistoryFilePath = path.join(taskDirPath, GlobalFileNames.apiConversationHistory)
			const uiMessagesFilePath = path.join(taskDirPath, GlobalFileNames.uiMessages)
			const fileExists = await fileExistsAtPath(apiConversationHistoryFilePath)
			if (fileExists) {
				const apiConversationHistory = JSON.parse(await fs.readFile(apiConversationHistoryFilePath, "utf8"))
				return {
					historyItem,
					taskDirPath,
					apiConversationHistoryFilePath,
					uiMessagesFilePath,
					apiConversationHistory,
				}
			}
		}
		// if we tried to get a task that doesn't exist, remove it from state
		// FIXME: this seems to happen sometimes when the json file doesnt save to disk for some reason
		await this.deleteTaskFromState(id)
		throw new Error("Task not found")
	}

	async showTaskWithId(id: string) {
		if (id !== this.cline?.taskId) {
			// non-current task
			const { historyItem } = await this.getTaskWithId(id)
			await this.initClineWithHistoryItem(historyItem) // clears existing task
		}
		await this.postMessageToWebview({
			type: "action",
			action: "chatButtonClicked",
		})
	}

	async exportTaskWithId(id: string) {
		const { historyItem, apiConversationHistory } = await this.getTaskWithId(id)
		await downloadTask(historyItem.ts, apiConversationHistory)
	}

	async deleteTaskWithId(id: string) {
		if (id === this.cline?.taskId) {
			await this.clearTask()
		}

		const { taskDirPath, apiConversationHistoryFilePath, uiMessagesFilePath } = await this.getTaskWithId(id)

		await this.deleteTaskFromState(id)

		// Delete the task files
		const apiConversationHistoryFileExists = await fileExistsAtPath(apiConversationHistoryFilePath)
		if (apiConversationHistoryFileExists) {
			await fs.unlink(apiConversationHistoryFilePath)
		}
		const uiMessagesFileExists = await fileExistsAtPath(uiMessagesFilePath)
		if (uiMessagesFileExists) {
			await fs.unlink(uiMessagesFilePath)
		}
		const legacyMessagesFilePath = path.join(taskDirPath, "claude_messages.json")
		if (await fileExistsAtPath(legacyMessagesFilePath)) {
			await fs.unlink(legacyMessagesFilePath)
		}

		// Delete the checkpoints directory if it exists
		const checkpointsDir = path.join(taskDirPath, "checkpoints")
		if (await fileExistsAtPath(checkpointsDir)) {
			try {
				await fs.rm(checkpointsDir, { recursive: true, force: true })
			} catch (error) {
				console.error(`Failed to delete checkpoints directory for task ${id}:`, error)
				// Continue with deletion of task directory - don't throw since this is a cleanup operation
			}
		}

		await fs.rmdir(taskDirPath) // succeeds if the dir is empty
	}

	async deleteTaskFromState(id: string) {
		// Remove the task from history
		const taskHistory = ((await this.getGlobalState("taskHistory")) as HistoryItem[] | undefined) || []
		const updatedTaskHistory = taskHistory.filter((task) => task.id !== id)
		await this.updateGlobalState("taskHistory", updatedTaskHistory)

		// Notify the webview that the task has been deleted
		await this.postStateToWebview()
	}

	async postStateToWebview() {
		const state = await this.getStateToPostToWebview()
		this.postMessageToWebview({ type: "state", state })
	}

	async getStateToPostToWebview(): Promise<ExtensionState> {
		const {
			apiConfiguration,
			lastShownAnnouncementId,
			customInstructions,
			taskHistory,
			autoApprovalSettings,
			browserSettings,
			chatSettings,
			userInfo,
			authToken,
		} = await this.getState()

		return {
			version: this.context.extension?.packageJSON?.version ?? "",
			apiConfiguration,
			customInstructions,
			uriScheme: vscode.env.uriScheme,
			currentTaskItem: this.cline?.taskId ? (taskHistory || []).find((item) => item.id === this.cline?.taskId) : undefined,
			checkpointTrackerErrorMessage: this.cline?.checkpointTrackerErrorMessage,
			clineMessages: this.cline?.clineMessages || [],
			taskHistory: (taskHistory || []).filter((item) => item.ts && item.task).sort((a, b) => b.ts - a.ts),
			shouldShowAnnouncement: lastShownAnnouncementId !== this.latestAnnouncementId,
			autoApprovalSettings,
			browserSettings,
			chatSettings,
			isLoggedIn: !!authToken,
			userInfo,
		}
	}

	async clearTask() {
		this.cline?.abortTask()
		this.cline = undefined // removes reference to it, so once promises end it will be garbage collected
	}

	// Caching mechanism to keep track of webview messages + API conversation history per provider instance

	/*
	Now that we use retainContextWhenHidden, we don't have to store a cache of cline messages in the user's state, but we could to reduce memory footprint in long conversations.

	- We have to be careful of what state is shared between ClineProvider instances since there could be multiple instances of the extension running at once. For example when we cached cline messages using the same key, two instances of the extension could end up using the same key and overwriting each other's messages.
	- Some state does need to be shared between the instances, i.e. the API key--however there doesn't seem to be a good way to notify the other instances that the API key has changed.

	We need to use a unique identifier for each ClineProvider instance's message cache since we could be running several instances of the extension outside of just the sidebar i.e. in editor panels.

	// conversation history to send in API requests

	/*
	It seems that some API messages do not comply with vscode state requirements. Either the Anthropic library is manipulating these values somehow in the backend in a way thats creating cyclic references, or the API returns a function or a Symbol as part of the message content.
	VSCode docs about state: "The value must be JSON-stringifyable ... value — A value. MUST not contain cyclic references."
	For now we'll store the conversation history in memory, and if we need to store in state directly we'd need to do a manual conversion to ensure proper json stringification.
	*/

	// getApiConversationHistory(): Anthropic.MessageParam[] {
	// 	// const history = (await this.getGlobalState(
	// 	// 	this.getApiConversationHistoryStateKey()
	// 	// )) as Anthropic.MessageParam[]
	// 	// return history || []
	// 	return this.apiConversationHistory
	// }

	// setApiConversationHistory(history: Anthropic.MessageParam[] | undefined) {
	// 	// await this.updateGlobalState(this.getApiConversationHistoryStateKey(), history)
	// 	this.apiConversationHistory = history || []
	// }

	// addMessageToApiConversationHistory(message: Anthropic.MessageParam): Anthropic.MessageParam[] {
	// 	// const history = await this.getApiConversationHistory()
	// 	// history.push(message)
	// 	// await this.setApiConversationHistory(history)
	// 	// return history
	// 	this.apiConversationHistory.push(message)
	// 	return this.apiConversationHistory
	// }

	/*
	Storage
	https://dev.to/kompotkot/how-to-use-secretstorage-in-your-vscode-extensions-2hco
	https://www.eliostruyf.com/devhack-code-extension-storage-options/
	*/

	async getState() {
		const [
			storedApiProvider,
			apiModelId,
			apiKey,
			openRouterApiKey,
			awsAccessKey,
			awsSecretKey,
			awsSessionToken,
			awsRegion,
			awsUseCrossRegionInference,
			vertexProjectId,
			vertexRegion,
			openAiBaseUrl,
			openAiApiKey,
			openAiModelId,
			ollamaModelId,
			ollamaBaseUrl,
			lmStudioModelId,
			lmStudioBaseUrl,
			anthropicBaseUrl,
			geminiApiKey,
			openAiNativeApiKey,
			deepSeekApiKey,
			mistralApiKey,
			azureApiVersion,
			openRouterModelId,
			openRouterModelInfo,
			lastShownAnnouncementId,
			customInstructions,
			taskHistory,
			autoApprovalSettings,
			browserSettings,
			chatSettings,
			vsCodeLmModelSelector,
			liteLlmBaseUrl,
			liteLlmModelId,
			userInfo,
			authToken,
			previousModeApiProvider,
			previousModeModelId,
			previousModeModelInfo,
			sapAiCoreClientId,
			sapAiCoreClientSecret,
			sapAiCoreTokenUrl,
			sapAiCoreBaseUrl,
			sapAiResourceGroup,
		] = await Promise.all([
			this.getGlobalState("apiProvider") as Promise<ApiProvider | undefined>,
			this.getGlobalState("apiModelId") as Promise<string | undefined>,
			this.getSecret("apiKey") as Promise<string | undefined>,
			this.getSecret("openRouterApiKey") as Promise<string | undefined>,
			this.getSecret("awsAccessKey") as Promise<string | undefined>,
			this.getSecret("awsSecretKey") as Promise<string | undefined>,
			this.getSecret("awsSessionToken") as Promise<string | undefined>,
			this.getGlobalState("awsRegion") as Promise<string | undefined>,
			this.getGlobalState("awsUseCrossRegionInference") as Promise<boolean | undefined>,
			this.getGlobalState("vertexProjectId") as Promise<string | undefined>,
			this.getGlobalState("vertexRegion") as Promise<string | undefined>,
			this.getGlobalState("openAiBaseUrl") as Promise<string | undefined>,
			this.getSecret("openAiApiKey") as Promise<string | undefined>,
			this.getGlobalState("openAiModelId") as Promise<string | undefined>,
			this.getGlobalState("ollamaModelId") as Promise<string | undefined>,
			this.getGlobalState("ollamaBaseUrl") as Promise<string | undefined>,
			this.getGlobalState("lmStudioModelId") as Promise<string | undefined>,
			this.getGlobalState("lmStudioBaseUrl") as Promise<string | undefined>,
			this.getGlobalState("anthropicBaseUrl") as Promise<string | undefined>,
			this.getSecret("geminiApiKey") as Promise<string | undefined>,
			this.getSecret("openAiNativeApiKey") as Promise<string | undefined>,
			this.getSecret("deepSeekApiKey") as Promise<string | undefined>,
			this.getSecret("mistralApiKey") as Promise<string | undefined>,
			this.getGlobalState("azureApiVersion") as Promise<string | undefined>,
			this.getGlobalState("openRouterModelId") as Promise<string | undefined>,
			this.getGlobalState("openRouterModelInfo") as Promise<ModelInfo | undefined>,
			this.getGlobalState("lastShownAnnouncementId") as Promise<string | undefined>,
			this.getGlobalState("customInstructions") as Promise<string | undefined>,
			this.getGlobalState("taskHistory") as Promise<HistoryItem[] | undefined>,
			this.getGlobalState("autoApprovalSettings") as Promise<AutoApprovalSettings | undefined>,
			this.getGlobalState("browserSettings") as Promise<BrowserSettings | undefined>,
			this.getGlobalState("chatSettings") as Promise<ChatSettings | undefined>,
			this.getGlobalState("vsCodeLmModelSelector") as Promise<vscode.LanguageModelChatSelector | undefined>,
			this.getGlobalState("liteLlmBaseUrl") as Promise<string | undefined>,
			this.getGlobalState("liteLlmModelId") as Promise<string | undefined>,
			this.getGlobalState("userInfo") as Promise<UserInfo | undefined>,
			this.getSecret("authToken") as Promise<string | undefined>,
			this.getGlobalState("previousModeApiProvider") as Promise<ApiProvider | undefined>,
			this.getGlobalState("previousModeModelId") as Promise<string | undefined>,
			this.getGlobalState("previousModeModelInfo") as Promise<ModelInfo | undefined>,
			this.getSecret("sapAiCoreClientId") as Promise<string | undefined>,
			this.getSecret("sapAiCoreClientSecret") as Promise<string | undefined>,
			this.getGlobalState("sapAiCoreTokenUrl") as Promise<string | undefined>,
			this.getGlobalState("sapAiCoreBaseUrl") as Promise<string | undefined>,
			this.getGlobalState("sapAiResourceGroup") as Promise<string | undefined>,
		])

		let apiProvider: ApiProvider
		if (storedApiProvider) {
			apiProvider = storedApiProvider
		} else {
			// Either new user or legacy user that doesn't have the apiProvider stored in state
			// (If they're using OpenRouter or Bedrock, then apiProvider state will exist)
			if (apiKey) {
				apiProvider = "anthropic"
			} else {
				// New users should default to openrouter
				apiProvider = "openrouter"
			}
		}

		return {
			apiConfiguration: {
				apiProvider,
				apiModelId,
				apiKey,
				openRouterApiKey,
				awsAccessKey,
				awsSecretKey,
				awsSessionToken,
				awsRegion,
				awsUseCrossRegionInference,
				vertexProjectId,
				vertexRegion,
				openAiBaseUrl,
				openAiApiKey,
				openAiModelId,
				ollamaModelId,
				ollamaBaseUrl,
				lmStudioModelId,
				lmStudioBaseUrl,
				anthropicBaseUrl,
				geminiApiKey,
				openAiNativeApiKey,
				deepSeekApiKey,
				mistralApiKey,
				azureApiVersion,
				openRouterModelId,
				openRouterModelInfo,
				vsCodeLmModelSelector,
<<<<<<< HEAD
				sapAiCoreClientId,
				sapAiCoreClientSecret,
				sapAiCoreTokenUrl,
				sapAiCoreBaseUrl,
				sapAiResourceGroup,
=======
				liteLlmBaseUrl,
				liteLlmModelId,
>>>>>>> 0795b046
			},
			lastShownAnnouncementId,
			customInstructions,
			taskHistory,
			autoApprovalSettings: autoApprovalSettings || DEFAULT_AUTO_APPROVAL_SETTINGS, // default value can be 0 or empty string
			browserSettings: browserSettings || DEFAULT_BROWSER_SETTINGS,
			chatSettings: chatSettings || DEFAULT_CHAT_SETTINGS,
			userInfo,
			authToken,
			previousModeApiProvider,
			previousModeModelId,
			previousModeModelInfo,
		}
	}

	async updateTaskHistory(item: HistoryItem): Promise<HistoryItem[]> {
		const history = ((await this.getGlobalState("taskHistory")) as HistoryItem[]) || []
		const existingItemIndex = history.findIndex((h) => h.id === item.id)
		if (existingItemIndex !== -1) {
			history[existingItemIndex] = item
		} else {
			history.push(item)
		}
		await this.updateGlobalState("taskHistory", history)
		return history
	}

	// global

	async updateGlobalState(key: GlobalStateKey, value: any) {
		await this.context.globalState.update(key, value)
	}

	async getGlobalState(key: GlobalStateKey) {
		return await this.context.globalState.get(key)
	}

	// workspace

	private async updateWorkspaceState(key: string, value: any) {
		await this.context.workspaceState.update(key, value)
	}

	private async getWorkspaceState(key: string) {
		return await this.context.workspaceState.get(key)
	}

	// private async clearState() {
	// 	this.context.workspaceState.keys().forEach((key) => {
	// 		this.context.workspaceState.update(key, undefined)
	// 	})
	// 	this.context.globalState.keys().forEach((key) => {
	// 		this.context.globalState.update(key, undefined)
	// 	})
	// 	this.context.secrets.delete("apiKey")
	// }

	// secrets

	private async storeSecret(key: SecretKey, value?: string) {
		if (value) {
			await this.context.secrets.store(key, value)
		} else {
			await this.context.secrets.delete(key)
		}
	}

	async getSecret(key: SecretKey) {
		return await this.context.secrets.get(key)
	}

	// dev

	async resetState() {
		vscode.window.showInformationMessage("Resetting state...")
		for (const key of this.context.globalState.keys()) {
			await this.context.globalState.update(key, undefined)
		}
		const secretKeys: SecretKey[] = [
			"apiKey",
			"openRouterApiKey",
			"awsAccessKey",
			"awsSecretKey",
			"awsSessionToken",
			"openAiApiKey",
			"geminiApiKey",
			"openAiNativeApiKey",
			"deepSeekApiKey",
			"mistralApiKey",
			"authToken",
			"sapAiCoreClientId",
			"sapAiCoreClientSecret",
		]
		for (const key of secretKeys) {
			await this.storeSecret(key, undefined)
		}
		if (this.cline) {
			this.cline.abortTask()
			this.cline = undefined
		}
		vscode.window.showInformationMessage("State reset")
		await this.postStateToWebview()
		await this.postMessageToWebview({
			type: "action",
			action: "chatButtonClicked",
		})
	}
}<|MERGE_RESOLUTION|>--- conflicted
+++ resolved
@@ -78,14 +78,11 @@
 	| "previousModeApiProvider"
 	| "previousModeModelId"
 	| "previousModeModelInfo"
-<<<<<<< HEAD
+	| "liteLlmBaseUrl"
+	| "liteLlmModelId"
 	| "sapAiCoreTokenUrl"
 	| "sapAiCoreBaseUrl"
 	| "sapAiResourceGroup"
-=======
-	| "liteLlmBaseUrl"
-	| "liteLlmModelId"
->>>>>>> 0795b046
 
 export const GlobalFileNames = {
 	apiConversationHistory: "api_conversation_history.json",
@@ -453,16 +450,13 @@
 								openRouterModelId,
 								openRouterModelInfo,
 								vsCodeLmModelSelector,
-<<<<<<< HEAD
+								liteLlmBaseUrl,
+								liteLlmModelId,
 								sapAiCoreClientId,
 								sapAiCoreClientSecret,
 								sapAiCoreTokenUrl,
 								sapAiCoreBaseUrl,
 								sapAiResourceGroup,
-=======
-								liteLlmBaseUrl,
-								liteLlmModelId,
->>>>>>> 0795b046
 							} = message.apiConfiguration
 							await this.updateGlobalState("apiProvider", apiProvider)
 							await this.updateGlobalState("apiModelId", apiModelId)
@@ -491,16 +485,13 @@
 							await this.updateGlobalState("openRouterModelId", openRouterModelId)
 							await this.updateGlobalState("openRouterModelInfo", openRouterModelInfo)
 							await this.updateGlobalState("vsCodeLmModelSelector", vsCodeLmModelSelector)
-<<<<<<< HEAD
+							await this.updateGlobalState("liteLlmBaseUrl", liteLlmBaseUrl)
+							await this.updateGlobalState("liteLlmModelId", liteLlmModelId)
 							await this.storeSecret("sapAiCoreClientId", sapAiCoreClientId)
 							await this.storeSecret("sapAiCoreClientSecret", sapAiCoreClientSecret)
 							await this.updateGlobalState("sapAiCoreTokenUrl", sapAiCoreTokenUrl)
 							await this.updateGlobalState("sapAiCoreBaseUrl", sapAiCoreBaseUrl)
 							await this.updateGlobalState("sapAiResourceGroup", sapAiResourceGroup)
-=======
-							await this.updateGlobalState("liteLlmBaseUrl", liteLlmBaseUrl)
-							await this.updateGlobalState("liteLlmModelId", liteLlmModelId)
->>>>>>> 0795b046
 							if (this.cline) {
 								this.cline.api = buildApiHandler(message.apiConfiguration)
 							}
@@ -1503,16 +1494,13 @@
 				openRouterModelId,
 				openRouterModelInfo,
 				vsCodeLmModelSelector,
-<<<<<<< HEAD
+				liteLlmBaseUrl,
+				liteLlmModelId,
 				sapAiCoreClientId,
 				sapAiCoreClientSecret,
 				sapAiCoreTokenUrl,
 				sapAiCoreBaseUrl,
 				sapAiResourceGroup,
-=======
-				liteLlmBaseUrl,
-				liteLlmModelId,
->>>>>>> 0795b046
 			},
 			lastShownAnnouncementId,
 			customInstructions,
