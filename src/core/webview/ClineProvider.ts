--- conflicted
+++ resolved
@@ -1448,12 +1448,9 @@
 			previousModeModelId,
 			previousModeModelInfo,
 			qwenApiLine,
-<<<<<<< HEAD
 			nebiusApiKey,
 			nebiusModelId,
-=======
 			liteLlmApiKey,
->>>>>>> a6e81282
 		] = await Promise.all([
 			this.getGlobalState("apiProvider") as Promise<ApiProvider | undefined>,
 			this.getGlobalState("apiModelId") as Promise<string | undefined>,
@@ -1504,12 +1501,9 @@
 			this.getGlobalState("previousModeModelId") as Promise<string | undefined>,
 			this.getGlobalState("previousModeModelInfo") as Promise<ModelInfo | undefined>,
 			this.getGlobalState("qwenApiLine") as Promise<string | undefined>,
-<<<<<<< HEAD
 			this.getSecret("nebiusApiKey") as Promise<string | undefined>,
 			this.getGlobalState("nebiusModelId") as Promise<string | undefined>,
-=======
 			this.getSecret("liteLlmApiKey") as Promise<string | undefined>,
->>>>>>> a6e81282
 		])
 
 		let apiProvider: ApiProvider
@@ -1571,12 +1565,9 @@
 				o3MiniReasoningEffort,
 				liteLlmBaseUrl,
 				liteLlmModelId,
-<<<<<<< HEAD
 				nebiusApiKey,
 				nebiusModelId,
-=======
 				liteLlmApiKey,
->>>>>>> a6e81282
 			},
 			lastShownAnnouncementId,
 			customInstructions,
