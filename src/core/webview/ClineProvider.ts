import { Anthropic } from "@anthropic-ai/sdk"
import axios from "axios"
import fs from "fs/promises"
import os from "os"
import crypto from "crypto"
import { execa } from "execa"
import pWaitFor from "p-wait-for"
import * as path from "path"
import * as vscode from "vscode"
import { buildApiHandler } from "../../api"
import { downloadTask } from "../../integrations/misc/export-markdown"
import { openFile, openImage } from "../../integrations/misc/open-file"
import { selectImages } from "../../integrations/misc/process-images"
import { getTheme } from "../../integrations/theme/getTheme"
import WorkspaceTracker from "../../integrations/workspace/WorkspaceTracker"
import { McpHub } from "../../services/mcp/McpHub"
import { FirebaseAuthManager, UserInfo } from "../../services/auth/FirebaseAuthManager"
import { ApiProvider, ModelInfo } from "../../shared/api"
import { findLast } from "../../shared/array"
import { ExtensionMessage, ExtensionState } from "../../shared/ExtensionMessage"
import { HistoryItem } from "../../shared/HistoryItem"
import { ClineCheckpointRestore, WebviewMessage } from "../../shared/WebviewMessage"
import { fileExistsAtPath } from "../../utils/fs"
import { Cline } from "../Cline"
import { openMention } from "../mentions"
import { getNonce } from "./getNonce"
import { getUri } from "./getUri"
import { AutoApprovalSettings, DEFAULT_AUTO_APPROVAL_SETTINGS } from "../../shared/AutoApprovalSettings"
import { BrowserSettings, DEFAULT_BROWSER_SETTINGS } from "../../shared/BrowserSettings"
import { ChatSettings, DEFAULT_CHAT_SETTINGS } from "../../shared/ChatSettings"

/*
https://github.com/microsoft/vscode-webview-ui-toolkit-samples/blob/main/default/weather-webview/src/providers/WeatherViewProvider.ts

https://github.com/KumarVariable/vscode-extension-sidebar-html/blob/master/src/customSidebarViewProvider.ts
*/

type SecretKey =
	| "apiKey"
	| "openRouterApiKey"
	| "awsAccessKey"
	| "awsSecretKey"
	| "awsSessionToken"
	| "openAiApiKey"
	| "geminiApiKey"
	| "openAiNativeApiKey"
	| "deepSeekApiKey"
	| "mistralApiKey"
	| "authToken"
	| "authNonce"
	| "difyApiKey"
type GlobalStateKey =
	| "apiProvider"
	| "apiModelId"
	| "awsRegion"
	| "awsUseCrossRegionInference"
	| "vertexProjectId"
	| "vertexRegion"
	| "lastShownAnnouncementId"
	| "customInstructions"
	| "taskHistory"
	| "openAiBaseUrl"
	| "openAiModelId"
	| "ollamaModelId"
	| "ollamaBaseUrl"
	| "lmStudioModelId"
	| "lmStudioBaseUrl"
	| "anthropicBaseUrl"
	| "azureApiVersion"
	| "openRouterModelId"
	| "openRouterModelInfo"
	| "autoApprovalSettings"
	| "browserSettings"
	| "chatSettings"
	| "vsCodeLmModelSelector"
	| "userInfo"
<<<<<<< HEAD
	| "browserSettings"
	| "difyBaseUrl"
=======
	| "previousModeApiProvider"
	| "previousModeModelId"
	| "previousModeModelInfo"
>>>>>>> 3df5e533

export const GlobalFileNames = {
	apiConversationHistory: "api_conversation_history.json",
	uiMessages: "ui_messages.json",
	openRouterModels: "openrouter_models.json",
	mcpSettings: "cline_mcp_settings.json",
	clineRules: ".clinerules",
}

export class ClineProvider implements vscode.WebviewViewProvider {
	public static readonly sideBarId = "claude-dev.SidebarProvider" // used in package.json as the view's id. This value cannot be changed due to how vscode caches views based on their id, and updating the id would break existing instances of the extension.
	public static readonly tabPanelId = "claude-dev.TabPanelProvider"
	private static activeInstances: Set<ClineProvider> = new Set()
	private disposables: vscode.Disposable[] = []
	private view?: vscode.WebviewView | vscode.WebviewPanel
	private cline?: Cline
	private workspaceTracker?: WorkspaceTracker
	mcpHub?: McpHub
	private authManager: FirebaseAuthManager
	private latestAnnouncementId = "jan-20-2025" // update to some unique identifier when we add a new announcement

	constructor(
		readonly context: vscode.ExtensionContext,
		private readonly outputChannel: vscode.OutputChannel,
	) {
		this.outputChannel.appendLine("ClineProvider instantiated")
		ClineProvider.activeInstances.add(this)
		this.workspaceTracker = new WorkspaceTracker(this)
		this.mcpHub = new McpHub(this)
		this.authManager = new FirebaseAuthManager(this)
	}

	/*
	VSCode extensions use the disposable pattern to clean up resources when the sidebar/editor tab is closed by the user or system. This applies to event listening, commands, interacting with the UI, etc.
	- https://vscode-docs.readthedocs.io/en/stable/extensions/patterns-and-principles/
	- https://github.com/microsoft/vscode-extension-samples/blob/main/webview-sample/src/extension.ts
	*/
	async dispose() {
		this.outputChannel.appendLine("Disposing ClineProvider...")
		await this.clearTask()
		this.outputChannel.appendLine("Cleared task")
		if (this.view && "dispose" in this.view) {
			this.view.dispose()
			this.outputChannel.appendLine("Disposed webview")
		}
		while (this.disposables.length) {
			const x = this.disposables.pop()
			if (x) {
				x.dispose()
			}
		}
		this.workspaceTracker?.dispose()
		this.workspaceTracker = undefined
		this.mcpHub?.dispose()
		this.mcpHub = undefined
		this.authManager.dispose()
		this.outputChannel.appendLine("Disposed all disposables")
		ClineProvider.activeInstances.delete(this)
	}

	// Auth methods
	async handleSignOut() {
		try {
			await this.authManager.signOut()
			vscode.window.showInformationMessage("Successfully logged out of Cline")
		} catch (error) {
			vscode.window.showErrorMessage("Logout failed")
		}
	}

	async setAuthToken(token?: string) {
		await this.storeSecret("authToken", token)
	}

	async setUserInfo(info?: { displayName: string | null; email: string | null; photoURL: string | null }) {
		await this.updateGlobalState("userInfo", info)
	}

	public static getVisibleInstance(): ClineProvider | undefined {
		return findLast(Array.from(this.activeInstances), (instance) => instance.view?.visible === true)
	}

	resolveWebviewView(
		webviewView: vscode.WebviewView | vscode.WebviewPanel,
		//context: vscode.WebviewViewResolveContext<unknown>, used to recreate a deallocated webview, but we don't need this since we use retainContextWhenHidden
		//token: vscode.CancellationToken
	): void | Thenable<void> {
		this.outputChannel.appendLine("Resolving webview view")
		this.view = webviewView

		webviewView.webview.options = {
			// Allow scripts in the webview
			enableScripts: true,
			localResourceRoots: [this.context.extensionUri],
		}
		webviewView.webview.html = this.getHtmlContent(webviewView.webview)

		// Sets up an event listener to listen for messages passed from the webview view context
		// and executes code based on the message that is recieved
		this.setWebviewMessageListener(webviewView.webview)

		// Logs show up in bottom panel > Debug Console
		//console.log("registering listener")

		// Listen for when the panel becomes visible
		// https://github.com/microsoft/vscode-discussions/discussions/840
		if ("onDidChangeViewState" in webviewView) {
			// WebviewView and WebviewPanel have all the same properties except for this visibility listener
			// panel
			webviewView.onDidChangeViewState(
				() => {
					if (this.view?.visible) {
						this.postMessageToWebview({
							type: "action",
							action: "didBecomeVisible",
						})
					}
				},
				null,
				this.disposables,
			)
		} else if ("onDidChangeVisibility" in webviewView) {
			// sidebar
			webviewView.onDidChangeVisibility(
				() => {
					if (this.view?.visible) {
						this.postMessageToWebview({
							type: "action",
							action: "didBecomeVisible",
						})
					}
				},
				null,
				this.disposables,
			)
		}

		// Listen for when the view is disposed
		// This happens when the user closes the view or when the view is closed programmatically
		webviewView.onDidDispose(
			async () => {
				await this.dispose()
			},
			null,
			this.disposables,
		)

		// Listen for when color changes
		vscode.workspace.onDidChangeConfiguration(
			async (e) => {
				if (e && e.affectsConfiguration("workbench.colorTheme")) {
					// Sends latest theme name to webview
					await this.postMessageToWebview({
						type: "theme",
						text: JSON.stringify(await getTheme()),
					})
				}
			},
			null,
			this.disposables,
		)

		// if the extension is starting a new session, clear previous task state
		this.clearTask()

		this.outputChannel.appendLine("Webview view resolved")
	}

	async initClineWithTask(task?: string, images?: string[]) {
		await this.clearTask() // ensures that an exising task doesn't exist before starting a new one, although this shouldn't be possible since user must clear task before starting a new one
		const { apiConfiguration, customInstructions, autoApprovalSettings, browserSettings, chatSettings } =
			await this.getState()
		this.cline = new Cline(
			this,
			apiConfiguration,
			autoApprovalSettings,
			browserSettings,
			chatSettings,
			customInstructions,
			task,
			images,
		)
	}

	async initClineWithHistoryItem(historyItem: HistoryItem) {
		await this.clearTask()
		const { apiConfiguration, customInstructions, autoApprovalSettings, browserSettings, chatSettings } =
			await this.getState()
		this.cline = new Cline(
			this,
			apiConfiguration,
			autoApprovalSettings,
			browserSettings,
			chatSettings,
			customInstructions,
			undefined,
			undefined,
			historyItem,
		)
	}

	// Send any JSON serializable data to the react app
	async postMessageToWebview(message: ExtensionMessage) {
		await this.view?.webview.postMessage(message)
	}

	/**
	 * Defines and returns the HTML that should be rendered within the webview panel.
	 *
	 * @remarks This is also the place where references to the React webview build files
	 * are created and inserted into the webview HTML.
	 *
	 * @param webview A reference to the extension webview
	 * @param extensionUri The URI of the directory containing the extension
	 * @returns A template string literal containing the HTML that should be
	 * rendered within the webview panel
	 */
	private getHtmlContent(webview: vscode.Webview): string {
		// Get the local path to main script run in the webview,
		// then convert it to a uri we can use in the webview.

		// The CSS file from the React build output
		const stylesUri = getUri(webview, this.context.extensionUri, ["webview-ui", "build", "static", "css", "main.css"])
		// The JS file from the React build output
		const scriptUri = getUri(webview, this.context.extensionUri, ["webview-ui", "build", "static", "js", "main.js"])

		// The codicon font from the React build output
		// https://github.com/microsoft/vscode-extension-samples/blob/main/webview-codicons-sample/src/extension.ts
		// we installed this package in the extension so that we can access it how its intended from the extension (the font file is likely bundled in vscode), and we just import the css fileinto our react app we don't have access to it
		// don't forget to add font-src ${webview.cspSource};
		const codiconsUri = getUri(webview, this.context.extensionUri, [
			"node_modules",
			"@vscode",
			"codicons",
			"dist",
			"codicon.css",
		])

		// const scriptUri = webview.asWebviewUri(vscode.Uri.joinPath(this._extensionUri, "assets", "main.js"))

		// const styleResetUri = webview.asWebviewUri(vscode.Uri.joinPath(this._extensionUri, "assets", "reset.css"))
		// const styleVSCodeUri = webview.asWebviewUri(vscode.Uri.joinPath(this._extensionUri, "assets", "vscode.css"))

		// // Same for stylesheet
		// const stylesheetUri = webview.asWebviewUri(vscode.Uri.joinPath(this._extensionUri, "assets", "main.css"))

		// Use a nonce to only allow a specific script to be run.
		/*
        content security policy of your webview to only allow scripts that have a specific nonce
        create a content security policy meta tag so that only loading scripts with a nonce is allowed
        As your extension grows you will likely want to add custom styles, fonts, and/or images to your webview. If you do, you will need to update the content security policy meta tag to explicity allow for these resources. E.g.
                <meta http-equiv="Content-Security-Policy" content="default-src 'none'; style-src ${webview.cspSource}; font-src ${webview.cspSource}; img-src ${webview.cspSource} https:; script-src 'nonce-${nonce}';">
		- 'unsafe-inline' is required for styles due to vscode-webview-toolkit's dynamic style injection
		- since we pass base64 images to the webview, we need to specify img-src ${webview.cspSource} data:;

        in meta tag we add nonce attribute: A cryptographic nonce (only used once) to allow scripts. The server must generate a unique nonce value each time it transmits a policy. It is critical to provide a nonce that cannot be guessed as bypassing a resource's policy is otherwise trivial.
        */
		const nonce = getNonce()

		// Tip: Install the es6-string-html VS Code extension to enable code highlighting below
		return /*html*/ `
        <!DOCTYPE html>
        <html lang="en">
          <head>
            <meta charset="utf-8">
            <meta name="viewport" content="width=device-width,initial-scale=1,shrink-to-fit=no">
            <meta name="theme-color" content="#000000">
            <meta http-equiv="Content-Security-Policy" content="default-src 'none'; font-src ${webview.cspSource}; style-src ${webview.cspSource} 'unsafe-inline'; img-src ${webview.cspSource} https: data:; script-src 'nonce-${nonce}';">
            <link rel="stylesheet" type="text/css" href="${stylesUri}">
			<link href="${codiconsUri}" rel="stylesheet" />
            <title>Cline</title>
          </head>
          <body>
            <noscript>You need to enable JavaScript to run this app.</noscript>
            <div id="root"></div>
            <script nonce="${nonce}" src="${scriptUri}"></script>
          </body>
        </html>
      `
	}

	/**
	 * Sets up an event listener to listen for messages passed from the webview context and
	 * executes code based on the message that is recieved.
	 *
	 * @param webview A reference to the extension webview
	 */
	private setWebviewMessageListener(webview: vscode.Webview) {
		webview.onDidReceiveMessage(
			async (message: WebviewMessage) => {
				switch (message.type) {
					case "webviewDidLaunch":
						this.postStateToWebview()
						this.workspaceTracker?.initializeFilePaths() // don't await
						getTheme().then((theme) =>
							this.postMessageToWebview({
								type: "theme",
								text: JSON.stringify(theme),
							}),
						)
						// post last cached models in case the call to endpoint fails
						this.readOpenRouterModels().then((openRouterModels) => {
							if (openRouterModels) {
								this.postMessageToWebview({
									type: "openRouterModels",
									openRouterModels,
								})
							}
						})
						// gui relies on model info to be up-to-date to provide the most accurate pricing, so we need to fetch the latest details on launch.
						// we do this for all users since many users switch between api providers and if they were to switch back to openrouter it would be showing outdated model info if we hadn't retrieved the latest at this point
						// (see normalizeApiConfiguration > openrouter)
						this.refreshOpenRouterModels().then(async (openRouterModels) => {
							if (openRouterModels) {
								// update model info in state (this needs to be done here since we don't want to update state while settings is open, and we may refresh models there)
								const { apiConfiguration } = await this.getState()
								if (apiConfiguration.openRouterModelId) {
									await this.updateGlobalState(
										"openRouterModelInfo",
										openRouterModels[apiConfiguration.openRouterModelId],
									)
									await this.postStateToWebview()
								}
							}
						})
						break
					case "newTask":
						// Code that should run in response to the hello message command
						//vscode.window.showInformationMessage(message.text!)

						// Send a message to our webview.
						// You can send any JSON serializable data.
						// Could also do this in extension .ts
						//this.postMessageToWebview({ type: "text", text: `Extension: ${Date.now()}` })
						// initializing new instance of Cline will make sure that any agentically running promises in old instance don't affect our new task. this essentially creates a fresh slate for the new task
						await this.initClineWithTask(message.text, message.images)
						break
					case "apiConfiguration":
						if (message.apiConfiguration) {
							const {
								apiProvider,
								apiModelId,
								apiKey,
								openRouterApiKey,
								awsAccessKey,
								awsSecretKey,
								awsSessionToken,
								awsRegion,
								awsUseCrossRegionInference,
								vertexProjectId,
								vertexRegion,
								openAiBaseUrl,
								openAiApiKey,
								openAiModelId,
								ollamaModelId,
								ollamaBaseUrl,
								lmStudioModelId,
								lmStudioBaseUrl,
								anthropicBaseUrl,
								geminiApiKey,
								openAiNativeApiKey,
								deepSeekApiKey,
								mistralApiKey,
								azureApiVersion,
								openRouterModelId,
								openRouterModelInfo,
								vsCodeLmModelSelector,
								difyApiKey,
								difyBaseUrl,
							} = message.apiConfiguration
							await this.updateGlobalState("apiProvider", apiProvider)
							await this.updateGlobalState("apiModelId", apiModelId)
							await this.storeSecret("apiKey", apiKey)
							await this.storeSecret("openRouterApiKey", openRouterApiKey)
							await this.storeSecret("awsAccessKey", awsAccessKey)
							await this.storeSecret("awsSecretKey", awsSecretKey)
							await this.storeSecret("awsSessionToken", awsSessionToken)
							await this.updateGlobalState("awsRegion", awsRegion)
							await this.updateGlobalState("awsUseCrossRegionInference", awsUseCrossRegionInference)
							await this.updateGlobalState("vertexProjectId", vertexProjectId)
							await this.updateGlobalState("vertexRegion", vertexRegion)
							await this.updateGlobalState("openAiBaseUrl", openAiBaseUrl)
							await this.storeSecret("openAiApiKey", openAiApiKey)
							await this.updateGlobalState("openAiModelId", openAiModelId)
							await this.updateGlobalState("ollamaModelId", ollamaModelId)
							await this.updateGlobalState("ollamaBaseUrl", ollamaBaseUrl)
							await this.updateGlobalState("lmStudioModelId", lmStudioModelId)
							await this.updateGlobalState("lmStudioBaseUrl", lmStudioBaseUrl)
							await this.updateGlobalState("anthropicBaseUrl", anthropicBaseUrl)
							await this.storeSecret("geminiApiKey", geminiApiKey)
							await this.storeSecret("openAiNativeApiKey", openAiNativeApiKey)
							await this.storeSecret("deepSeekApiKey", deepSeekApiKey)
							await this.storeSecret("mistralApiKey", mistralApiKey)
							await this.updateGlobalState("azureApiVersion", azureApiVersion)
							await this.updateGlobalState("openRouterModelId", openRouterModelId)
							await this.updateGlobalState("openRouterModelInfo", openRouterModelInfo)
							await this.updateGlobalState("vsCodeLmModelSelector", vsCodeLmModelSelector)
							await this.storeSecret("difyApiKey", difyApiKey)
							await this.updateGlobalState("difyBaseUrl", difyBaseUrl)
							if (this.cline) {
								this.cline.api = buildApiHandler(message.apiConfiguration)
							}
						}
						await this.postStateToWebview()
						break
					case "customInstructions":
						await this.updateCustomInstructions(message.text)
						break
					case "autoApprovalSettings":
						if (message.autoApprovalSettings) {
							await this.updateGlobalState("autoApprovalSettings", message.autoApprovalSettings)
							if (this.cline) {
								this.cline.autoApprovalSettings = message.autoApprovalSettings
							}
							await this.postStateToWebview()
						}
						break
					case "browserSettings":
						if (message.browserSettings) {
							await this.updateGlobalState("browserSettings", message.browserSettings)
							if (this.cline) {
								this.cline.updateBrowserSettings(message.browserSettings)
							}
							await this.postStateToWebview()
						}
						break
					case "chatSettings":
						if (message.chatSettings) {
							const didSwitchToActMode = message.chatSettings.mode === "act"

							// Get previous model info that we will revert to after saving current mode api info
							const {
								apiConfiguration,
								previousModeApiProvider: newApiProvider,
								previousModeModelId: newModelId,
								previousModeModelInfo: newModelInfo,
							} = await this.getState()

							// Save the last model used in this mode
							await this.updateGlobalState("previousModeApiProvider", apiConfiguration.apiProvider)
							switch (apiConfiguration.apiProvider) {
								case "anthropic":
								case "bedrock":
								case "vertex":
								case "gemini":
									await this.updateGlobalState("previousModeModelId", apiConfiguration.apiModelId)
									break
								case "openrouter":
									await this.updateGlobalState("previousModeModelId", apiConfiguration.openRouterModelId)
									await this.updateGlobalState("previousModeModelInfo", apiConfiguration.openRouterModelInfo)
									break
								case "vscode-lm":
									await this.updateGlobalState("previousModeModelId", apiConfiguration.vsCodeLmModelSelector)
									break
								case "openai":
									await this.updateGlobalState("previousModeModelId", apiConfiguration.openAiModelId)
									break
								case "ollama":
									await this.updateGlobalState("previousModeModelId", apiConfiguration.ollamaModelId)
									break
								case "lmstudio":
									await this.updateGlobalState("previousModeModelId", apiConfiguration.lmStudioModelId)
									break
							}

							// Restore the model used in previous mode
							if (newApiProvider && newModelId) {
								await this.updateGlobalState("apiProvider", newApiProvider)
								switch (newApiProvider) {
									case "anthropic":
									case "bedrock":
									case "vertex":
									case "gemini":
										await this.updateGlobalState("apiModelId", newModelId)
										break
									case "openrouter":
										await this.updateGlobalState("openRouterModelId", newModelId)
										await this.updateGlobalState("openRouterModelInfo", newModelInfo)
										break
									case "vscode-lm":
										await this.updateGlobalState("vsCodeLmModelSelector", newModelId)
										break
									case "openai":
										await this.updateGlobalState("openAiModelId", newModelId)
										break
									case "ollama":
										await this.updateGlobalState("ollamaModelId", newModelId)
										break
									case "lmstudio":
										await this.updateGlobalState("lmStudioModelId", newModelId)
										break
								}

								if (this.cline) {
									const { apiConfiguration: updatedApiConfiguration } = await this.getState()
									this.cline.api = buildApiHandler(updatedApiConfiguration)
								}
							}

							await this.updateGlobalState("chatSettings", message.chatSettings)
							await this.postStateToWebview()
							// console.log("chatSettings", message.chatSettings)
							if (this.cline) {
								this.cline.updateChatSettings(message.chatSettings)
								if (this.cline.isAwaitingPlanResponse && didSwitchToActMode) {
									this.cline.didRespondToPlanAskBySwitchingMode = true
									// this is necessary for the webview to update accordingly, but Cline instance will not send text back as feedback message
									await this.postMessageToWebview({
										type: "invoke",
										invoke: "sendMessage",
										text: "[Proceeding with the task...]",
									})
								} else {
									this.cancelTask()
								}
							}
						}
						break
					// case "relaunchChromeDebugMode":
					// 	if (this.cline) {
					// 		this.cline.browserSession.relaunchChromeDebugMode()
					// 	}
					// 	break
					case "askResponse":
						this.cline?.handleWebviewAskResponse(message.askResponse!, message.text, message.images)
						break
					case "clearTask":
						// newTask will start a new task with a given task text, while clear task resets the current session and allows for a new task to be started
						await this.clearTask()
						await this.postStateToWebview()
						break
					case "didShowAnnouncement":
						await this.updateGlobalState("lastShownAnnouncementId", this.latestAnnouncementId)
						await this.postStateToWebview()
						break
					case "selectImages":
						const images = await selectImages()
						await this.postMessageToWebview({
							type: "selectedImages",
							images,
						})
						break
					case "exportCurrentTask":
						const currentTaskId = this.cline?.taskId
						if (currentTaskId) {
							this.exportTaskWithId(currentTaskId)
						}
						break
					case "showTaskWithId":
						this.showTaskWithId(message.text!)
						break
					case "deleteTaskWithId":
						this.deleteTaskWithId(message.text!)
						break
					case "exportTaskWithId":
						this.exportTaskWithId(message.text!)
						break
					case "resetState":
						await this.resetState()
						break
					case "requestOllamaModels":
						const ollamaModels = await this.getOllamaModels(message.text)
						this.postMessageToWebview({
							type: "ollamaModels",
							ollamaModels,
						})
						break
					case "requestLmStudioModels":
						const lmStudioModels = await this.getLmStudioModels(message.text)
						this.postMessageToWebview({
							type: "lmStudioModels",
							lmStudioModels,
						})
						break
					case "requestVsCodeLmModels":
						const vsCodeLmModels = await this.getVsCodeLmModels()
						this.postMessageToWebview({ type: "vsCodeLmModels", vsCodeLmModels })
						break
					case "refreshOpenRouterModels":
						await this.refreshOpenRouterModels()
						break
					case "refreshOpenAiModels":
						const { apiConfiguration } = await this.getState()
						const openAiModels = await this.getOpenAiModels(
							apiConfiguration.openAiBaseUrl,
							apiConfiguration.openAiApiKey,
						)
						this.postMessageToWebview({ type: "openAiModels", openAiModels })
						break
					case "openImage":
						openImage(message.text!)
						break
					case "openFile":
						openFile(message.text!)
						break
					case "openMention":
						openMention(message.text)
						break
					case "checkpointDiff": {
						if (message.number) {
							await this.cline?.presentMultifileDiff(message.number, false)
						}
						break
					}
					case "checkpointRestore": {
						await this.cancelTask() // we cannot alter message history say if the task is active, as it could be in the middle of editing a file or running a command, which expect the ask to be responded to rather than being superceded by a new message eg add deleted_api_reqs
						// cancel task waits for any open editor to be reverted and starts a new cline instance
						if (message.number) {
							// wait for messages to be loaded
							await pWaitFor(() => this.cline?.isInitialized === true, {
								timeout: 3_000,
							}).catch(() => {
								console.error("Failed to init new cline instance")
							})
							// NOTE: cancelTask awaits abortTask, which awaits diffViewProvider.revertChanges, which reverts any edited files, allowing us to reset to a checkpoint rather than running into a state where the revertChanges function is called alongside or after the checkpoint reset
							await this.cline?.restoreCheckpoint(message.number, message.text! as ClineCheckpointRestore)
						}
						break
					}
					case "taskCompletionViewChanges": {
						if (message.number) {
							await this.cline?.presentMultifileDiff(message.number, true)
						}
						break
					}
					case "cancelTask":
						this.cancelTask()
						break
					case "getLatestState":
						await this.postStateToWebview()
						break
					case "subscribeEmail":
						this.subscribeEmail(message.text)
						break
					case "accountLoginClicked": {
						// Generate nonce for state validation
						const nonce = crypto.randomBytes(32).toString("hex")
						await this.storeSecret("authNonce", nonce)

						// Open browser for authentication with state param
						console.log("Login button clicked in account page")
						console.log("Opening auth page with state param")

						const uriScheme = vscode.env.uriScheme

						const authUrl = vscode.Uri.parse(
							`https://app.cline.bot/auth?state=${encodeURIComponent(nonce)}&callback_url=${encodeURIComponent(`${uriScheme || "vscode"}://saoudrizwan.claude-dev/auth`)}`,
						)
						vscode.env.openExternal(authUrl)
						break
					}
					case "accountLogoutClicked": {
						await this.handleSignOut()
						break
					}
					case "openMcpSettings": {
						const mcpSettingsFilePath = await this.mcpHub?.getMcpSettingsFilePath()
						if (mcpSettingsFilePath) {
							openFile(mcpSettingsFilePath)
						}
						break
					}
					case "toggleMcpServer": {
						try {
							await this.mcpHub?.toggleServerDisabled(message.serverName!, message.disabled!)
						} catch (error) {
							console.error(`Failed to toggle MCP server ${message.serverName}:`, error)
						}
						break
					}
					case "toggleToolAutoApprove": {
						try {
							await this.mcpHub?.toggleToolAutoApprove(message.serverName!, message.toolName!, message.autoApprove!)
						} catch (error) {
							console.error(`Failed to toggle auto-approve for tool ${message.toolName}:`, error)
						}
						break
					}
					case "restartMcpServer": {
						try {
							await this.mcpHub?.restartConnection(message.text!)
						} catch (error) {
							console.error(`Failed to retry connection for ${message.text}:`, error)
						}
						break
					}
					case "openExtensionSettings": {
						const settingsFilter = message.text || ""
						await vscode.commands.executeCommand(
							"workbench.action.openSettings",
							`@ext:saoudrizwan.claude-dev ${settingsFilter}`.trim(), // trim whitespace if no settings filter
						)
						break
					}
					// Add more switch case statements here as more webview message commands
					// are created within the webview context (i.e. inside media/main.js)
				}
			},
			null,
			this.disposables,
		)
	}

	async subscribeEmail(email?: string) {
		if (!email) {
			return
		}
		const emailRegex = /^[^\s@]+@[^\s@]+\.[^\s@]+$/
		if (!emailRegex.test(email)) {
			vscode.window.showErrorMessage("Please enter a valid email address")
			return
		}
		console.log("Subscribing email:", email)
		this.postMessageToWebview({ type: "emailSubscribed" })
		// Currently ignoring errors to this endpoint, but after accounts we'll remove this anyways
		try {
			const response = await axios.post(
				"https://app.cline.bot/api/mailing-list",
				{
					email: email,
				},
				{
					headers: {
						"Content-Type": "application/json",
					},
				},
			)
			console.log("Email subscribed successfully. Response:", response.data)
		} catch (error) {
			console.error("Failed to subscribe email:", error)
		}
	}

	async cancelTask() {
		if (this.cline) {
			const { historyItem } = await this.getTaskWithId(this.cline.taskId)
			try {
				await this.cline.abortTask()
			} catch (error) {
				console.error("Failed to abort task", error)
			}
			await pWaitFor(
				() =>
					this.cline === undefined ||
					this.cline.isStreaming === false ||
					this.cline.didFinishAbortingStream ||
					this.cline.isWaitingForFirstChunk, // if only first chunk is processed, then there's no need to wait for graceful abort (closes edits, browser, etc)
				{
					timeout: 3_000,
				},
			).catch(() => {
				console.error("Failed to abort task")
			})
			if (this.cline) {
				// 'abandoned' will prevent this cline instance from affecting future cline instance gui. this may happen if its hanging on a streaming request
				this.cline.abandoned = true
			}
			await this.initClineWithHistoryItem(historyItem) // clears task again, so we need to abortTask manually above
			// await this.postStateToWebview() // new Cline instance will post state when it's ready. having this here sent an empty messages array to webview leading to virtuoso having to reload the entire list
		}
	}

	async updateCustomInstructions(instructions?: string) {
		// User may be clearing the field
		await this.updateGlobalState("customInstructions", instructions || undefined)
		if (this.cline) {
			this.cline.customInstructions = instructions || undefined
		}
		await this.postStateToWebview()
	}

	// MCP

	async getDocumentsPath(): Promise<string> {
		if (process.platform === "win32") {
			// If the user is running Win 7/Win Server 2008 r2+, we want to get the correct path to their Documents directory.
			try {
				const { stdout: docsPath } = await execa("powershell", [
					"-NoProfile", // Ignore user's PowerShell profile(s)
					"-Command",
					"[System.Environment]::GetFolderPath([System.Environment+SpecialFolder]::MyDocuments)",
				])
				return docsPath.trim()
			} catch (err) {
				console.error("Failed to retrieve Windows Documents path. Falling back to homedir/Documents.")
				return path.join(os.homedir(), "Documents")
			}
		} else {
			return path.join(os.homedir(), "Documents") // On POSIX (macOS, Linux, etc.), assume ~/Documents by default (existing behavior, but may want to implement similar logic here)
		}
	}

	async ensureMcpServersDirectoryExists(): Promise<string> {
		const userDocumentsPath = await this.getDocumentsPath()
		const mcpServersDir = path.join(userDocumentsPath, "Cline", "MCP")
		try {
			await fs.mkdir(mcpServersDir, { recursive: true })
		} catch (error) {
			return "~/Documents/Cline/MCP" // in case creating a directory in documents fails for whatever reason (e.g. permissions) - this is fine since this path is only ever used in the system prompt
		}
		return mcpServersDir
	}

	async ensureSettingsDirectoryExists(): Promise<string> {
		const settingsDir = path.join(this.context.globalStorageUri.fsPath, "settings")
		await fs.mkdir(settingsDir, { recursive: true })
		return settingsDir
	}

	// VSCode LM API

	private async getVsCodeLmModels() {
		try {
			const models = await vscode.lm.selectChatModels({})
			return models || []
		} catch (error) {
			console.error("Error fetching VS Code LM models:", error)
			return []
		}
	}

	// Ollama

	async getOllamaModels(baseUrl?: string) {
		try {
			if (!baseUrl) {
				baseUrl = "http://localhost:11434"
			}
			if (!URL.canParse(baseUrl)) {
				return []
			}
			const response = await axios.get(`${baseUrl}/api/tags`)
			const modelsArray = response.data?.models?.map((model: any) => model.name) || []
			const models = [...new Set<string>(modelsArray)]
			return models
		} catch (error) {
			return []
		}
	}

	// LM Studio

	async getLmStudioModels(baseUrl?: string) {
		try {
			if (!baseUrl) {
				baseUrl = "http://localhost:1234"
			}
			if (!URL.canParse(baseUrl)) {
				return []
			}
			const response = await axios.get(`${baseUrl}/v1/models`)
			const modelsArray = response.data?.data?.map((model: any) => model.id) || []
			const models = [...new Set<string>(modelsArray)]
			return models
		} catch (error) {
			return []
		}
	}

	// Auth

	public async validateAuthState(state: string | null): Promise<boolean> {
		const storedNonce = await this.getSecret("authNonce")
		if (!state || state !== storedNonce) {
			return false
		}
		await this.storeSecret("authNonce", undefined) // Clear after use
		return true
	}

	async handleAuthCallback(token: string) {
		try {
			// First sign in with Firebase to trigger auth state change
			await this.authManager.signInWithCustomToken(token)

			// Then store the token securely
			await this.storeSecret("authToken", token)
			await this.postStateToWebview()
			vscode.window.showInformationMessage("Successfully logged in to Cline")
		} catch (error) {
			console.error("Failed to handle auth callback:", error)
			vscode.window.showErrorMessage("Failed to log in to Cline")
		}
	}

	// OpenAi

	async getOpenAiModels(baseUrl?: string, apiKey?: string) {
		try {
			if (!baseUrl) {
				return []
			}

			if (!URL.canParse(baseUrl)) {
				return []
			}

			const config: Record<string, any> = {}
			if (apiKey) {
				config["headers"] = { Authorization: `Bearer ${apiKey}` }
			}

			const response = await axios.get(`${baseUrl}/models`, config)
			const modelsArray = response.data?.data?.map((model: any) => model.id) || []
			const models = [...new Set<string>(modelsArray)]
			return models
		} catch (error) {
			return []
		}
	}

	// OpenRouter

	async handleOpenRouterCallback(code: string) {
		let apiKey: string
		try {
			const response = await axios.post("https://openrouter.ai/api/v1/auth/keys", { code })
			if (response.data && response.data.key) {
				apiKey = response.data.key
			} else {
				throw new Error("Invalid response from OpenRouter API")
			}
		} catch (error) {
			console.error("Error exchanging code for API key:", error)
			throw error
		}

		const openrouter: ApiProvider = "openrouter"
		await this.updateGlobalState("apiProvider", openrouter)
		await this.storeSecret("openRouterApiKey", apiKey)
		await this.postStateToWebview()
		if (this.cline) {
			this.cline.api = buildApiHandler({
				apiProvider: openrouter,
				openRouterApiKey: apiKey,
			})
		}
		// await this.postMessageToWebview({ type: "action", action: "settingsButtonClicked" }) // bad ux if user is on welcome
	}

	private async ensureCacheDirectoryExists(): Promise<string> {
		const cacheDir = path.join(this.context.globalStorageUri.fsPath, "cache")
		await fs.mkdir(cacheDir, { recursive: true })
		return cacheDir
	}

	async readOpenRouterModels(): Promise<Record<string, ModelInfo> | undefined> {
		const openRouterModelsFilePath = path.join(await this.ensureCacheDirectoryExists(), GlobalFileNames.openRouterModels)
		const fileExists = await fileExistsAtPath(openRouterModelsFilePath)
		if (fileExists) {
			const fileContents = await fs.readFile(openRouterModelsFilePath, "utf8")
			return JSON.parse(fileContents)
		}
		return undefined
	}

	async refreshOpenRouterModels() {
		const openRouterModelsFilePath = path.join(await this.ensureCacheDirectoryExists(), GlobalFileNames.openRouterModels)

		let models: Record<string, ModelInfo> = {}
		try {
			const response = await axios.get("https://openrouter.ai/api/v1/models")
			/*
			{
				"id": "anthropic/claude-3.5-sonnet",
				"name": "Anthropic: Claude 3.5 Sonnet",
				"created": 1718841600,
				"description": "Claude 3.5 Sonnet delivers better-than-Opus capabilities, faster-than-Sonnet speeds, at the same Sonnet prices. Sonnet is particularly good at:\n\n- Coding: Autonomously writes, edits, and runs code with reasoning and troubleshooting\n- Data science: Augments human data science expertise; navigates unstructured data while using multiple tools for insights\n- Visual processing: excelling at interpreting charts, graphs, and images, accurately transcribing text to derive insights beyond just the text alone\n- Agentic tasks: exceptional tool use, making it great at agentic tasks (i.e. complex, multi-step problem solving tasks that require engaging with other systems)\n\n#multimodal",
				"context_length": 200000,
				"architecture": {
					"modality": "text+image-\u003Etext",
					"tokenizer": "Claude",
					"instruct_type": null
				},
				"pricing": {
					"prompt": "0.000003",
					"completion": "0.000015",
					"image": "0.0048",
					"request": "0"
				},
				"top_provider": {
					"context_length": 200000,
					"max_completion_tokens": 8192,
					"is_moderated": true
				},
				"per_request_limits": null
			},
			*/
			if (response.data?.data) {
				const rawModels = response.data.data
				const parsePrice = (price: any) => {
					if (price) {
						return parseFloat(price) * 1_000_000
					}
					return undefined
				}
				for (const rawModel of rawModels) {
					const modelInfo: ModelInfo = {
						maxTokens: rawModel.top_provider?.max_completion_tokens,
						contextWindow: rawModel.context_length,
						supportsImages: rawModel.architecture?.modality?.includes("image"),
						supportsPromptCache: false,
						inputPrice: parsePrice(rawModel.pricing?.prompt),
						outputPrice: parsePrice(rawModel.pricing?.completion),
						description: rawModel.description,
					}

					switch (rawModel.id) {
						case "anthropic/claude-3.5-sonnet":
						case "anthropic/claude-3.5-sonnet:beta":
							// NOTE: this needs to be synced with api.ts/openrouter default model info
							modelInfo.supportsComputerUse = true
							modelInfo.supportsPromptCache = true
							modelInfo.cacheWritesPrice = 3.75
							modelInfo.cacheReadsPrice = 0.3
							break
						case "anthropic/claude-3.5-sonnet-20240620":
						case "anthropic/claude-3.5-sonnet-20240620:beta":
							modelInfo.supportsPromptCache = true
							modelInfo.cacheWritesPrice = 3.75
							modelInfo.cacheReadsPrice = 0.3
							break
						case "anthropic/claude-3-5-haiku":
						case "anthropic/claude-3-5-haiku:beta":
						case "anthropic/claude-3-5-haiku-20241022":
						case "anthropic/claude-3-5-haiku-20241022:beta":
						case "anthropic/claude-3.5-haiku":
						case "anthropic/claude-3.5-haiku:beta":
						case "anthropic/claude-3.5-haiku-20241022":
						case "anthropic/claude-3.5-haiku-20241022:beta":
							modelInfo.supportsPromptCache = true
							modelInfo.cacheWritesPrice = 1.25
							modelInfo.cacheReadsPrice = 0.1
							break
						case "anthropic/claude-3-opus":
						case "anthropic/claude-3-opus:beta":
							modelInfo.supportsPromptCache = true
							modelInfo.cacheWritesPrice = 18.75
							modelInfo.cacheReadsPrice = 1.5
							break
						case "anthropic/claude-3-haiku":
						case "anthropic/claude-3-haiku:beta":
							modelInfo.supportsPromptCache = true
							modelInfo.cacheWritesPrice = 0.3
							modelInfo.cacheReadsPrice = 0.03
							break
						case "deepseek/deepseek-chat":
							modelInfo.supportsPromptCache = true
							// see api.ts/deepSeekModels for more info
							modelInfo.inputPrice = 0
							modelInfo.cacheWritesPrice = 0.14
							modelInfo.cacheReadsPrice = 0.014
							break
					}

					models[rawModel.id] = modelInfo
				}
			} else {
				console.error("Invalid response from OpenRouter API")
			}
			await fs.writeFile(openRouterModelsFilePath, JSON.stringify(models))
			console.log("OpenRouter models fetched and saved", models)
		} catch (error) {
			console.error("Error fetching OpenRouter models:", error)
		}

		await this.postMessageToWebview({
			type: "openRouterModels",
			openRouterModels: models,
		})
		return models
	}

	// Task history

	async getTaskWithId(id: string): Promise<{
		historyItem: HistoryItem
		taskDirPath: string
		apiConversationHistoryFilePath: string
		uiMessagesFilePath: string
		apiConversationHistory: Anthropic.MessageParam[]
	}> {
		const history = ((await this.getGlobalState("taskHistory")) as HistoryItem[] | undefined) || []
		const historyItem = history.find((item) => item.id === id)
		if (historyItem) {
			const taskDirPath = path.join(this.context.globalStorageUri.fsPath, "tasks", id)
			const apiConversationHistoryFilePath = path.join(taskDirPath, GlobalFileNames.apiConversationHistory)
			const uiMessagesFilePath = path.join(taskDirPath, GlobalFileNames.uiMessages)
			const fileExists = await fileExistsAtPath(apiConversationHistoryFilePath)
			if (fileExists) {
				const apiConversationHistory = JSON.parse(await fs.readFile(apiConversationHistoryFilePath, "utf8"))
				return {
					historyItem,
					taskDirPath,
					apiConversationHistoryFilePath,
					uiMessagesFilePath,
					apiConversationHistory,
				}
			}
		}
		// if we tried to get a task that doesn't exist, remove it from state
		// FIXME: this seems to happen sometimes when the json file doesnt save to disk for some reason
		await this.deleteTaskFromState(id)
		throw new Error("Task not found")
	}

	async showTaskWithId(id: string) {
		if (id !== this.cline?.taskId) {
			// non-current task
			const { historyItem } = await this.getTaskWithId(id)
			await this.initClineWithHistoryItem(historyItem) // clears existing task
		}
		await this.postMessageToWebview({
			type: "action",
			action: "chatButtonClicked",
		})
	}

	async exportTaskWithId(id: string) {
		const { historyItem, apiConversationHistory } = await this.getTaskWithId(id)
		await downloadTask(historyItem.ts, apiConversationHistory)
	}

	async deleteTaskWithId(id: string) {
		if (id === this.cline?.taskId) {
			await this.clearTask()
		}

		const { taskDirPath, apiConversationHistoryFilePath, uiMessagesFilePath } = await this.getTaskWithId(id)

		await this.deleteTaskFromState(id)

		// Delete the task files
		const apiConversationHistoryFileExists = await fileExistsAtPath(apiConversationHistoryFilePath)
		if (apiConversationHistoryFileExists) {
			await fs.unlink(apiConversationHistoryFilePath)
		}
		const uiMessagesFileExists = await fileExistsAtPath(uiMessagesFilePath)
		if (uiMessagesFileExists) {
			await fs.unlink(uiMessagesFilePath)
		}
		const legacyMessagesFilePath = path.join(taskDirPath, "claude_messages.json")
		if (await fileExistsAtPath(legacyMessagesFilePath)) {
			await fs.unlink(legacyMessagesFilePath)
		}

		// Delete the checkpoints directory if it exists
		const checkpointsDir = path.join(taskDirPath, "checkpoints")
		if (await fileExistsAtPath(checkpointsDir)) {
			try {
				await fs.rm(checkpointsDir, { recursive: true, force: true })
			} catch (error) {
				console.error(`Failed to delete checkpoints directory for task ${id}:`, error)
				// Continue with deletion of task directory - don't throw since this is a cleanup operation
			}
		}

		await fs.rmdir(taskDirPath) // succeeds if the dir is empty
	}

	async deleteTaskFromState(id: string) {
		// Remove the task from history
		const taskHistory = ((await this.getGlobalState("taskHistory")) as HistoryItem[] | undefined) || []
		const updatedTaskHistory = taskHistory.filter((task) => task.id !== id)
		await this.updateGlobalState("taskHistory", updatedTaskHistory)

		// Notify the webview that the task has been deleted
		await this.postStateToWebview()
	}

	async postStateToWebview() {
		const state = await this.getStateToPostToWebview()
		this.postMessageToWebview({ type: "state", state })
	}

	async getStateToPostToWebview(): Promise<ExtensionState> {
		const {
			apiConfiguration,
			lastShownAnnouncementId,
			customInstructions,
			taskHistory,
			autoApprovalSettings,
			browserSettings,
			chatSettings,
			userInfo,
			authToken,
		} = await this.getState()

		return {
			version: this.context.extension?.packageJSON?.version ?? "",
			apiConfiguration,
			customInstructions,
			uriScheme: vscode.env.uriScheme,
			currentTaskItem: this.cline?.taskId ? (taskHistory || []).find((item) => item.id === this.cline?.taskId) : undefined,
			checkpointTrackerErrorMessage: this.cline?.checkpointTrackerErrorMessage,
			clineMessages: this.cline?.clineMessages || [],
			taskHistory: (taskHistory || []).filter((item) => item.ts && item.task).sort((a, b) => b.ts - a.ts),
			shouldShowAnnouncement: lastShownAnnouncementId !== this.latestAnnouncementId,
			autoApprovalSettings,
			browserSettings,
			chatSettings,
			isLoggedIn: !!authToken,
			userInfo,
		}
	}

	async clearTask() {
		this.cline?.abortTask()
		this.cline = undefined // removes reference to it, so once promises end it will be garbage collected
	}

	// Caching mechanism to keep track of webview messages + API conversation history per provider instance

	/*
	Now that we use retainContextWhenHidden, we don't have to store a cache of cline messages in the user's state, but we could to reduce memory footprint in long conversations.

	- We have to be careful of what state is shared between ClineProvider instances since there could be multiple instances of the extension running at once. For example when we cached cline messages using the same key, two instances of the extension could end up using the same key and overwriting each other's messages.
	- Some state does need to be shared between the instances, i.e. the API key--however there doesn't seem to be a good way to notfy the other instances that the API key has changed.

	We need to use a unique identifier for each ClineProvider instance's message cache since we could be running several instances of the extension outside of just the sidebar i.e. in editor panels.

	// conversation history to send in API requests

	/*
	It seems that some API messages do not comply with vscode state requirements. Either the Anthropic library is manipulating these values somehow in the backend in a way thats creating cyclic references, or the API returns a function or a Symbol as part of the message content.
	VSCode docs about state: "The value must be JSON-stringifyable ... value — A value. MUST not contain cyclic references."
	For now we'll store the conversation history in memory, and if we need to store in state directly we'd need to do a manual conversion to ensure proper json stringification.
	*/

	// getApiConversationHistory(): Anthropic.MessageParam[] {
	// 	// const history = (await this.getGlobalState(
	// 	// 	this.getApiConversationHistoryStateKey()
	// 	// )) as Anthropic.MessageParam[]
	// 	// return history || []
	// 	return this.apiConversationHistory
	// }

	// setApiConversationHistory(history: Anthropic.MessageParam[] | undefined) {
	// 	// await this.updateGlobalState(this.getApiConversationHistoryStateKey(), history)
	// 	this.apiConversationHistory = history || []
	// }

	// addMessageToApiConversationHistory(message: Anthropic.MessageParam): Anthropic.MessageParam[] {
	// 	// const history = await this.getApiConversationHistory()
	// 	// history.push(message)
	// 	// await this.setApiConversationHistory(history)
	// 	// return history
	// 	this.apiConversationHistory.push(message)
	// 	return this.apiConversationHistory
	// }

	/*
	Storage
	https://dev.to/kompotkot/how-to-use-secretstorage-in-your-vscode-extensions-2hco
	https://www.eliostruyf.com/devhack-code-extension-storage-options/
	*/

	async getState() {
		const [
			storedApiProvider,
			apiModelId,
			apiKey,
			openRouterApiKey,
			awsAccessKey,
			awsSecretKey,
			awsSessionToken,
			awsRegion,
			awsUseCrossRegionInference,
			vertexProjectId,
			vertexRegion,
			openAiBaseUrl,
			openAiApiKey,
			openAiModelId,
			ollamaModelId,
			ollamaBaseUrl,
			lmStudioModelId,
			lmStudioBaseUrl,
			anthropicBaseUrl,
			geminiApiKey,
			openAiNativeApiKey,
			deepSeekApiKey,
			mistralApiKey,
			azureApiVersion,
			openRouterModelId,
			openRouterModelInfo,
			lastShownAnnouncementId,
			customInstructions,
			taskHistory,
			autoApprovalSettings,
			browserSettings,
			chatSettings,
			vsCodeLmModelSelector,
			userInfo,
<<<<<<< HEAD
			difyApiKey,
			difyBaseUrl,
=======
			authToken,
			previousModeApiProvider,
			previousModeModelId,
			previousModeModelInfo,
>>>>>>> 3df5e533
		] = await Promise.all([
			this.getGlobalState("apiProvider") as Promise<ApiProvider | undefined>,
			this.getGlobalState("apiModelId") as Promise<string | undefined>,
			this.getSecret("apiKey") as Promise<string | undefined>,
			this.getSecret("openRouterApiKey") as Promise<string | undefined>,
			this.getSecret("awsAccessKey") as Promise<string | undefined>,
			this.getSecret("awsSecretKey") as Promise<string | undefined>,
			this.getSecret("awsSessionToken") as Promise<string | undefined>,
			this.getGlobalState("awsRegion") as Promise<string | undefined>,
			this.getGlobalState("awsUseCrossRegionInference") as Promise<boolean | undefined>,
			this.getGlobalState("vertexProjectId") as Promise<string | undefined>,
			this.getGlobalState("vertexRegion") as Promise<string | undefined>,
			this.getGlobalState("openAiBaseUrl") as Promise<string | undefined>,
			this.getSecret("openAiApiKey") as Promise<string | undefined>,
			this.getGlobalState("openAiModelId") as Promise<string | undefined>,
			this.getGlobalState("ollamaModelId") as Promise<string | undefined>,
			this.getGlobalState("ollamaBaseUrl") as Promise<string | undefined>,
			this.getGlobalState("lmStudioModelId") as Promise<string | undefined>,
			this.getGlobalState("lmStudioBaseUrl") as Promise<string | undefined>,
			this.getGlobalState("anthropicBaseUrl") as Promise<string | undefined>,
			this.getSecret("geminiApiKey") as Promise<string | undefined>,
			this.getSecret("openAiNativeApiKey") as Promise<string | undefined>,
			this.getSecret("deepSeekApiKey") as Promise<string | undefined>,
			this.getSecret("mistralApiKey") as Promise<string | undefined>,
			this.getGlobalState("azureApiVersion") as Promise<string | undefined>,
			this.getGlobalState("openRouterModelId") as Promise<string | undefined>,
			this.getGlobalState("openRouterModelInfo") as Promise<ModelInfo | undefined>,
			this.getGlobalState("lastShownAnnouncementId") as Promise<string | undefined>,
			this.getGlobalState("customInstructions") as Promise<string | undefined>,
			this.getGlobalState("taskHistory") as Promise<HistoryItem[] | undefined>,
			this.getGlobalState("autoApprovalSettings") as Promise<AutoApprovalSettings | undefined>,
			this.getGlobalState("browserSettings") as Promise<BrowserSettings | undefined>,
			this.getGlobalState("chatSettings") as Promise<ChatSettings | undefined>,
			this.getGlobalState("vsCodeLmModelSelector") as Promise<vscode.LanguageModelChatSelector | undefined>,
			this.getGlobalState("userInfo") as Promise<UserInfo | undefined>,
<<<<<<< HEAD
			this.getSecret("difyApiKey") as Promise<string | undefined>,
			this.getGlobalState("difyBaseUrl") as Promise<string | undefined>,
=======
			this.getSecret("authToken") as Promise<string | undefined>,
			this.getGlobalState("previousModeApiProvider") as Promise<ApiProvider | undefined>,
			this.getGlobalState("previousModeModelId") as Promise<string | undefined>,
			this.getGlobalState("previousModeModelInfo") as Promise<ModelInfo | undefined>,
>>>>>>> 3df5e533
		])

		let apiProvider: ApiProvider
		if (storedApiProvider) {
			apiProvider = storedApiProvider
		} else {
			// Either new user or legacy user that doesn't have the apiProvider stored in state
			// (If they're using OpenRouter or Bedrock, then apiProvider state will exist)
			if (apiKey) {
				apiProvider = "anthropic"
			} else {
				// New users should default to openrouter
				apiProvider = "openrouter"
			}
		}

		return {
			apiConfiguration: {
				apiProvider,
				apiModelId,
				apiKey,
				openRouterApiKey,
				awsAccessKey,
				awsSecretKey,
				awsSessionToken,
				awsRegion,
				awsUseCrossRegionInference,
				vertexProjectId,
				vertexRegion,
				openAiBaseUrl,
				openAiApiKey,
				openAiModelId,
				ollamaModelId,
				ollamaBaseUrl,
				lmStudioModelId,
				lmStudioBaseUrl,
				anthropicBaseUrl,
				geminiApiKey,
				openAiNativeApiKey,
				deepSeekApiKey,
				mistralApiKey,
				azureApiVersion,
				openRouterModelId,
				openRouterModelInfo,
				vsCodeLmModelSelector,
				difyApiKey,
				difyBaseUrl,
			},
			lastShownAnnouncementId,
			customInstructions,
			taskHistory,
			autoApprovalSettings: autoApprovalSettings || DEFAULT_AUTO_APPROVAL_SETTINGS, // default value can be 0 or empty string
			browserSettings: browserSettings || DEFAULT_BROWSER_SETTINGS,
			chatSettings: chatSettings || DEFAULT_CHAT_SETTINGS,
			userInfo,
			authToken,
			previousModeApiProvider,
			previousModeModelId,
			previousModeModelInfo,
		}
	}

	async updateTaskHistory(item: HistoryItem): Promise<HistoryItem[]> {
		const history = ((await this.getGlobalState("taskHistory")) as HistoryItem[]) || []
		const existingItemIndex = history.findIndex((h) => h.id === item.id)
		if (existingItemIndex !== -1) {
			history[existingItemIndex] = item
		} else {
			history.push(item)
		}
		await this.updateGlobalState("taskHistory", history)
		return history
	}

	// global

	async updateGlobalState(key: GlobalStateKey, value: any) {
		await this.context.globalState.update(key, value)
	}

	async getGlobalState(key: GlobalStateKey) {
		return await this.context.globalState.get(key)
	}

	// workspace

	private async updateWorkspaceState(key: string, value: any) {
		await this.context.workspaceState.update(key, value)
	}

	private async getWorkspaceState(key: string) {
		return await this.context.workspaceState.get(key)
	}

	// private async clearState() {
	// 	this.context.workspaceState.keys().forEach((key) => {
	// 		this.context.workspaceState.update(key, undefined)
	// 	})
	// 	this.context.globalState.keys().forEach((key) => {
	// 		this.context.globalState.update(key, undefined)
	// 	})
	// 	this.context.secrets.delete("apiKey")
	// }

	// secrets

	private async storeSecret(key: SecretKey, value?: string) {
		if (value) {
			await this.context.secrets.store(key, value)
		} else {
			await this.context.secrets.delete(key)
		}
	}

	async getSecret(key: SecretKey) {
		return await this.context.secrets.get(key)
	}

	// dev

	async resetState() {
		vscode.window.showInformationMessage("Resetting state...")
		for (const key of this.context.globalState.keys()) {
			await this.context.globalState.update(key, undefined)
		}
		const secretKeys: SecretKey[] = [
			"apiKey",
			"openRouterApiKey",
			"awsAccessKey",
			"awsSecretKey",
			"awsSessionToken",
			"openAiApiKey",
			"geminiApiKey",
			"openAiNativeApiKey",
			"deepSeekApiKey",
			"mistralApiKey",
			"authToken",
			"difyApiKey",
		]
		for (const key of secretKeys) {
			await this.storeSecret(key, undefined)
		}
		if (this.cline) {
			this.cline.abortTask()
			this.cline = undefined
		}
		vscode.window.showInformationMessage("State reset")
		await this.postStateToWebview()
		await this.postMessageToWebview({
			type: "action",
			action: "chatButtonClicked",
		})
	}
}<|MERGE_RESOLUTION|>--- conflicted
+++ resolved
@@ -74,14 +74,11 @@
 	| "chatSettings"
 	| "vsCodeLmModelSelector"
 	| "userInfo"
-<<<<<<< HEAD
 	| "browserSettings"
 	| "difyBaseUrl"
-=======
 	| "previousModeApiProvider"
 	| "previousModeModelId"
 	| "previousModeModelInfo"
->>>>>>> 3df5e533
 
 export const GlobalFileNames = {
 	apiConversationHistory: "api_conversation_history.json",
@@ -1375,15 +1372,12 @@
 			chatSettings,
 			vsCodeLmModelSelector,
 			userInfo,
-<<<<<<< HEAD
 			difyApiKey,
 			difyBaseUrl,
-=======
 			authToken,
 			previousModeApiProvider,
 			previousModeModelId,
 			previousModeModelInfo,
->>>>>>> 3df5e533
 		] = await Promise.all([
 			this.getGlobalState("apiProvider") as Promise<ApiProvider | undefined>,
 			this.getGlobalState("apiModelId") as Promise<string | undefined>,
@@ -1419,15 +1413,12 @@
 			this.getGlobalState("chatSettings") as Promise<ChatSettings | undefined>,
 			this.getGlobalState("vsCodeLmModelSelector") as Promise<vscode.LanguageModelChatSelector | undefined>,
 			this.getGlobalState("userInfo") as Promise<UserInfo | undefined>,
-<<<<<<< HEAD
 			this.getSecret("difyApiKey") as Promise<string | undefined>,
 			this.getGlobalState("difyBaseUrl") as Promise<string | undefined>,
-=======
 			this.getSecret("authToken") as Promise<string | undefined>,
 			this.getGlobalState("previousModeApiProvider") as Promise<ApiProvider | undefined>,
 			this.getGlobalState("previousModeModelId") as Promise<string | undefined>,
 			this.getGlobalState("previousModeModelInfo") as Promise<ModelInfo | undefined>,
->>>>>>> 3df5e533
 		])
 
 		let apiProvider: ApiProvider
