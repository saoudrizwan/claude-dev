--- conflicted
+++ resolved
@@ -93,11 +93,8 @@
 	| "qwenApiLine"
 	| "requestyModelId"
 	| "togetherModelId"
-<<<<<<< HEAD
 	| "nebiusModelId"
-=======
 	| "mcpMarketplaceCatalog"
->>>>>>> d6f51b45
 
 export const GlobalFileNames = {
 	apiConversationHistory: "api_conversation_history.json",
