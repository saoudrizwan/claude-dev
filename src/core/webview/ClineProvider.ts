--- conflicted
+++ resolved
@@ -591,7 +591,6 @@
 					case "cancelTask":
 						this.cancelTask()
 						break
-<<<<<<< HEAD
 					case "confirmClearAllHistory": {
 						const confirm = await vscode.window.showWarningMessage(
 							message.text!,
@@ -642,11 +641,11 @@
 						}
 						break
 					}
-=======
+
 					case "getLatestState":
 						await this.postStateToWebview()
 						break
->>>>>>> 6ceda01b
+
 					case "openMcpSettings": {
 						const mcpSettingsFilePath = await this.mcpHub?.getMcpSettingsFilePath()
 						if (mcpSettingsFilePath) {
