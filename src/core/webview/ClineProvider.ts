--- conflicted
+++ resolved
@@ -662,9 +662,7 @@
 					case "getLatestState":
 						await this.postStateToWebview()
 						break
-<<<<<<< HEAD
-
-=======
+
 					case "accountLoginClicked": {
 						// Generate nonce for state validation
 						const nonce = crypto.randomBytes(32).toString("hex")
@@ -686,7 +684,6 @@
 						await this.handleSignOut()
 						break
 					}
->>>>>>> 7191b0ac
 					case "openMcpSettings": {
 						const mcpSettingsFilePath = await this.mcpHub?.getMcpSettingsFilePath()
 						if (mcpSettingsFilePath) {
