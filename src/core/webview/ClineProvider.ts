--- conflicted
+++ resolved
@@ -391,69 +391,7 @@
 						break
 					case "apiConfiguration":
 						if (message.apiConfiguration) {
-<<<<<<< HEAD
 							await this.handleApiConfigurationUpdate(message.apiConfiguration)
-=======
-							const {
-								apiProvider,
-								apiModelId,
-								apiKey,
-								openRouterApiKey,
-								awsAccessKey,
-								awsSecretKey,
-								awsSessionToken,
-								awsRegion,
-								awsUseCrossRegionInference,
-								vertexProjectId,
-								vertexRegion,
-								openAiBaseUrl,
-								openAiApiKey,
-								openAiModelId,
-								ollamaModelId,
-								ollamaBaseUrl,
-								lmStudioModelId,
-								lmStudioBaseUrl,
-								anthropicBaseUrl,
-								geminiApiKey,
-								openAiNativeApiKey,
-								deepSeekApiKey,
-								mistralApiKey,
-								azureApiVersion,
-								openRouterModelId,
-								openRouterModelInfo,
-								vsCodeLmModelSelector,
-							} = message.apiConfiguration
-							await this.updateGlobalState("apiProvider", apiProvider)
-							await this.updateGlobalState("apiModelId", apiModelId)
-							await this.storeSecret("apiKey", apiKey)
-							await this.storeSecret("openRouterApiKey", openRouterApiKey)
-							await this.storeSecret("awsAccessKey", awsAccessKey)
-							await this.storeSecret("awsSecretKey", awsSecretKey)
-							await this.storeSecret("awsSessionToken", awsSessionToken)
-							await this.updateGlobalState("awsRegion", awsRegion)
-							await this.updateGlobalState("awsUseCrossRegionInference", awsUseCrossRegionInference)
-							await this.updateGlobalState("vertexProjectId", vertexProjectId)
-							await this.updateGlobalState("vertexRegion", vertexRegion)
-							await this.updateGlobalState("openAiBaseUrl", openAiBaseUrl)
-							await this.storeSecret("openAiApiKey", openAiApiKey)
-							await this.updateGlobalState("openAiModelId", openAiModelId)
-							await this.updateGlobalState("ollamaModelId", ollamaModelId)
-							await this.updateGlobalState("ollamaBaseUrl", ollamaBaseUrl)
-							await this.updateGlobalState("lmStudioModelId", lmStudioModelId)
-							await this.updateGlobalState("lmStudioBaseUrl", lmStudioBaseUrl)
-							await this.updateGlobalState("anthropicBaseUrl", anthropicBaseUrl)
-							await this.storeSecret("geminiApiKey", geminiApiKey)
-							await this.storeSecret("openAiNativeApiKey", openAiNativeApiKey)
-							await this.storeSecret("deepSeekApiKey", deepSeekApiKey)
-							await this.storeSecret("mistralApiKey", mistralApiKey)
-							await this.updateGlobalState("azureApiVersion", azureApiVersion)
-							await this.updateGlobalState("openRouterModelId", openRouterModelId)
-							await this.updateGlobalState("openRouterModelInfo", openRouterModelInfo)
-							await this.updateGlobalState("vsCodeLmModelSelector", vsCodeLmModelSelector)
-							if (this.cline) {
-								this.cline.api = buildApiHandler(message.apiConfiguration)
-							}
->>>>>>> cc42f2f8
 						}
 						await this.postStateToWebview()
 						break
