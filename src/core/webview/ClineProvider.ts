--- conflicted
+++ resolved
@@ -92,11 +92,8 @@
 	| "qwenApiLine"
 	| "requestyModelId"
 	| "togetherModelId"
-<<<<<<< HEAD
 	| "usePromptCache"
-=======
 	| "mcpMarketplaceCatalog"
->>>>>>> b0446f7b
 
 export const GlobalFileNames = {
 	apiConversationHistory: "api_conversation_history.json",
