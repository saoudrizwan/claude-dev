import { Anthropic } from "@anthropic-ai/sdk"
import axios from "axios"
import fs from "fs/promises"
import os from "os"
import crypto from "crypto"
import { execa } from "execa"
import pWaitFor from "p-wait-for"
import * as path from "path"
import * as vscode from "vscode"
import { buildApiHandler } from "../../api"
import { downloadTask } from "../../integrations/misc/export-markdown"
import { openFile, openImage } from "../../integrations/misc/open-file"
import { selectImages } from "../../integrations/misc/process-images"
import { getTheme } from "../../integrations/theme/getTheme"
import WorkspaceTracker from "../../integrations/workspace/WorkspaceTracker"
import { McpHub } from "../../services/mcp/McpHub"
import { FirebaseAuthManager, UserInfo } from "../../services/auth/FirebaseAuthManager"
import { ApiProvider, ModelInfo } from "../../shared/api"
import { findLast } from "../../shared/array"
import { ExtensionMessage, ExtensionState } from "../../shared/ExtensionMessage"
import { HistoryItem } from "../../shared/HistoryItem"
import { ClineCheckpointRestore, WebviewMessage } from "../../shared/WebviewMessage"
import { fileExistsAtPath } from "../../utils/fs"
import { Cline } from "../Cline"
import { openMention } from "../mentions"
import { getNonce } from "./getNonce"
import { getUri } from "./getUri"
import { AutoApprovalSettings, DEFAULT_AUTO_APPROVAL_SETTINGS } from "../../shared/AutoApprovalSettings"
import { BrowserSettings, DEFAULT_BROWSER_SETTINGS } from "../../shared/BrowserSettings"
import { ChatSettings, DEFAULT_CHAT_SETTINGS } from "../../shared/ChatSettings"

/*
https://github.com/microsoft/vscode-webview-ui-toolkit-samples/blob/main/default/weather-webview/src/providers/WeatherViewProvider.ts

https://github.com/KumarVariable/vscode-extension-sidebar-html/blob/master/src/customSidebarViewProvider.ts
*/

type SecretKey =
	| "apiKey"
	| "openRouterApiKey"
	| "awsAccessKey"
	| "awsSecretKey"
	| "awsSessionToken"
	| "openAiApiKey"
	| "geminiApiKey"
	| "openAiNativeApiKey"
	| "deepSeekApiKey"
	| "mistralApiKey"
	| "authToken"
	| "authNonce"
	| "difyApiKey"
type GlobalStateKey =
	| "apiProvider"
	| "apiModelId"
	| "awsRegion"
	| "awsUseCrossRegionInference"
	| "vertexProjectId"
	| "vertexRegion"
	| "lastShownAnnouncementId"
	| "customInstructions"
	| "taskHistory"
	| "openAiBaseUrl"
	| "openAiModelId"
	| "ollamaModelId"
	| "ollamaBaseUrl"
	| "lmStudioModelId"
	| "lmStudioBaseUrl"
	| "anthropicBaseUrl"
	| "azureApiVersion"
	| "openRouterModelId"
	| "openRouterModelInfo"
	| "autoApprovalSettings"
	| "browserSettings"
	| "chatSettings"
	| "vsCodeLmModelSelector"
	| "userInfo"
	| "browserSettings"
	| "difyBaseUrl"
	| "previousModeApiProvider"
	| "previousModeModelId"
	| "previousModeModelInfo"
	| "liteLlmBaseUrl"
	| "liteLlmModelId"

export const GlobalFileNames = {
	apiConversationHistory: "api_conversation_history.json",
	uiMessages: "ui_messages.json",
	openRouterModels: "openrouter_models.json",
	mcpSettings: "cline_mcp_settings.json",
	clineRules: ".clinerules",
}

export class ClineProvider implements vscode.WebviewViewProvider {
	public static readonly sideBarId = "claude-dev.SidebarProvider" // used in package.json as the view's id. This value cannot be changed due to how vscode caches views based on their id, and updating the id would break existing instances of the extension.
	public static readonly tabPanelId = "claude-dev.TabPanelProvider"
	private static activeInstances: Set<ClineProvider> = new Set()
	private disposables: vscode.Disposable[] = []
	private view?: vscode.WebviewView | vscode.WebviewPanel
	private cline?: Cline
	private workspaceTracker?: WorkspaceTracker
	mcpHub?: McpHub
	private authManager: FirebaseAuthManager
	private latestAnnouncementId = "jan-20-2025" // update to some unique identifier when we add a new announcement

	constructor(
		readonly context: vscode.ExtensionContext,
		private readonly outputChannel: vscode.OutputChannel,
	) {
		this.outputChannel.appendLine("ClineProvider instantiated")
		ClineProvider.activeInstances.add(this)
		this.workspaceTracker = new WorkspaceTracker(this)
		this.mcpHub = new McpHub(this)
		this.authManager = new FirebaseAuthManager(this)
	}

	/*
	VSCode extensions use the disposable pattern to clean up resources when the sidebar/editor tab is closed by the user or system. This applies to event listening, commands, interacting with the UI, etc.
	- https://vscode-docs.readthedocs.io/en/stable/extensions/patterns-and-principles/
	- https://github.com/microsoft/vscode-extension-samples/blob/main/webview-sample/src/extension.ts
	*/
	async dispose() {
		this.outputChannel.appendLine("Disposing ClineProvider...")
		await this.clearTask()
		this.outputChannel.appendLine("Cleared task")
		if (this.view && "dispose" in this.view) {
			this.view.dispose()
			this.outputChannel.appendLine("Disposed webview")
		}
		while (this.disposables.length) {
			const x = this.disposables.pop()
			if (x) {
				x.dispose()
			}
		}
		this.workspaceTracker?.dispose()
		this.workspaceTracker = undefined
		this.mcpHub?.dispose()
		this.mcpHub = undefined
		this.authManager.dispose()
		this.outputChannel.appendLine("Disposed all disposables")
		ClineProvider.activeInstances.delete(this)
	}

	// Auth methods
	async handleSignOut() {
		try {
			await this.authManager.signOut()
			vscode.window.showInformationMessage("Successfully logged out of Cline")
		} catch (error) {
			vscode.window.showErrorMessage("Logout failed")
		}
	}

	async setAuthToken(token?: string) {
		await this.storeSecret("authToken", token)
	}

	async setUserInfo(info?: { displayName: string | null; email: string | null; photoURL: string | null }) {
		await this.updateGlobalState("userInfo", info)
	}

	public static getVisibleInstance(): ClineProvider | undefined {
		return findLast(Array.from(this.activeInstances), (instance) => instance.view?.visible === true)
	}

	resolveWebviewView(
		webviewView: vscode.WebviewView | vscode.WebviewPanel,
		//context: vscode.WebviewViewResolveContext<unknown>, used to recreate a deallocated webview, but we don't need this since we use retainContextWhenHidden
		//token: vscode.CancellationToken
	): void | Thenable<void> {
		this.outputChannel.appendLine("Resolving webview view")
		this.view = webviewView

		webviewView.webview.options = {
			// Allow scripts in the webview
			enableScripts: true,
			localResourceRoots: [this.context.extensionUri],
		}
		webviewView.webview.html = this.getHtmlContent(webviewView.webview)

		// Sets up an event listener to listen for messages passed from the webview view context
		// and executes code based on the message that is received
		this.setWebviewMessageListener(webviewView.webview)

		// Logs show up in bottom panel > Debug Console
		//console.log("registering listener")

		// Listen for when the panel becomes visible
		// https://github.com/microsoft/vscode-discussions/discussions/840
		if ("onDidChangeViewState" in webviewView) {
			// WebviewView and WebviewPanel have all the same properties except for this visibility listener
			// panel
			webviewView.onDidChangeViewState(
				() => {
					if (this.view?.visible) {
						this.postMessageToWebview({
							type: "action",
							action: "didBecomeVisible",
						})
					}
				},
				null,
				this.disposables,
			)
		} else if ("onDidChangeVisibility" in webviewView) {
			// sidebar
			webviewView.onDidChangeVisibility(
				() => {
					if (this.view?.visible) {
						this.postMessageToWebview({
							type: "action",
							action: "didBecomeVisible",
						})
					}
				},
				null,
				this.disposables,
			)
		}

		// Listen for when the view is disposed
		// This happens when the user closes the view or when the view is closed programmatically
		webviewView.onDidDispose(
			async () => {
				await this.dispose()
			},
			null,
			this.disposables,
		)

		// Listen for when color changes
		vscode.workspace.onDidChangeConfiguration(
			async (e) => {
				if (e && e.affectsConfiguration("workbench.colorTheme")) {
					// Sends latest theme name to webview
					await this.postMessageToWebview({
						type: "theme",
						text: JSON.stringify(await getTheme()),
					})
				}
			},
			null,
			this.disposables,
		)

		// if the extension is starting a new session, clear previous task state
		this.clearTask()

		this.outputChannel.appendLine("Webview view resolved")
	}

	async initClineWithTask(task?: string, images?: string[]) {
		await this.clearTask() // ensures that an existing task doesn't exist before starting a new one, although this shouldn't be possible since user must clear task before starting a new one
		const { apiConfiguration, customInstructions, autoApprovalSettings, browserSettings, chatSettings } =
			await this.getState()
		this.cline = new Cline(
			this,
			apiConfiguration,
			autoApprovalSettings,
			browserSettings,
			chatSettings,
			customInstructions,
			task,
			images,
		)
	}

	async initClineWithHistoryItem(historyItem: HistoryItem) {
		await this.clearTask()
		const { apiConfiguration, customInstructions, autoApprovalSettings, browserSettings, chatSettings } =
			await this.getState()
		this.cline = new Cline(
			this,
			apiConfiguration,
			autoApprovalSettings,
			browserSettings,
			chatSettings,
			customInstructions,
			undefined,
			undefined,
			historyItem,
		)
	}

	// Send any JSON serializable data to the react app
	async postMessageToWebview(message: ExtensionMessage) {
		await this.view?.webview.postMessage(message)
	}

	/**
	 * Defines and returns the HTML that should be rendered within the webview panel.
	 *
	 * @remarks This is also the place where references to the React webview build files
	 * are created and inserted into the webview HTML.
	 *
	 * @param webview A reference to the extension webview
	 * @param extensionUri The URI of the directory containing the extension
	 * @returns A template string literal containing the HTML that should be
	 * rendered within the webview panel
	 */
	private getHtmlContent(webview: vscode.Webview): string {
		// Get the local path to main script run in the webview,
		// then convert it to a uri we can use in the webview.

		// The CSS file from the React build output
		const stylesUri = getUri(webview, this.context.extensionUri, ["webview-ui", "build", "static", "css", "main.css"])
		// The JS file from the React build output
		const scriptUri = getUri(webview, this.context.extensionUri, ["webview-ui", "build", "static", "js", "main.js"])

		// The codicon font from the React build output
		// https://github.com/microsoft/vscode-extension-samples/blob/main/webview-codicons-sample/src/extension.ts
		// we installed this package in the extension so that we can access it how its intended from the extension (the font file is likely bundled in vscode), and we just import the css fileinto our react app we don't have access to it
		// don't forget to add font-src ${webview.cspSource};
		const codiconsUri = getUri(webview, this.context.extensionUri, [
			"node_modules",
			"@vscode",
			"codicons",
			"dist",
			"codicon.css",
		])

		// const scriptUri = webview.asWebviewUri(vscode.Uri.joinPath(this._extensionUri, "assets", "main.js"))

		// const styleResetUri = webview.asWebviewUri(vscode.Uri.joinPath(this._extensionUri, "assets", "reset.css"))
		// const styleVSCodeUri = webview.asWebviewUri(vscode.Uri.joinPath(this._extensionUri, "assets", "vscode.css"))

		// // Same for stylesheet
		// const stylesheetUri = webview.asWebviewUri(vscode.Uri.joinPath(this._extensionUri, "assets", "main.css"))

		// Use a nonce to only allow a specific script to be run.
		/*
        content security policy of your webview to only allow scripts that have a specific nonce
        create a content security policy meta tag so that only loading scripts with a nonce is allowed
        As your extension grows you will likely want to add custom styles, fonts, and/or images to your webview. If you do, you will need to update the content security policy meta tag to explicity allow for these resources. E.g.
                <meta http-equiv="Content-Security-Policy" content="default-src 'none'; style-src ${webview.cspSource}; font-src ${webview.cspSource}; img-src ${webview.cspSource} https:; script-src 'nonce-${nonce}';">
		- 'unsafe-inline' is required for styles due to vscode-webview-toolkit's dynamic style injection
		- since we pass base64 images to the webview, we need to specify img-src ${webview.cspSource} data:;

        in meta tag we add nonce attribute: A cryptographic nonce (only used once) to allow scripts. The server must generate a unique nonce value each time it transmits a policy. It is critical to provide a nonce that cannot be guessed as bypassing a resource's policy is otherwise trivial.
        */
		const nonce = getNonce()

		// Tip: Install the es6-string-html VS Code extension to enable code highlighting below
		return /*html*/ `
        <!DOCTYPE html>
        <html lang="en">
          <head>
            <meta charset="utf-8">
            <meta name="viewport" content="width=device-width,initial-scale=1,shrink-to-fit=no">
            <meta name="theme-color" content="#000000">
            <meta http-equiv="Content-Security-Policy" content="default-src 'none'; font-src ${webview.cspSource}; style-src ${webview.cspSource} 'unsafe-inline'; img-src ${webview.cspSource} https: data:; script-src 'nonce-${nonce}';">
            <link rel="stylesheet" type="text/css" href="${stylesUri}">
			<link href="${codiconsUri}" rel="stylesheet" />
            <title>Cline</title>
          </head>
          <body>
            <noscript>You need to enable JavaScript to run this app.</noscript>
            <div id="root"></div>
            <script nonce="${nonce}" src="${scriptUri}"></script>
          </body>
        </html>
      `
	}

	/**
	 * Sets up an event listener to listen for messages passed from the webview context and
	 * executes code based on the message that is received.
	 *
	 * @param webview A reference to the extension webview
	 */
	private setWebviewMessageListener(webview: vscode.Webview) {
		webview.onDidReceiveMessage(
			async (message: WebviewMessage) => {
				switch (message.type) {
					case "webviewDidLaunch":
						this.postStateToWebview()
						this.workspaceTracker?.initializeFilePaths() // don't await
						getTheme().then((theme) =>
							this.postMessageToWebview({
								type: "theme",
								text: JSON.stringify(theme),
							}),
						)
						// post last cached models in case the call to endpoint fails
						this.readOpenRouterModels().then((openRouterModels) => {
							if (openRouterModels) {
								this.postMessageToWebview({
									type: "openRouterModels",
									openRouterModels,
								})
							}
						})
						// gui relies on model info to be up-to-date to provide the most accurate pricing, so we need to fetch the latest details on launch.
						// we do this for all users since many users switch between api providers and if they were to switch back to openrouter it would be showing outdated model info if we hadn't retrieved the latest at this point
						// (see normalizeApiConfiguration > openrouter)
						this.refreshOpenRouterModels().then(async (openRouterModels) => {
							if (openRouterModels) {
								// update model info in state (this needs to be done here since we don't want to update state while settings is open, and we may refresh models there)
								const { apiConfiguration } = await this.getState()
								if (apiConfiguration.openRouterModelId) {
									await this.updateGlobalState(
										"openRouterModelInfo",
										openRouterModels[apiConfiguration.openRouterModelId],
									)
									await this.postStateToWebview()
								}
							}
						})
						break
					case "newTask":
						// Code that should run in response to the hello message command
						//vscode.window.showInformationMessage(message.text!)

						// Send a message to our webview.
						// You can send any JSON serializable data.
						// Could also do this in extension .ts
						//this.postMessageToWebview({ type: "text", text: `Extension: ${Date.now()}` })
						// initializing new instance of Cline will make sure that any agentically running promises in old instance don't affect our new task. this essentially creates a fresh slate for the new task
						await this.initClineWithTask(message.text, message.images)
						break
					case "apiConfiguration":
						if (message.apiConfiguration) {
							const {
								apiProvider,
								apiModelId,
								apiKey,
								openRouterApiKey,
								awsAccessKey,
								awsSecretKey,
								awsSessionToken,
								awsRegion,
								awsUseCrossRegionInference,
								vertexProjectId,
								vertexRegion,
								openAiBaseUrl,
								openAiApiKey,
								openAiModelId,
								ollamaModelId,
								ollamaBaseUrl,
								lmStudioModelId,
								lmStudioBaseUrl,
								anthropicBaseUrl,
								geminiApiKey,
								openAiNativeApiKey,
								deepSeekApiKey,
								mistralApiKey,
								azureApiVersion,
								openRouterModelId,
								openRouterModelInfo,
								vsCodeLmModelSelector,
<<<<<<< HEAD
								difyApiKey,
								difyBaseUrl,
=======
								liteLlmBaseUrl,
								liteLlmModelId,
>>>>>>> 0795b046
							} = message.apiConfiguration
							await this.updateGlobalState("apiProvider", apiProvider)
							await this.updateGlobalState("apiModelId", apiModelId)
							await this.storeSecret("apiKey", apiKey)
							await this.storeSecret("openRouterApiKey", openRouterApiKey)
							await this.storeSecret("awsAccessKey", awsAccessKey)
							await this.storeSecret("awsSecretKey", awsSecretKey)
							await this.storeSecret("awsSessionToken", awsSessionToken)
							await this.updateGlobalState("awsRegion", awsRegion)
							await this.updateGlobalState("awsUseCrossRegionInference", awsUseCrossRegionInference)
							await this.updateGlobalState("vertexProjectId", vertexProjectId)
							await this.updateGlobalState("vertexRegion", vertexRegion)
							await this.updateGlobalState("openAiBaseUrl", openAiBaseUrl)
							await this.storeSecret("openAiApiKey", openAiApiKey)
							await this.updateGlobalState("openAiModelId", openAiModelId)
							await this.updateGlobalState("ollamaModelId", ollamaModelId)
							await this.updateGlobalState("ollamaBaseUrl", ollamaBaseUrl)
							await this.updateGlobalState("lmStudioModelId", lmStudioModelId)
							await this.updateGlobalState("lmStudioBaseUrl", lmStudioBaseUrl)
							await this.updateGlobalState("anthropicBaseUrl", anthropicBaseUrl)
							await this.storeSecret("geminiApiKey", geminiApiKey)
							await this.storeSecret("openAiNativeApiKey", openAiNativeApiKey)
							await this.storeSecret("deepSeekApiKey", deepSeekApiKey)
							await this.storeSecret("mistralApiKey", mistralApiKey)
							await this.updateGlobalState("azureApiVersion", azureApiVersion)
							await this.updateGlobalState("openRouterModelId", openRouterModelId)
							await this.updateGlobalState("openRouterModelInfo", openRouterModelInfo)
							await this.updateGlobalState("vsCodeLmModelSelector", vsCodeLmModelSelector)
<<<<<<< HEAD
							await this.storeSecret("difyApiKey", difyApiKey)
							await this.updateGlobalState("difyBaseUrl", difyBaseUrl)
=======
							await this.updateGlobalState("liteLlmBaseUrl", liteLlmBaseUrl)
							await this.updateGlobalState("liteLlmModelId", liteLlmModelId)
>>>>>>> 0795b046
							if (this.cline) {
								this.cline.api = buildApiHandler(message.apiConfiguration)
							}
						}
						await this.postStateToWebview()
						break
					case "customInstructions":
						await this.updateCustomInstructions(message.text)
						break
					case "autoApprovalSettings":
						if (message.autoApprovalSettings) {
							await this.updateGlobalState("autoApprovalSettings", message.autoApprovalSettings)
							if (this.cline) {
								this.cline.autoApprovalSettings = message.autoApprovalSettings
							}
							await this.postStateToWebview()
						}
						break
					case "browserSettings":
						if (message.browserSettings) {
							await this.updateGlobalState("browserSettings", message.browserSettings)
							if (this.cline) {
								this.cline.updateBrowserSettings(message.browserSettings)
							}
							await this.postStateToWebview()
						}
						break
					case "chatSettings":
						if (message.chatSettings) {
							const didSwitchToActMode = message.chatSettings.mode === "act"

							// Get previous model info that we will revert to after saving current mode api info
							const {
								apiConfiguration,
								previousModeApiProvider: newApiProvider,
								previousModeModelId: newModelId,
								previousModeModelInfo: newModelInfo,
							} = await this.getState()

							// Save the last model used in this mode
							await this.updateGlobalState("previousModeApiProvider", apiConfiguration.apiProvider)
							switch (apiConfiguration.apiProvider) {
								case "anthropic":
								case "bedrock":
								case "vertex":
								case "gemini":
									await this.updateGlobalState("previousModeModelId", apiConfiguration.apiModelId)
									break
								case "openrouter":
									await this.updateGlobalState("previousModeModelId", apiConfiguration.openRouterModelId)
									await this.updateGlobalState("previousModeModelInfo", apiConfiguration.openRouterModelInfo)
									break
								case "vscode-lm":
									await this.updateGlobalState("previousModeModelId", apiConfiguration.vsCodeLmModelSelector)
									break
								case "openai":
									await this.updateGlobalState("previousModeModelId", apiConfiguration.openAiModelId)
									break
								case "ollama":
									await this.updateGlobalState("previousModeModelId", apiConfiguration.ollamaModelId)
									break
								case "lmstudio":
									await this.updateGlobalState("previousModeModelId", apiConfiguration.lmStudioModelId)
									break
								case "litellm":
									await this.updateGlobalState("previousModeModelId", apiConfiguration.liteLlmModelId)
									break
							}

							// Restore the model used in previous mode
							if (newApiProvider && newModelId) {
								await this.updateGlobalState("apiProvider", newApiProvider)
								switch (newApiProvider) {
									case "anthropic":
									case "bedrock":
									case "vertex":
									case "gemini":
										await this.updateGlobalState("apiModelId", newModelId)
										break
									case "openrouter":
										await this.updateGlobalState("openRouterModelId", newModelId)
										await this.updateGlobalState("openRouterModelInfo", newModelInfo)
										break
									case "vscode-lm":
										await this.updateGlobalState("vsCodeLmModelSelector", newModelId)
										break
									case "openai":
										await this.updateGlobalState("openAiModelId", newModelId)
										break
									case "ollama":
										await this.updateGlobalState("ollamaModelId", newModelId)
										break
									case "lmstudio":
										await this.updateGlobalState("lmStudioModelId", newModelId)
										break
									case "litellm":
										await this.updateGlobalState("liteLlmModelId", newModelId)
										break
								}

								if (this.cline) {
									const { apiConfiguration: updatedApiConfiguration } = await this.getState()
									this.cline.api = buildApiHandler(updatedApiConfiguration)
								}
							}

							await this.updateGlobalState("chatSettings", message.chatSettings)
							await this.postStateToWebview()
							// console.log("chatSettings", message.chatSettings)
							if (this.cline) {
								this.cline.updateChatSettings(message.chatSettings)
								if (this.cline.isAwaitingPlanResponse && didSwitchToActMode) {
									this.cline.didRespondToPlanAskBySwitchingMode = true
									// this is necessary for the webview to update accordingly, but Cline instance will not send text back as feedback message
									await this.postMessageToWebview({
										type: "invoke",
										invoke: "sendMessage",
										text: "[Proceeding with the task...]",
									})
								} else {
									this.cancelTask()
								}
							}
						}
						break
					// case "relaunchChromeDebugMode":
					// 	if (this.cline) {
					// 		this.cline.browserSession.relaunchChromeDebugMode()
					// 	}
					// 	break
					case "askResponse":
						this.cline?.handleWebviewAskResponse(message.askResponse!, message.text, message.images)
						break
					case "clearTask":
						// newTask will start a new task with a given task text, while clear task resets the current session and allows for a new task to be started
						await this.clearTask()
						await this.postStateToWebview()
						break
					case "didShowAnnouncement":
						await this.updateGlobalState("lastShownAnnouncementId", this.latestAnnouncementId)
						await this.postStateToWebview()
						break
					case "selectImages":
						const images = await selectImages()
						await this.postMessageToWebview({
							type: "selectedImages",
							images,
						})
						break
					case "exportCurrentTask":
						const currentTaskId = this.cline?.taskId
						if (currentTaskId) {
							this.exportTaskWithId(currentTaskId)
						}
						break
					case "showTaskWithId":
						this.showTaskWithId(message.text!)
						break
					case "deleteTaskWithId":
						this.deleteTaskWithId(message.text!)
						break
					case "exportTaskWithId":
						this.exportTaskWithId(message.text!)
						break
					case "resetState":
						await this.resetState()
						break
					case "requestOllamaModels":
						const ollamaModels = await this.getOllamaModels(message.text)
						this.postMessageToWebview({
							type: "ollamaModels",
							ollamaModels,
						})
						break
					case "requestLmStudioModels":
						const lmStudioModels = await this.getLmStudioModels(message.text)
						this.postMessageToWebview({
							type: "lmStudioModels",
							lmStudioModels,
						})
						break
					case "requestVsCodeLmModels":
						const vsCodeLmModels = await this.getVsCodeLmModels()
						this.postMessageToWebview({ type: "vsCodeLmModels", vsCodeLmModels })
						break
					case "refreshOpenRouterModels":
						await this.refreshOpenRouterModels()
						break
					case "refreshOpenAiModels":
						const { apiConfiguration } = await this.getState()
						const openAiModels = await this.getOpenAiModels(
							apiConfiguration.openAiBaseUrl,
							apiConfiguration.openAiApiKey,
						)
						this.postMessageToWebview({ type: "openAiModels", openAiModels })
						break
					case "openImage":
						openImage(message.text!)
						break
					case "openFile":
						openFile(message.text!)
						break
					case "openMention":
						openMention(message.text)
						break
					case "checkpointDiff": {
						if (message.number) {
							await this.cline?.presentMultifileDiff(message.number, false)
						}
						break
					}
					case "checkpointRestore": {
						await this.cancelTask() // we cannot alter message history say if the task is active, as it could be in the middle of editing a file or running a command, which expect the ask to be responded to rather than being superceded by a new message eg add deleted_api_reqs
						// cancel task waits for any open editor to be reverted and starts a new cline instance
						if (message.number) {
							// wait for messages to be loaded
							await pWaitFor(() => this.cline?.isInitialized === true, {
								timeout: 3_000,
							}).catch(() => {
								console.error("Failed to init new cline instance")
							})
							// NOTE: cancelTask awaits abortTask, which awaits diffViewProvider.revertChanges, which reverts any edited files, allowing us to reset to a checkpoint rather than running into a state where the revertChanges function is called alongside or after the checkpoint reset
							await this.cline?.restoreCheckpoint(message.number, message.text! as ClineCheckpointRestore)
						}
						break
					}
					case "taskCompletionViewChanges": {
						if (message.number) {
							await this.cline?.presentMultifileDiff(message.number, true)
						}
						break
					}
					case "cancelTask":
						this.cancelTask()
						break
					case "getLatestState":
						await this.postStateToWebview()
						break
					case "subscribeEmail":
						this.subscribeEmail(message.text)
						break
					case "accountLoginClicked": {
						// Generate nonce for state validation
						const nonce = crypto.randomBytes(32).toString("hex")
						await this.storeSecret("authNonce", nonce)

						// Open browser for authentication with state param
						console.log("Login button clicked in account page")
						console.log("Opening auth page with state param")

						const uriScheme = vscode.env.uriScheme

						const authUrl = vscode.Uri.parse(
							`https://app.cline.bot/auth?state=${encodeURIComponent(nonce)}&callback_url=${encodeURIComponent(`${uriScheme || "vscode"}://saoudrizwan.claude-dev/auth`)}`,
						)
						vscode.env.openExternal(authUrl)
						break
					}
					case "accountLogoutClicked": {
						await this.handleSignOut()
						break
					}
					case "openMcpSettings": {
						const mcpSettingsFilePath = await this.mcpHub?.getMcpSettingsFilePath()
						if (mcpSettingsFilePath) {
							openFile(mcpSettingsFilePath)
						}
						break
					}
					case "toggleMcpServer": {
						try {
							await this.mcpHub?.toggleServerDisabled(message.serverName!, message.disabled!)
						} catch (error) {
							console.error(`Failed to toggle MCP server ${message.serverName}:`, error)
						}
						break
					}
					case "toggleToolAutoApprove": {
						try {
							await this.mcpHub?.toggleToolAutoApprove(message.serverName!, message.toolName!, message.autoApprove!)
						} catch (error) {
							console.error(`Failed to toggle auto-approve for tool ${message.toolName}:`, error)
						}
						break
					}
					case "restartMcpServer": {
						try {
							await this.mcpHub?.restartConnection(message.text!)
						} catch (error) {
							console.error(`Failed to retry connection for ${message.text}:`, error)
						}
						break
					}
					case "openExtensionSettings": {
						const settingsFilter = message.text || ""
						await vscode.commands.executeCommand(
							"workbench.action.openSettings",
							`@ext:saoudrizwan.claude-dev ${settingsFilter}`.trim(), // trim whitespace if no settings filter
						)
						break
					}
					// Add more switch case statements here as more webview message commands
					// are created within the webview context (i.e. inside media/main.js)
				}
			},
			null,
			this.disposables,
		)
	}

	async subscribeEmail(email?: string) {
		if (!email) {
			return
		}
		const emailRegex = /^[^\s@]+@[^\s@]+\.[^\s@]+$/
		if (!emailRegex.test(email)) {
			vscode.window.showErrorMessage("Please enter a valid email address")
			return
		}
		console.log("Subscribing email:", email)
		this.postMessageToWebview({ type: "emailSubscribed" })
		// Currently ignoring errors to this endpoint, but after accounts we'll remove this anyways
		try {
			const response = await axios.post(
				"https://app.cline.bot/api/mailing-list",
				{
					email: email,
				},
				{
					headers: {
						"Content-Type": "application/json",
					},
				},
			)
			console.log("Email subscribed successfully. Response:", response.data)
		} catch (error) {
			console.error("Failed to subscribe email:", error)
		}
	}

	async cancelTask() {
		if (this.cline) {
			const { historyItem } = await this.getTaskWithId(this.cline.taskId)
			try {
				await this.cline.abortTask()
			} catch (error) {
				console.error("Failed to abort task", error)
			}
			await pWaitFor(
				() =>
					this.cline === undefined ||
					this.cline.isStreaming === false ||
					this.cline.didFinishAbortingStream ||
					this.cline.isWaitingForFirstChunk, // if only first chunk is processed, then there's no need to wait for graceful abort (closes edits, browser, etc)
				{
					timeout: 3_000,
				},
			).catch(() => {
				console.error("Failed to abort task")
			})
			if (this.cline) {
				// 'abandoned' will prevent this cline instance from affecting future cline instance gui. this may happen if its hanging on a streaming request
				this.cline.abandoned = true
			}
			await this.initClineWithHistoryItem(historyItem) // clears task again, so we need to abortTask manually above
			// await this.postStateToWebview() // new Cline instance will post state when it's ready. having this here sent an empty messages array to webview leading to virtuoso having to reload the entire list
		}
	}

	async updateCustomInstructions(instructions?: string) {
		// User may be clearing the field
		await this.updateGlobalState("customInstructions", instructions || undefined)
		if (this.cline) {
			this.cline.customInstructions = instructions || undefined
		}
		await this.postStateToWebview()
	}

	// MCP

	async getDocumentsPath(): Promise<string> {
		if (process.platform === "win32") {
			// If the user is running Win 7/Win Server 2008 r2+, we want to get the correct path to their Documents directory.
			try {
				const { stdout: docsPath } = await execa("powershell", [
					"-NoProfile", // Ignore user's PowerShell profile(s)
					"-Command",
					"[System.Environment]::GetFolderPath([System.Environment+SpecialFolder]::MyDocuments)",
				])
				return docsPath.trim()
			} catch (err) {
				console.error("Failed to retrieve Windows Documents path. Falling back to homedir/Documents.")
				return path.join(os.homedir(), "Documents")
			}
		} else {
			return path.join(os.homedir(), "Documents") // On POSIX (macOS, Linux, etc.), assume ~/Documents by default (existing behavior, but may want to implement similar logic here)
		}
	}

	async ensureMcpServersDirectoryExists(): Promise<string> {
		const userDocumentsPath = await this.getDocumentsPath()
		const mcpServersDir = path.join(userDocumentsPath, "Cline", "MCP")
		try {
			await fs.mkdir(mcpServersDir, { recursive: true })
		} catch (error) {
			return "~/Documents/Cline/MCP" // in case creating a directory in documents fails for whatever reason (e.g. permissions) - this is fine since this path is only ever used in the system prompt
		}
		return mcpServersDir
	}

	async ensureSettingsDirectoryExists(): Promise<string> {
		const settingsDir = path.join(this.context.globalStorageUri.fsPath, "settings")
		await fs.mkdir(settingsDir, { recursive: true })
		return settingsDir
	}

	// VSCode LM API

	private async getVsCodeLmModels() {
		try {
			const models = await vscode.lm.selectChatModels({})
			return models || []
		} catch (error) {
			console.error("Error fetching VS Code LM models:", error)
			return []
		}
	}

	// Ollama

	async getOllamaModels(baseUrl?: string) {
		try {
			if (!baseUrl) {
				baseUrl = "http://localhost:11434"
			}
			if (!URL.canParse(baseUrl)) {
				return []
			}
			const response = await axios.get(`${baseUrl}/api/tags`)
			const modelsArray = response.data?.models?.map((model: any) => model.name) || []
			const models = [...new Set<string>(modelsArray)]
			return models
		} catch (error) {
			return []
		}
	}

	// LM Studio

	async getLmStudioModels(baseUrl?: string) {
		try {
			if (!baseUrl) {
				baseUrl = "http://localhost:1234"
			}
			if (!URL.canParse(baseUrl)) {
				return []
			}
			const response = await axios.get(`${baseUrl}/v1/models`)
			const modelsArray = response.data?.data?.map((model: any) => model.id) || []
			const models = [...new Set<string>(modelsArray)]
			return models
		} catch (error) {
			return []
		}
	}

	// Auth

	public async validateAuthState(state: string | null): Promise<boolean> {
		const storedNonce = await this.getSecret("authNonce")
		if (!state || state !== storedNonce) {
			return false
		}
		await this.storeSecret("authNonce", undefined) // Clear after use
		return true
	}

	async handleAuthCallback(token: string) {
		try {
			// First sign in with Firebase to trigger auth state change
			await this.authManager.signInWithCustomToken(token)

			// Then store the token securely
			await this.storeSecret("authToken", token)
			await this.postStateToWebview()
			vscode.window.showInformationMessage("Successfully logged in to Cline")
		} catch (error) {
			console.error("Failed to handle auth callback:", error)
			vscode.window.showErrorMessage("Failed to log in to Cline")
		}
	}

	// OpenAi

	async getOpenAiModels(baseUrl?: string, apiKey?: string) {
		try {
			if (!baseUrl) {
				return []
			}

			if (!URL.canParse(baseUrl)) {
				return []
			}

			const config: Record<string, any> = {}
			if (apiKey) {
				config["headers"] = { Authorization: `Bearer ${apiKey}` }
			}

			const response = await axios.get(`${baseUrl}/models`, config)
			const modelsArray = response.data?.data?.map((model: any) => model.id) || []
			const models = [...new Set<string>(modelsArray)]
			return models
		} catch (error) {
			return []
		}
	}

	// OpenRouter

	async handleOpenRouterCallback(code: string) {
		let apiKey: string
		try {
			const response = await axios.post("https://openrouter.ai/api/v1/auth/keys", { code })
			if (response.data && response.data.key) {
				apiKey = response.data.key
			} else {
				throw new Error("Invalid response from OpenRouter API")
			}
		} catch (error) {
			console.error("Error exchanging code for API key:", error)
			throw error
		}

		const openrouter: ApiProvider = "openrouter"
		await this.updateGlobalState("apiProvider", openrouter)
		await this.storeSecret("openRouterApiKey", apiKey)
		await this.postStateToWebview()
		if (this.cline) {
			this.cline.api = buildApiHandler({
				apiProvider: openrouter,
				openRouterApiKey: apiKey,
			})
		}
		// await this.postMessageToWebview({ type: "action", action: "settingsButtonClicked" }) // bad ux if user is on welcome
	}

	private async ensureCacheDirectoryExists(): Promise<string> {
		const cacheDir = path.join(this.context.globalStorageUri.fsPath, "cache")
		await fs.mkdir(cacheDir, { recursive: true })
		return cacheDir
	}

	async readOpenRouterModels(): Promise<Record<string, ModelInfo> | undefined> {
		const openRouterModelsFilePath = path.join(await this.ensureCacheDirectoryExists(), GlobalFileNames.openRouterModels)
		const fileExists = await fileExistsAtPath(openRouterModelsFilePath)
		if (fileExists) {
			const fileContents = await fs.readFile(openRouterModelsFilePath, "utf8")
			return JSON.parse(fileContents)
		}
		return undefined
	}

	async refreshOpenRouterModels() {
		const openRouterModelsFilePath = path.join(await this.ensureCacheDirectoryExists(), GlobalFileNames.openRouterModels)

		let models: Record<string, ModelInfo> = {}
		try {
			const response = await axios.get("https://openrouter.ai/api/v1/models")
			/*
			{
				"id": "anthropic/claude-3.5-sonnet",
				"name": "Anthropic: Claude 3.5 Sonnet",
				"created": 1718841600,
				"description": "Claude 3.5 Sonnet delivers better-than-Opus capabilities, faster-than-Sonnet speeds, at the same Sonnet prices. Sonnet is particularly good at:\n\n- Coding: Autonomously writes, edits, and runs code with reasoning and troubleshooting\n- Data science: Augments human data science expertise; navigates unstructured data while using multiple tools for insights\n- Visual processing: excelling at interpreting charts, graphs, and images, accurately transcribing text to derive insights beyond just the text alone\n- Agentic tasks: exceptional tool use, making it great at agentic tasks (i.e. complex, multi-step problem solving tasks that require engaging with other systems)\n\n#multimodal",
				"context_length": 200000,
				"architecture": {
					"modality": "text+image-\u003Etext",
					"tokenizer": "Claude",
					"instruct_type": null
				},
				"pricing": {
					"prompt": "0.000003",
					"completion": "0.000015",
					"image": "0.0048",
					"request": "0"
				},
				"top_provider": {
					"context_length": 200000,
					"max_completion_tokens": 8192,
					"is_moderated": true
				},
				"per_request_limits": null
			},
			*/
			if (response.data?.data) {
				const rawModels = response.data.data
				const parsePrice = (price: any) => {
					if (price) {
						return parseFloat(price) * 1_000_000
					}
					return undefined
				}
				for (const rawModel of rawModels) {
					const modelInfo: ModelInfo = {
						maxTokens: rawModel.top_provider?.max_completion_tokens,
						contextWindow: rawModel.context_length,
						supportsImages: rawModel.architecture?.modality?.includes("image"),
						supportsPromptCache: false,
						inputPrice: parsePrice(rawModel.pricing?.prompt),
						outputPrice: parsePrice(rawModel.pricing?.completion),
						description: rawModel.description,
					}

					switch (rawModel.id) {
						case "anthropic/claude-3.5-sonnet":
						case "anthropic/claude-3.5-sonnet:beta":
							// NOTE: this needs to be synced with api.ts/openrouter default model info
							modelInfo.supportsComputerUse = true
							modelInfo.supportsPromptCache = true
							modelInfo.cacheWritesPrice = 3.75
							modelInfo.cacheReadsPrice = 0.3
							break
						case "anthropic/claude-3.5-sonnet-20240620":
						case "anthropic/claude-3.5-sonnet-20240620:beta":
							modelInfo.supportsPromptCache = true
							modelInfo.cacheWritesPrice = 3.75
							modelInfo.cacheReadsPrice = 0.3
							break
						case "anthropic/claude-3-5-haiku":
						case "anthropic/claude-3-5-haiku:beta":
						case "anthropic/claude-3-5-haiku-20241022":
						case "anthropic/claude-3-5-haiku-20241022:beta":
						case "anthropic/claude-3.5-haiku":
						case "anthropic/claude-3.5-haiku:beta":
						case "anthropic/claude-3.5-haiku-20241022":
						case "anthropic/claude-3.5-haiku-20241022:beta":
							modelInfo.supportsPromptCache = true
							modelInfo.cacheWritesPrice = 1.25
							modelInfo.cacheReadsPrice = 0.1
							break
						case "anthropic/claude-3-opus":
						case "anthropic/claude-3-opus:beta":
							modelInfo.supportsPromptCache = true
							modelInfo.cacheWritesPrice = 18.75
							modelInfo.cacheReadsPrice = 1.5
							break
						case "anthropic/claude-3-haiku":
						case "anthropic/claude-3-haiku:beta":
							modelInfo.supportsPromptCache = true
							modelInfo.cacheWritesPrice = 0.3
							modelInfo.cacheReadsPrice = 0.03
							break
						case "deepseek/deepseek-chat":
							modelInfo.supportsPromptCache = true
							// see api.ts/deepSeekModels for more info
							modelInfo.inputPrice = 0
							modelInfo.cacheWritesPrice = 0.14
							modelInfo.cacheReadsPrice = 0.014
							break
					}

					models[rawModel.id] = modelInfo
				}
			} else {
				console.error("Invalid response from OpenRouter API")
			}
			await fs.writeFile(openRouterModelsFilePath, JSON.stringify(models))
			console.log("OpenRouter models fetched and saved", models)
		} catch (error) {
			console.error("Error fetching OpenRouter models:", error)
		}

		await this.postMessageToWebview({
			type: "openRouterModels",
			openRouterModels: models,
		})
		return models
	}

	// Task history

	async getTaskWithId(id: string): Promise<{
		historyItem: HistoryItem
		taskDirPath: string
		apiConversationHistoryFilePath: string
		uiMessagesFilePath: string
		apiConversationHistory: Anthropic.MessageParam[]
	}> {
		const history = ((await this.getGlobalState("taskHistory")) as HistoryItem[] | undefined) || []
		const historyItem = history.find((item) => item.id === id)
		if (historyItem) {
			const taskDirPath = path.join(this.context.globalStorageUri.fsPath, "tasks", id)
			const apiConversationHistoryFilePath = path.join(taskDirPath, GlobalFileNames.apiConversationHistory)
			const uiMessagesFilePath = path.join(taskDirPath, GlobalFileNames.uiMessages)
			const fileExists = await fileExistsAtPath(apiConversationHistoryFilePath)
			if (fileExists) {
				const apiConversationHistory = JSON.parse(await fs.readFile(apiConversationHistoryFilePath, "utf8"))
				return {
					historyItem,
					taskDirPath,
					apiConversationHistoryFilePath,
					uiMessagesFilePath,
					apiConversationHistory,
				}
			}
		}
		// if we tried to get a task that doesn't exist, remove it from state
		// FIXME: this seems to happen sometimes when the json file doesnt save to disk for some reason
		await this.deleteTaskFromState(id)
		throw new Error("Task not found")
	}

	async showTaskWithId(id: string) {
		if (id !== this.cline?.taskId) {
			// non-current task
			const { historyItem } = await this.getTaskWithId(id)
			await this.initClineWithHistoryItem(historyItem) // clears existing task
		}
		await this.postMessageToWebview({
			type: "action",
			action: "chatButtonClicked",
		})
	}

	async exportTaskWithId(id: string) {
		const { historyItem, apiConversationHistory } = await this.getTaskWithId(id)
		await downloadTask(historyItem.ts, apiConversationHistory)
	}

	async deleteTaskWithId(id: string) {
		if (id === this.cline?.taskId) {
			await this.clearTask()
		}

		const { taskDirPath, apiConversationHistoryFilePath, uiMessagesFilePath } = await this.getTaskWithId(id)

		await this.deleteTaskFromState(id)

		// Delete the task files
		const apiConversationHistoryFileExists = await fileExistsAtPath(apiConversationHistoryFilePath)
		if (apiConversationHistoryFileExists) {
			await fs.unlink(apiConversationHistoryFilePath)
		}
		const uiMessagesFileExists = await fileExistsAtPath(uiMessagesFilePath)
		if (uiMessagesFileExists) {
			await fs.unlink(uiMessagesFilePath)
		}
		const legacyMessagesFilePath = path.join(taskDirPath, "claude_messages.json")
		if (await fileExistsAtPath(legacyMessagesFilePath)) {
			await fs.unlink(legacyMessagesFilePath)
		}

		// Delete the checkpoints directory if it exists
		const checkpointsDir = path.join(taskDirPath, "checkpoints")
		if (await fileExistsAtPath(checkpointsDir)) {
			try {
				await fs.rm(checkpointsDir, { recursive: true, force: true })
			} catch (error) {
				console.error(`Failed to delete checkpoints directory for task ${id}:`, error)
				// Continue with deletion of task directory - don't throw since this is a cleanup operation
			}
		}

		await fs.rmdir(taskDirPath) // succeeds if the dir is empty
	}

	async deleteTaskFromState(id: string) {
		// Remove the task from history
		const taskHistory = ((await this.getGlobalState("taskHistory")) as HistoryItem[] | undefined) || []
		const updatedTaskHistory = taskHistory.filter((task) => task.id !== id)
		await this.updateGlobalState("taskHistory", updatedTaskHistory)

		// Notify the webview that the task has been deleted
		await this.postStateToWebview()
	}

	async postStateToWebview() {
		const state = await this.getStateToPostToWebview()
		this.postMessageToWebview({ type: "state", state })
	}

	async getStateToPostToWebview(): Promise<ExtensionState> {
		const {
			apiConfiguration,
			lastShownAnnouncementId,
			customInstructions,
			taskHistory,
			autoApprovalSettings,
			browserSettings,
			chatSettings,
			userInfo,
			authToken,
		} = await this.getState()

		return {
			version: this.context.extension?.packageJSON?.version ?? "",
			apiConfiguration,
			customInstructions,
			uriScheme: vscode.env.uriScheme,
			currentTaskItem: this.cline?.taskId ? (taskHistory || []).find((item) => item.id === this.cline?.taskId) : undefined,
			checkpointTrackerErrorMessage: this.cline?.checkpointTrackerErrorMessage,
			clineMessages: this.cline?.clineMessages || [],
			taskHistory: (taskHistory || []).filter((item) => item.ts && item.task).sort((a, b) => b.ts - a.ts),
			shouldShowAnnouncement: lastShownAnnouncementId !== this.latestAnnouncementId,
			autoApprovalSettings,
			browserSettings,
			chatSettings,
			isLoggedIn: !!authToken,
			userInfo,
		}
	}

	async clearTask() {
		this.cline?.abortTask()
		this.cline = undefined // removes reference to it, so once promises end it will be garbage collected
	}

	// Caching mechanism to keep track of webview messages + API conversation history per provider instance

	/*
	Now that we use retainContextWhenHidden, we don't have to store a cache of cline messages in the user's state, but we could to reduce memory footprint in long conversations.

	- We have to be careful of what state is shared between ClineProvider instances since there could be multiple instances of the extension running at once. For example when we cached cline messages using the same key, two instances of the extension could end up using the same key and overwriting each other's messages.
	- Some state does need to be shared between the instances, i.e. the API key--however there doesn't seem to be a good way to notify the other instances that the API key has changed.

	We need to use a unique identifier for each ClineProvider instance's message cache since we could be running several instances of the extension outside of just the sidebar i.e. in editor panels.

	// conversation history to send in API requests

	/*
	It seems that some API messages do not comply with vscode state requirements. Either the Anthropic library is manipulating these values somehow in the backend in a way thats creating cyclic references, or the API returns a function or a Symbol as part of the message content.
	VSCode docs about state: "The value must be JSON-stringifyable ... value — A value. MUST not contain cyclic references."
	For now we'll store the conversation history in memory, and if we need to store in state directly we'd need to do a manual conversion to ensure proper json stringification.
	*/

	// getApiConversationHistory(): Anthropic.MessageParam[] {
	// 	// const history = (await this.getGlobalState(
	// 	// 	this.getApiConversationHistoryStateKey()
	// 	// )) as Anthropic.MessageParam[]
	// 	// return history || []
	// 	return this.apiConversationHistory
	// }

	// setApiConversationHistory(history: Anthropic.MessageParam[] | undefined) {
	// 	// await this.updateGlobalState(this.getApiConversationHistoryStateKey(), history)
	// 	this.apiConversationHistory = history || []
	// }

	// addMessageToApiConversationHistory(message: Anthropic.MessageParam): Anthropic.MessageParam[] {
	// 	// const history = await this.getApiConversationHistory()
	// 	// history.push(message)
	// 	// await this.setApiConversationHistory(history)
	// 	// return history
	// 	this.apiConversationHistory.push(message)
	// 	return this.apiConversationHistory
	// }

	/*
	Storage
	https://dev.to/kompotkot/how-to-use-secretstorage-in-your-vscode-extensions-2hco
	https://www.eliostruyf.com/devhack-code-extension-storage-options/
	*/

	async getState() {
		const [
			storedApiProvider,
			apiModelId,
			apiKey,
			openRouterApiKey,
			awsAccessKey,
			awsSecretKey,
			awsSessionToken,
			awsRegion,
			awsUseCrossRegionInference,
			vertexProjectId,
			vertexRegion,
			openAiBaseUrl,
			openAiApiKey,
			openAiModelId,
			ollamaModelId,
			ollamaBaseUrl,
			lmStudioModelId,
			lmStudioBaseUrl,
			anthropicBaseUrl,
			geminiApiKey,
			openAiNativeApiKey,
			deepSeekApiKey,
			mistralApiKey,
			azureApiVersion,
			openRouterModelId,
			openRouterModelInfo,
			lastShownAnnouncementId,
			customInstructions,
			taskHistory,
			autoApprovalSettings,
			browserSettings,
			chatSettings,
			vsCodeLmModelSelector,
			liteLlmBaseUrl,
			liteLlmModelId,
			userInfo,
			difyApiKey,
			difyBaseUrl,
			authToken,
			previousModeApiProvider,
			previousModeModelId,
			previousModeModelInfo,
		] = await Promise.all([
			this.getGlobalState("apiProvider") as Promise<ApiProvider | undefined>,
			this.getGlobalState("apiModelId") as Promise<string | undefined>,
			this.getSecret("apiKey") as Promise<string | undefined>,
			this.getSecret("openRouterApiKey") as Promise<string | undefined>,
			this.getSecret("awsAccessKey") as Promise<string | undefined>,
			this.getSecret("awsSecretKey") as Promise<string | undefined>,
			this.getSecret("awsSessionToken") as Promise<string | undefined>,
			this.getGlobalState("awsRegion") as Promise<string | undefined>,
			this.getGlobalState("awsUseCrossRegionInference") as Promise<boolean | undefined>,
			this.getGlobalState("vertexProjectId") as Promise<string | undefined>,
			this.getGlobalState("vertexRegion") as Promise<string | undefined>,
			this.getGlobalState("openAiBaseUrl") as Promise<string | undefined>,
			this.getSecret("openAiApiKey") as Promise<string | undefined>,
			this.getGlobalState("openAiModelId") as Promise<string | undefined>,
			this.getGlobalState("ollamaModelId") as Promise<string | undefined>,
			this.getGlobalState("ollamaBaseUrl") as Promise<string | undefined>,
			this.getGlobalState("lmStudioModelId") as Promise<string | undefined>,
			this.getGlobalState("lmStudioBaseUrl") as Promise<string | undefined>,
			this.getGlobalState("anthropicBaseUrl") as Promise<string | undefined>,
			this.getSecret("geminiApiKey") as Promise<string | undefined>,
			this.getSecret("openAiNativeApiKey") as Promise<string | undefined>,
			this.getSecret("deepSeekApiKey") as Promise<string | undefined>,
			this.getSecret("mistralApiKey") as Promise<string | undefined>,
			this.getGlobalState("azureApiVersion") as Promise<string | undefined>,
			this.getGlobalState("openRouterModelId") as Promise<string | undefined>,
			this.getGlobalState("openRouterModelInfo") as Promise<ModelInfo | undefined>,
			this.getGlobalState("lastShownAnnouncementId") as Promise<string | undefined>,
			this.getGlobalState("customInstructions") as Promise<string | undefined>,
			this.getGlobalState("taskHistory") as Promise<HistoryItem[] | undefined>,
			this.getGlobalState("autoApprovalSettings") as Promise<AutoApprovalSettings | undefined>,
			this.getGlobalState("browserSettings") as Promise<BrowserSettings | undefined>,
			this.getGlobalState("chatSettings") as Promise<ChatSettings | undefined>,
			this.getGlobalState("vsCodeLmModelSelector") as Promise<vscode.LanguageModelChatSelector | undefined>,
			this.getGlobalState("liteLlmBaseUrl") as Promise<string | undefined>,
			this.getGlobalState("liteLlmModelId") as Promise<string | undefined>,
			this.getGlobalState("userInfo") as Promise<UserInfo | undefined>,
			this.getSecret("difyApiKey") as Promise<string | undefined>,
			this.getGlobalState("difyBaseUrl") as Promise<string | undefined>,
			this.getSecret("authToken") as Promise<string | undefined>,
			this.getGlobalState("previousModeApiProvider") as Promise<ApiProvider | undefined>,
			this.getGlobalState("previousModeModelId") as Promise<string | undefined>,
			this.getGlobalState("previousModeModelInfo") as Promise<ModelInfo | undefined>,
		])

		let apiProvider: ApiProvider
		if (storedApiProvider) {
			apiProvider = storedApiProvider
		} else {
			// Either new user or legacy user that doesn't have the apiProvider stored in state
			// (If they're using OpenRouter or Bedrock, then apiProvider state will exist)
			if (apiKey) {
				apiProvider = "anthropic"
			} else {
				// New users should default to openrouter
				apiProvider = "openrouter"
			}
		}

		return {
			apiConfiguration: {
				apiProvider,
				apiModelId,
				apiKey,
				openRouterApiKey,
				awsAccessKey,
				awsSecretKey,
				awsSessionToken,
				awsRegion,
				awsUseCrossRegionInference,
				vertexProjectId,
				vertexRegion,
				openAiBaseUrl,
				openAiApiKey,
				openAiModelId,
				ollamaModelId,
				ollamaBaseUrl,
				lmStudioModelId,
				lmStudioBaseUrl,
				anthropicBaseUrl,
				geminiApiKey,
				openAiNativeApiKey,
				deepSeekApiKey,
				mistralApiKey,
				azureApiVersion,
				openRouterModelId,
				openRouterModelInfo,
				vsCodeLmModelSelector,
<<<<<<< HEAD
				difyApiKey,
				difyBaseUrl,
=======
				liteLlmBaseUrl,
				liteLlmModelId,
>>>>>>> 0795b046
			},
			lastShownAnnouncementId,
			customInstructions,
			taskHistory,
			autoApprovalSettings: autoApprovalSettings || DEFAULT_AUTO_APPROVAL_SETTINGS, // default value can be 0 or empty string
			browserSettings: browserSettings || DEFAULT_BROWSER_SETTINGS,
			chatSettings: chatSettings || DEFAULT_CHAT_SETTINGS,
			userInfo,
			authToken,
			previousModeApiProvider,
			previousModeModelId,
			previousModeModelInfo,
		}
	}

	async updateTaskHistory(item: HistoryItem): Promise<HistoryItem[]> {
		const history = ((await this.getGlobalState("taskHistory")) as HistoryItem[]) || []
		const existingItemIndex = history.findIndex((h) => h.id === item.id)
		if (existingItemIndex !== -1) {
			history[existingItemIndex] = item
		} else {
			history.push(item)
		}
		await this.updateGlobalState("taskHistory", history)
		return history
	}

	// global

	async updateGlobalState(key: GlobalStateKey, value: any) {
		await this.context.globalState.update(key, value)
	}

	async getGlobalState(key: GlobalStateKey) {
		return await this.context.globalState.get(key)
	}

	// workspace

	private async updateWorkspaceState(key: string, value: any) {
		await this.context.workspaceState.update(key, value)
	}

	private async getWorkspaceState(key: string) {
		return await this.context.workspaceState.get(key)
	}

	// private async clearState() {
	// 	this.context.workspaceState.keys().forEach((key) => {
	// 		this.context.workspaceState.update(key, undefined)
	// 	})
	// 	this.context.globalState.keys().forEach((key) => {
	// 		this.context.globalState.update(key, undefined)
	// 	})
	// 	this.context.secrets.delete("apiKey")
	// }

	// secrets

	private async storeSecret(key: SecretKey, value?: string) {
		if (value) {
			await this.context.secrets.store(key, value)
		} else {
			await this.context.secrets.delete(key)
		}
	}

	async getSecret(key: SecretKey) {
		return await this.context.secrets.get(key)
	}

	// dev

	async resetState() {
		vscode.window.showInformationMessage("Resetting state...")
		for (const key of this.context.globalState.keys()) {
			await this.context.globalState.update(key, undefined)
		}
		const secretKeys: SecretKey[] = [
			"apiKey",
			"openRouterApiKey",
			"awsAccessKey",
			"awsSecretKey",
			"awsSessionToken",
			"openAiApiKey",
			"geminiApiKey",
			"openAiNativeApiKey",
			"deepSeekApiKey",
			"mistralApiKey",
			"authToken",
			"difyApiKey",
		]
		for (const key of secretKeys) {
			await this.storeSecret(key, undefined)
		}
		if (this.cline) {
			this.cline.abortTask()
			this.cline = undefined
		}
		vscode.window.showInformationMessage("State reset")
		await this.postStateToWebview()
		await this.postMessageToWebview({
			type: "action",
			action: "chatButtonClicked",
		})
	}
}<|MERGE_RESOLUTION|>--- conflicted
+++ resolved
@@ -448,13 +448,10 @@
 								openRouterModelId,
 								openRouterModelInfo,
 								vsCodeLmModelSelector,
-<<<<<<< HEAD
+                liteLlmBaseUrl,
+								liteLlmModelId,
 								difyApiKey,
 								difyBaseUrl,
-=======
-								liteLlmBaseUrl,
-								liteLlmModelId,
->>>>>>> 0795b046
 							} = message.apiConfiguration
 							await this.updateGlobalState("apiProvider", apiProvider)
 							await this.updateGlobalState("apiModelId", apiModelId)
@@ -483,13 +480,10 @@
 							await this.updateGlobalState("openRouterModelId", openRouterModelId)
 							await this.updateGlobalState("openRouterModelInfo", openRouterModelInfo)
 							await this.updateGlobalState("vsCodeLmModelSelector", vsCodeLmModelSelector)
-<<<<<<< HEAD
+							await this.updateGlobalState("liteLlmBaseUrl", liteLlmBaseUrl)
+							await this.updateGlobalState("liteLlmModelId", liteLlmModelId)
 							await this.storeSecret("difyApiKey", difyApiKey)
 							await this.updateGlobalState("difyBaseUrl", difyBaseUrl)
-=======
-							await this.updateGlobalState("liteLlmBaseUrl", liteLlmBaseUrl)
-							await this.updateGlobalState("liteLlmModelId", liteLlmModelId)
->>>>>>> 0795b046
 							if (this.cline) {
 								this.cline.api = buildApiHandler(message.apiConfiguration)
 							}
@@ -1486,13 +1480,10 @@
 				openRouterModelId,
 				openRouterModelInfo,
 				vsCodeLmModelSelector,
-<<<<<<< HEAD
+				liteLlmBaseUrl,
+				liteLlmModelId,
 				difyApiKey,
 				difyBaseUrl,
-=======
-				liteLlmBaseUrl,
-				liteLlmModelId,
->>>>>>> 0795b046
 			},
 			lastShownAnnouncementId,
 			customInstructions,
