import { Anthropic } from "@anthropic-ai/sdk"
import cloneDeep from "clone-deep"
import delay from "delay"
import fs from "fs/promises"
import getFolderSize from "get-folder-size"
import os from "os"
import pWaitFor from "p-wait-for"
import * as path from "path"
import { serializeError } from "serialize-error"
import * as vscode from "vscode"
import { ApiHandler, buildApiHandler } from "../api"
import CheckpointTracker from "../integrations/checkpoints/CheckpointTracker"
import { DIFF_VIEW_URI_SCHEME, DiffViewProvider } from "../integrations/editor/DiffViewProvider"
import { findToolName, formatContentBlockToMarkdown } from "../integrations/misc/export-markdown"
import { extractTextFromFile } from "../integrations/misc/extract-text"
import { showSystemNotification } from "../integrations/notifications"
import { TerminalManager } from "../integrations/terminal/TerminalManager"
import { BrowserSession } from "../services/browser/BrowserSession"
import { UrlContentFetcher } from "../services/browser/UrlContentFetcher"
import { listFiles } from "../services/glob/list-files"
import { regexSearchFiles } from "../services/ripgrep"
import { parseSourceCodeForDefinitionsTopLevel } from "../services/tree-sitter"
import { ApiConfiguration } from "../shared/api"
import { findLast, findLastIndex } from "../shared/array"
import { AutoApprovalSettings } from "../shared/AutoApprovalSettings"
import { BrowserSettings } from "../shared/BrowserSettings"
import { ChatSettings } from "../shared/ChatSettings"
import { combineApiRequests } from "../shared/combineApiRequests"
import { combineCommandSequences, COMMAND_REQ_APP_STRING } from "../shared/combineCommandSequences"
import {
	BrowserAction,
	BrowserActionResult,
	browserActions,
	ClineApiReqCancelReason,
	ClineApiReqInfo,
	ClineAsk,
	ClineAskUseMcpServer,
	ClineMessage,
	ClineSay,
	ClineSayBrowserAction,
	ClineSayTool,
	COMPLETION_RESULT_CHANGES_FLAG,
} from "../shared/ExtensionMessage"
import { getApiMetrics } from "../shared/getApiMetrics"
import { HistoryItem } from "../shared/HistoryItem"
import { ClineAskResponse, ClineCheckpointRestore } from "../shared/WebviewMessage"
import { calculateApiCost } from "../utils/cost"
import { fileExistsAtPath } from "../utils/fs"
import { arePathsEqual, getReadablePath } from "../utils/path"
import { fixModelHtmlEscaping, removeInvalidChars } from "../utils/string"
import { AssistantMessageContent, parseAssistantMessage, ToolParamName, ToolUseName } from "./assistant-message"
import { constructNewFileContent } from "./assistant-message/diff"
import { parseMentions } from "./mentions"
import { formatResponse } from "./prompts/responses"
import { ClineProvider, GlobalFileNames } from "./webview/ClineProvider"
import { OpenRouterHandler } from "../api/providers/openrouter"
import { getNextTruncationRange, getTruncatedMessages } from "./sliding-window"
import { SYSTEM_PROMPT } from "./prompts/system"
import { addUserInstructions } from "./prompts/system"
import { OpenAiHandler } from "../api/providers/openai"
import { OgTools } from "./tools/og-tools"
<<<<<<< HEAD
import { DirectoryTreeService } from "../services/directory-structure"
=======
import { ApiStream } from "../api/transform/stream"
>>>>>>> 1c388640

const cwd = vscode.workspace.workspaceFolders?.map((folder) => folder.uri.fsPath).at(0) ?? path.join(os.homedir(), "Desktop") // may or may not exist but fs checking existence would immediately ask for permission which would be bad UX, need to come up with a better solution

type ToolResponse = string | Array<Anthropic.TextBlockParam | Anthropic.ImageBlockParam>
type UserContent = Array<
	Anthropic.TextBlockParam | Anthropic.ImageBlockParam | Anthropic.ToolUseBlockParam | Anthropic.ToolResultBlockParam
>

export class Cline {
	readonly taskId: string
	api: ApiHandler
	private terminalManager: TerminalManager
	private urlContentFetcher: UrlContentFetcher
	browserSession: BrowserSession
	private didEditFile: boolean = false
	customInstructions?: string
	autoApprovalSettings: AutoApprovalSettings
	private browserSettings: BrowserSettings
	private chatSettings: ChatSettings
	apiConversationHistory: Anthropic.MessageParam[] = []
	clineMessages: ClineMessage[] = []
	private askResponse?: ClineAskResponse
	private askResponseText?: string
	private askResponseImages?: string[]
	private lastMessageTs?: number
	private consecutiveAutoApprovedRequestsCount: number = 0
	private consecutiveMistakeCount: number = 0
	private providerRef: WeakRef<ClineProvider>
	private abort: boolean = false
	didFinishAbortingStream = false
	abandoned = false
	private diffViewProvider: DiffViewProvider
	private checkpointTracker?: CheckpointTracker
	checkpointTrackerErrorMessage?: string
	conversationHistoryDeletedRange?: [number, number]
	isInitialized = false
<<<<<<< HEAD
	addDirectoryStructureToPrompt = true
=======
	isAwaitingPlanResponse = false
	didRespondToPlanAskBySwitchingMode = false
>>>>>>> 1c388640

	// streaming
	isWaitingForFirstChunk = false
	isStreaming = false
	private currentStreamingContentIndex = 0
	private assistantMessageContent: AssistantMessageContent[] = []
	private presentAssistantMessageLocked = false
	private presentAssistantMessageHasPendingUpdates = false
	private userMessageContent: (Anthropic.TextBlockParam | Anthropic.ImageBlockParam)[] = []
	private userMessageContentReady = false
	private didRejectTool = false
	private didAlreadyUseTool = false
	private didCompleteReadingStream = false
	private didAutomaticallyRetryFailedApiRequest = false

	constructor(
		provider: ClineProvider,
		apiConfiguration: ApiConfiguration,
		autoApprovalSettings: AutoApprovalSettings,
		browserSettings: BrowserSettings,
		chatSettings: ChatSettings,
		customInstructions?: string,
		task?: string,
		images?: string[],
		historyItem?: HistoryItem,
	) {
		this.providerRef = new WeakRef(provider)
		this.api = buildApiHandler(apiConfiguration)
		this.terminalManager = new TerminalManager()
		this.urlContentFetcher = new UrlContentFetcher(provider.context)
		this.browserSession = new BrowserSession(provider.context, browserSettings)
		this.diffViewProvider = new DiffViewProvider(cwd)
		this.customInstructions = customInstructions
		this.autoApprovalSettings = autoApprovalSettings
		this.browserSettings = browserSettings
		this.chatSettings = chatSettings
		if (historyItem) {
			this.taskId = historyItem.id
			this.conversationHistoryDeletedRange = historyItem.conversationHistoryDeletedRange
			this.resumeTaskFromHistory()
		} else if (task || images) {
			this.taskId = Date.now().toString()
			this.startTask(task, images)
		} else {
			throw new Error("Either historyItem or task/images must be provided")
		}
	}

	updateBrowserSettings(browserSettings: BrowserSettings) {
		this.browserSettings = browserSettings
		this.browserSession.browserSettings = browserSettings
	}

	updateChatSettings(chatSettings: ChatSettings) {
		this.chatSettings = chatSettings
	}

	// Storing task to disk for history

	private async ensureTaskDirectoryExists(): Promise<string> {
		const globalStoragePath = this.providerRef.deref()?.context.globalStorageUri.fsPath
		if (!globalStoragePath) {
			throw new Error("Global storage uri is invalid")
		}
		const taskDir = path.join(globalStoragePath, "tasks", this.taskId)
		await fs.mkdir(taskDir, { recursive: true })
		return taskDir
	}

	private async getSavedApiConversationHistory(): Promise<Anthropic.MessageParam[]> {
		const filePath = path.join(await this.ensureTaskDirectoryExists(), GlobalFileNames.apiConversationHistory)
		const fileExists = await fileExistsAtPath(filePath)
		if (fileExists) {
			return JSON.parse(await fs.readFile(filePath, "utf8"))
		}
		return []
	}

	private async addToApiConversationHistory(message: Anthropic.MessageParam) {
		this.apiConversationHistory.push(message)
		await this.saveApiConversationHistory()
	}

	private async overwriteApiConversationHistory(newHistory: Anthropic.MessageParam[]) {
		this.apiConversationHistory = newHistory
		await this.saveApiConversationHistory()
	}

	private async saveApiConversationHistory() {
		try {
			const filePath = path.join(await this.ensureTaskDirectoryExists(), GlobalFileNames.apiConversationHistory)
			await fs.writeFile(filePath, JSON.stringify(this.apiConversationHistory))
		} catch (error) {
			// in the off chance this fails, we don't want to stop the task
			console.error("Failed to save API conversation history:", error)
		}
	}

	private async getSavedClineMessages(): Promise<ClineMessage[]> {
		const filePath = path.join(await this.ensureTaskDirectoryExists(), GlobalFileNames.uiMessages)
		if (await fileExistsAtPath(filePath)) {
			return JSON.parse(await fs.readFile(filePath, "utf8"))
		} else {
			// check old location
			const oldPath = path.join(await this.ensureTaskDirectoryExists(), "claude_messages.json")
			if (await fileExistsAtPath(oldPath)) {
				const data = JSON.parse(await fs.readFile(oldPath, "utf8"))
				await fs.unlink(oldPath) // remove old file
				return data
			}
		}
		return []
	}

	private async addToClineMessages(message: ClineMessage) {
		// these values allow us to reconstruct the conversation history at the time this cline message was created
		// it's important that apiConversationHistory is initialized before we add cline messages
		message.conversationHistoryIndex = this.apiConversationHistory.length - 1 // NOTE: this is the index of the last added message which is the user message, and once the clinemessages have been presented we update the apiconversationhistory with the completed assistant message. This means when reseting to a message, we need to +1 this index to get the correct assistant message that this tool use corresponds to
		message.conversationHistoryDeletedRange = this.conversationHistoryDeletedRange
		this.clineMessages.push(message)
		await this.saveClineMessages()
	}

	private async overwriteClineMessages(newMessages: ClineMessage[]) {
		this.clineMessages = newMessages
		await this.saveClineMessages()
	}

	private async saveClineMessages() {
		try {
			const taskDir = await this.ensureTaskDirectoryExists()
			const filePath = path.join(taskDir, GlobalFileNames.uiMessages)
			await fs.writeFile(filePath, JSON.stringify(this.clineMessages))
			// combined as they are in ChatView
			const apiMetrics = getApiMetrics(combineApiRequests(combineCommandSequences(this.clineMessages.slice(1))))
			const taskMessage = this.clineMessages[0] // first message is always the task say
			const lastRelevantMessage =
				this.clineMessages[
					findLastIndex(this.clineMessages, (m) => !(m.ask === "resume_task" || m.ask === "resume_completed_task"))
				]
			let taskDirSize = 0
			try {
				// getFolderSize.loose silently ignores errors
				// returns # of bytes, size/1000/1000 = MB
				taskDirSize = await getFolderSize.loose(taskDir)
			} catch (error) {
				console.error("Failed to get task directory size:", taskDir, error)
			}
			await this.providerRef.deref()?.updateTaskHistory({
				id: this.taskId,
				ts: lastRelevantMessage.ts,
				task: taskMessage.text ?? "",
				tokensIn: apiMetrics.totalTokensIn,
				tokensOut: apiMetrics.totalTokensOut,
				cacheWrites: apiMetrics.totalCacheWrites,
				cacheReads: apiMetrics.totalCacheReads,
				totalCost: apiMetrics.totalCost,
				size: taskDirSize,
				shadowGitConfigWorkTree: await this.checkpointTracker?.getShadowGitConfigWorkTree(),
				conversationHistoryDeletedRange: this.conversationHistoryDeletedRange,
			})
		} catch (error) {
			console.error("Failed to save cline messages:", error)
		}
	}

	async restoreCheckpoint(messageTs: number, restoreType: ClineCheckpointRestore) {
		const messageIndex = this.clineMessages.findIndex((m) => m.ts === messageTs)
		const message = this.clineMessages[messageIndex]
		if (!message) {
			console.error("Message not found", this.clineMessages)
			return
		}

		let didWorkspaceRestoreFail = false

		switch (restoreType) {
			case "task":
				break
			case "taskAndWorkspace":
			case "workspace":
				if (!this.checkpointTracker) {
					try {
						this.checkpointTracker = await CheckpointTracker.create(this.taskId, this.providerRef.deref())
						this.checkpointTrackerErrorMessage = undefined
					} catch (error) {
						const errorMessage = error instanceof Error ? error.message : "Unknown error"
						console.error("Failed to initialize checkpoint tracker:", errorMessage)
						this.checkpointTrackerErrorMessage = errorMessage
						await this.providerRef.deref()?.postStateToWebview()
						vscode.window.showErrorMessage(errorMessage)
						didWorkspaceRestoreFail = true
					}
				}
				if (message.lastCheckpointHash && this.checkpointTracker) {
					try {
						await this.checkpointTracker.resetHead(message.lastCheckpointHash)
					} catch (error) {
						const errorMessage = error instanceof Error ? error.message : "Unknown error"
						vscode.window.showErrorMessage("Failed to restore checkpoint: " + errorMessage)
						didWorkspaceRestoreFail = true
					}
				}
				break
		}

		if (!didWorkspaceRestoreFail) {
			switch (restoreType) {
				case "task":
				case "taskAndWorkspace":
					this.conversationHistoryDeletedRange = message.conversationHistoryDeletedRange
					const newConversationHistory = this.apiConversationHistory.slice(
						0,
						(message.conversationHistoryIndex || 0) + 2,
					) // +1 since this index corresponds to the last user message, and another +1 since slice end index is exclusive
					await this.overwriteApiConversationHistory(newConversationHistory)

					// aggregate deleted api reqs info so we don't lose costs/tokens
					const deletedMessages = this.clineMessages.slice(messageIndex + 1)
					const deletedApiReqsMetrics = getApiMetrics(combineApiRequests(combineCommandSequences(deletedMessages)))

					const newClineMessages = this.clineMessages.slice(0, messageIndex + 1)
					await this.overwriteClineMessages(newClineMessages) // calls saveClineMessages which saves historyItem

					await this.say(
						"deleted_api_reqs",
						JSON.stringify({
							tokensIn: deletedApiReqsMetrics.totalTokensIn,
							tokensOut: deletedApiReqsMetrics.totalTokensOut,
							cacheWrites: deletedApiReqsMetrics.totalCacheWrites,
							cacheReads: deletedApiReqsMetrics.totalCacheReads,
							cost: deletedApiReqsMetrics.totalCost,
						} satisfies ClineApiReqInfo),
					)
					break
				case "workspace":
					break
			}

			switch (restoreType) {
				case "task":
					vscode.window.showInformationMessage("Task messages have been restored to the checkpoint")
					break
				case "workspace":
					vscode.window.showInformationMessage("Workspace files have been restored to the checkpoint")
					break
				case "taskAndWorkspace":
					vscode.window.showInformationMessage("Task and workspace have been restored to the checkpoint")
					break
			}

			await this.providerRef.deref()?.postMessageToWebview({ type: "relinquishControl" })

			this.providerRef.deref()?.cancelTask() // the task is already cancelled by the provider beforehand, but we need to re-init to get the updated messages
		} else {
			await this.providerRef.deref()?.postMessageToWebview({ type: "relinquishControl" })
		}
	}

	async presentMultifileDiff(messageTs: number, seeNewChangesSinceLastTaskCompletion: boolean) {
		const relinquishButton = () => {
			this.providerRef.deref()?.postMessageToWebview({ type: "relinquishControl" })
		}

		console.log("presentMultifileDiff", messageTs)
		const messageIndex = this.clineMessages.findIndex((m) => m.ts === messageTs)
		const message = this.clineMessages[messageIndex]
		if (!message) {
			console.error("Message not found")
			relinquishButton()
			return
		}
		const hash = message.lastCheckpointHash
		if (!hash) {
			console.error("No checkpoint hash found")
			relinquishButton()
			return
		}

		// TODO: handle if this is called from outside original workspace, in which case we need to show user error message we cant show diff outside of workspace?
		if (!this.checkpointTracker) {
			try {
				this.checkpointTracker = await CheckpointTracker.create(this.taskId, this.providerRef.deref())
				this.checkpointTrackerErrorMessage = undefined
			} catch (error) {
				const errorMessage = error instanceof Error ? error.message : "Unknown error"
				console.error("Failed to initialize checkpoint tracker:", errorMessage)
				this.checkpointTrackerErrorMessage = errorMessage
				await this.providerRef.deref()?.postStateToWebview()
				vscode.window.showErrorMessage(errorMessage)
				relinquishButton()
				return
			}
		}

		let changedFiles:
			| {
					relativePath: string
					absolutePath: string
					before: string
					after: string
			  }[]
			| undefined

		try {
			if (seeNewChangesSinceLastTaskCompletion) {
				// Get last task completed
				const lastTaskCompletedMessage = findLast(
					this.clineMessages.slice(0, messageIndex),
					(m) => m.say === "completion_result",
				) // ask is only used to relinquish control, its the last say we care about
				// if undefined, then we get diff from beginning of git
				// if (!lastTaskCompletedMessage) {
				// 	console.error("No previous task completion message found")
				// 	return
				// }

				// Get changed files between current state and commit
				changedFiles = await this.checkpointTracker?.getDiffSet(
					lastTaskCompletedMessage?.lastCheckpointHash, // if undefined, then we get diff from beginning of git history, AKA when the task was started
					hash,
				)
				if (!changedFiles?.length) {
					vscode.window.showInformationMessage("No changes found")
					relinquishButton()
					return
				}
			} else {
				// Get changed files between current state and commit
				changedFiles = await this.checkpointTracker?.getDiffSet(hash)
				if (!changedFiles?.length) {
					vscode.window.showInformationMessage("No changes found")
					relinquishButton()
					return
				}
			}
		} catch (error) {
			const errorMessage = error instanceof Error ? error.message : "Unknown error"
			vscode.window.showErrorMessage("Failed to retrieve diff set: " + errorMessage)
			relinquishButton()
			return
		}

		// Check if multi-diff editor is enabled in VS Code settings
		// const config = vscode.workspace.getConfiguration()
		// const isMultiDiffEnabled = config.get("multiDiffEditor.experimental.enabled")

		// if (!isMultiDiffEnabled) {
		// 	vscode.window.showErrorMessage(
		// 		"Please enable 'multiDiffEditor.experimental.enabled' in your VS Code settings to use this feature.",
		// 	)
		// 	relinquishButton()
		// 	return
		// }
		// Open multi-diff editor
		await vscode.commands.executeCommand(
			"vscode.changes",
			seeNewChangesSinceLastTaskCompletion ? "New changes" : "Changes since snapshot",
			changedFiles.map((file) => [
				vscode.Uri.file(file.absolutePath),
				vscode.Uri.parse(`${DIFF_VIEW_URI_SCHEME}:${file.relativePath}`).with({
					query: Buffer.from(file.before ?? "").toString("base64"),
				}),
				vscode.Uri.parse(`${DIFF_VIEW_URI_SCHEME}:${file.relativePath}`).with({
					query: Buffer.from(file.after ?? "").toString("base64"),
				}),
			]),
		)
		relinquishButton()
	}

	async doesLatestTaskCompletionHaveNewChanges() {
		const messageIndex = findLastIndex(this.clineMessages, (m) => m.say === "completion_result")
		const message = this.clineMessages[messageIndex]
		if (!message) {
			console.error("Completion message not found")
			return false
		}
		const hash = message.lastCheckpointHash
		if (!hash) {
			console.error("No checkpoint hash found")
			return false
		}

		if (!this.checkpointTracker) {
			try {
				this.checkpointTracker = await CheckpointTracker.create(this.taskId, this.providerRef.deref())
				this.checkpointTrackerErrorMessage = undefined
			} catch (error) {
				const errorMessage = error instanceof Error ? error.message : "Unknown error"
				console.error("Failed to initialize checkpoint tracker:", errorMessage)
				return false
			}
		}

		// Get last task completed
		const lastTaskCompletedMessage = findLast(this.clineMessages.slice(0, messageIndex), (m) => m.say === "completion_result")

		try {
			// Get changed files between current state and commit
			const changedFiles = await this.checkpointTracker?.getDiffSet(
				lastTaskCompletedMessage?.lastCheckpointHash, // if undefined, then we get diff from beginning of git history, AKA when the task was started
				hash,
			)
			const changedFilesCount = changedFiles?.length || 0
			if (changedFilesCount > 0) {
				return true
			}
		} catch (error) {
			console.error("Failed to get diff set:", error)
			return false
		}

		return false
	}

	// Communicate with webview

	// partial has three valid states true (partial message), false (completion of partial message), undefined (individual complete message)
	async ask(
		type: ClineAsk,
		text?: string,
		partial?: boolean,
	): Promise<{
		response: ClineAskResponse
		text?: string
		images?: string[]
	}> {
		// If this Cline instance was aborted by the provider, then the only thing keeping us alive is a promise still running in the background, in which case we don't want to send its result to the webview as it is attached to a new instance of Cline now. So we can safely ignore the result of any active promises, and this class will be deallocated. (Although we set Cline = undefined in provider, that simply removes the reference to this instance, but the instance is still alive until this promise resolves or rejects.)
		if (this.abort) {
			throw new Error("Cline instance aborted")
		}
		let askTs: number
		if (partial !== undefined) {
			const lastMessage = this.clineMessages.at(-1)
			const isUpdatingPreviousPartial =
				lastMessage && lastMessage.partial && lastMessage.type === "ask" && lastMessage.ask === type
			if (partial) {
				if (isUpdatingPreviousPartial) {
					// existing partial message, so update it
					lastMessage.text = text
					lastMessage.partial = partial
					// todo be more efficient about saving and posting only new data or one whole message at a time so ignore partial for saves, and only post parts of partial message instead of whole array in new listener
					// await this.saveClineMessages()
					// await this.providerRef.deref()?.postStateToWebview()
					await this.providerRef.deref()?.postMessageToWebview({
						type: "partialMessage",
						partialMessage: lastMessage,
					})
					throw new Error("Current ask promise was ignored 1")
				} else {
					// this is a new partial message, so add it with partial state
					// this.askResponse = undefined
					// this.askResponseText = undefined
					// this.askResponseImages = undefined
					askTs = Date.now()
					this.lastMessageTs = askTs
					await this.addToClineMessages({
						ts: askTs,
						type: "ask",
						ask: type,
						text,
						partial,
					})
					await this.providerRef.deref()?.postStateToWebview()
					throw new Error("Current ask promise was ignored 2")
				}
			} else {
				// partial=false means its a complete version of a previously partial message
				if (isUpdatingPreviousPartial) {
					// this is the complete version of a previously partial message, so replace the partial with the complete version
					this.askResponse = undefined
					this.askResponseText = undefined
					this.askResponseImages = undefined

					/*
					Bug for the history books:
					In the webview we use the ts as the chatrow key for the virtuoso list. Since we would update this ts right at the end of streaming, it would cause the view to flicker. The key prop has to be stable otherwise react has trouble reconciling items between renders, causing unmounting and remounting of components (flickering).
					The lesson here is if you see flickering when rendering lists, it's likely because the key prop is not stable.
					So in this case we must make sure that the message ts is never altered after first setting it.
					*/
					askTs = lastMessage.ts
					this.lastMessageTs = askTs
					// lastMessage.ts = askTs
					lastMessage.text = text
					lastMessage.partial = false
					await this.saveClineMessages()
					// await this.providerRef.deref()?.postStateToWebview()
					await this.providerRef.deref()?.postMessageToWebview({
						type: "partialMessage",
						partialMessage: lastMessage,
					})
				} else {
					// this is a new partial=false message, so add it like normal
					this.askResponse = undefined
					this.askResponseText = undefined
					this.askResponseImages = undefined
					askTs = Date.now()
					this.lastMessageTs = askTs
					await this.addToClineMessages({
						ts: askTs,
						type: "ask",
						ask: type,
						text,
					})
					await this.providerRef.deref()?.postStateToWebview()
				}
			}
		} else {
			// this is a new non-partial message, so add it like normal
			// const lastMessage = this.clineMessages.at(-1)
			this.askResponse = undefined
			this.askResponseText = undefined
			this.askResponseImages = undefined
			askTs = Date.now()
			this.lastMessageTs = askTs
			await this.addToClineMessages({
				ts: askTs,
				type: "ask",
				ask: type,
				text,
			})
			await this.providerRef.deref()?.postStateToWebview()
		}

		await pWaitFor(() => this.askResponse !== undefined || this.lastMessageTs !== askTs, { interval: 100 })
		if (this.lastMessageTs !== askTs) {
			throw new Error("Current ask promise was ignored") // could happen if we send multiple asks in a row i.e. with command_output. It's important that when we know an ask could fail, it is handled gracefully
		}
		const result = {
			response: this.askResponse!,
			text: this.askResponseText,
			images: this.askResponseImages,
		}
		this.askResponse = undefined
		this.askResponseText = undefined
		this.askResponseImages = undefined
		return result
	}

	async handleWebviewAskResponse(askResponse: ClineAskResponse, text?: string, images?: string[]) {
		this.askResponse = askResponse
		this.askResponseText = text
		this.askResponseImages = images
	}

	async say(type: ClineSay, text?: string, images?: string[], partial?: boolean): Promise<undefined> {
		if (this.abort) {
			throw new Error("Cline instance aborted")
		}

		if (partial !== undefined) {
			const lastMessage = this.clineMessages.at(-1)
			const isUpdatingPreviousPartial =
				lastMessage && lastMessage.partial && lastMessage.type === "say" && lastMessage.say === type
			if (partial) {
				if (isUpdatingPreviousPartial) {
					// existing partial message, so update it
					lastMessage.text = text
					lastMessage.images = images
					lastMessage.partial = partial
					await this.providerRef.deref()?.postMessageToWebview({
						type: "partialMessage",
						partialMessage: lastMessage,
					})
				} else {
					// this is a new partial message, so add it with partial state
					const sayTs = Date.now()
					this.lastMessageTs = sayTs
					await this.addToClineMessages({
						ts: sayTs,
						type: "say",
						say: type,
						text,
						images,
						partial,
					})
					await this.providerRef.deref()?.postStateToWebview()
				}
			} else {
				// partial=false means its a complete version of a previously partial message
				if (isUpdatingPreviousPartial) {
					// this is the complete version of a previously partial message, so replace the partial with the complete version
					this.lastMessageTs = lastMessage.ts
					// lastMessage.ts = sayTs
					lastMessage.text = text
					lastMessage.images = images
					lastMessage.partial = false

					// instead of streaming partialMessage events, we do a save and post like normal to persist to disk
					await this.saveClineMessages()
					// await this.providerRef.deref()?.postStateToWebview()
					await this.providerRef.deref()?.postMessageToWebview({
						type: "partialMessage",
						partialMessage: lastMessage,
					}) // more performant than an entire postStateToWebview
				} else {
					// this is a new partial=false message, so add it like normal
					const sayTs = Date.now()
					this.lastMessageTs = sayTs
					await this.addToClineMessages({
						ts: sayTs,
						type: "say",
						say: type,
						text,
						images,
					})
					await this.providerRef.deref()?.postStateToWebview()
				}
			}
		} else {
			// this is a new non-partial message, so add it like normal
			const sayTs = Date.now()
			this.lastMessageTs = sayTs
			await this.addToClineMessages({
				ts: sayTs,
				type: "say",
				say: type,
				text,
				images,
			})
			await this.providerRef.deref()?.postStateToWebview()
		}
	}

	async sayAndCreateMissingParamError(toolName: ToolUseName, paramName: string, relPath?: string) {
		await this.say(
			"error",
			`Og Assistant tried to use ${toolName}${
				relPath ? ` for '${relPath.toPosix()}'` : ""
			} without value for required parameter '${paramName}'. Retrying...`,
		)
		return formatResponse.toolError(formatResponse.missingToolParameterError(paramName))
	}

	async removeLastPartialMessageIfExistsWithType(type: "ask" | "say", askOrSay: ClineAsk | ClineSay) {
		const lastMessage = this.clineMessages.at(-1)
		if (lastMessage?.partial && lastMessage.type === type && (lastMessage.ask === askOrSay || lastMessage.say === askOrSay)) {
			this.clineMessages.pop()
			await this.saveClineMessages()
			await this.providerRef.deref()?.postStateToWebview()
		}
	}

	// Task lifecycle

	private async startTask(task?: string, images?: string[]): Promise<void> {
		// conversationHistory (for API) and clineMessages (for webview) need to be in sync
		// if the extension process were killed, then on restart the clineMessages might not be empty, so we need to set it to [] when we create a new Cline client (otherwise webview would show stale messages from previous session)
		this.clineMessages = []
		this.apiConversationHistory = []
		await this.providerRef.deref()?.postStateToWebview()

		await this.say("text", task, images)

		this.isInitialized = true

		let imageBlocks: Anthropic.ImageBlockParam[] = formatResponse.imageBlocks(images)
		await this.initiateTaskLoop(
			[
				{
					type: "text",
					text: `<task>\n${task}\n</task>`,
				},
				...imageBlocks,
			],
			true,
		)
	}

	private async resumeTaskFromHistory() {
		// TODO: right now we let users init checkpoints for old tasks, assuming they're continuing them from the same workspace (which we never tied to tasks, so no way for us to know if it's opened in the right workspace)
		// const doesShadowGitExist = await CheckpointTracker.doesShadowGitExist(this.taskId, this.providerRef.deref())
		// if (!doesShadowGitExist) {
		// 	this.checkpointTrackerErrorMessage = "Checkpoints are only available for new tasks"
		// }

		const modifiedClineMessages = await this.getSavedClineMessages()

		// Remove any resume messages that may have been added before
		const lastRelevantMessageIndex = findLastIndex(
			modifiedClineMessages,
			(m) => !(m.ask === "resume_task" || m.ask === "resume_completed_task"),
		)
		if (lastRelevantMessageIndex !== -1) {
			modifiedClineMessages.splice(lastRelevantMessageIndex + 1)
		}

		// since we don't use api_req_finished anymore, we need to check if the last api_req_started has a cost value, if it doesn't and no cancellation reason to present, then we remove it since it indicates an api request without any partial content streamed
		const lastApiReqStartedIndex = findLastIndex(
			modifiedClineMessages,
			(m) => m.type === "say" && m.say === "api_req_started",
		)
		if (lastApiReqStartedIndex !== -1) {
			const lastApiReqStarted = modifiedClineMessages[lastApiReqStartedIndex]
			const { cost, cancelReason }: ClineApiReqInfo = JSON.parse(lastApiReqStarted.text || "{}")
			if (cost === undefined && cancelReason === undefined) {
				modifiedClineMessages.splice(lastApiReqStartedIndex, 1)
			}
		}

		await this.overwriteClineMessages(modifiedClineMessages)
		this.clineMessages = await this.getSavedClineMessages()

		// Now present the cline messages to the user and ask if they want to resume (NOTE: we ran into a bug before where the apiconversationhistory wouldnt be initialized when opening a old task, and it was because we were waiting for resume)
		// This is important in case the user deletes messages without resuming the task first
		this.apiConversationHistory = await this.getSavedApiConversationHistory()

		const lastClineMessage = this.clineMessages
			.slice()
			.reverse()
			.find((m) => !(m.ask === "resume_task" || m.ask === "resume_completed_task")) // could be multiple resume tasks
		// const lastClineMessage = this.clineMessages[lastClineMessageIndex]
		// could be a completion result with a command
		// const secondLastClineMessage = this.clineMessages
		// 	.slice()
		// 	.reverse()
		// 	.find(
		// 		(m, index) =>
		// 			index !== lastClineMessageIndex && !(m.ask === "resume_task" || m.ask === "resume_completed_task")
		// 	)
		// (lastClineMessage?.ask === "command" && secondLastClineMessage?.ask === "completion_result")

		let askType: ClineAsk
		if (lastClineMessage?.ask === "completion_result") {
			askType = "resume_completed_task"
		} else {
			askType = "resume_task"
		}

		this.isInitialized = true

		const { response, text, images } = await this.ask(askType) // calls poststatetowebview
		let responseText: string | undefined
		let responseImages: string[] | undefined
		if (response === "messageResponse") {
			await this.say("user_feedback", text, images)
			responseText = text
			responseImages = images
		}

		// need to make sure that the api conversation history can be resumed by the api, even if it goes out of sync with cline messages

		let existingApiConversationHistory: Anthropic.Messages.MessageParam[] = await this.getSavedApiConversationHistory()

		// v2.0 xml tags refactor caveat: since we don't use tools anymore, we need to replace all tool use blocks with a text block since the API disallows conversations with tool uses and no tool schema
		const conversationWithoutToolBlocks = existingApiConversationHistory.map((message) => {
			if (Array.isArray(message.content)) {
				const newContent = message.content.map((block) => {
					if (block.type === "tool_use") {
						// it's important we convert to the new tool schema format so the model doesn't get confused about how to invoke tools
						const inputAsXml = Object.entries(block.input as Record<string, string>)
							.map(([key, value]) => `<${key}>\n${value}\n</${key}>`)
							.join("\n")
						return {
							type: "text",
							text: `<${block.name}>\n${inputAsXml}\n</${block.name}>`,
						} as Anthropic.Messages.TextBlockParam
					} else if (block.type === "tool_result") {
						// Convert block.content to text block array, removing images
						const contentAsTextBlocks = Array.isArray(block.content)
							? block.content.filter((item) => item.type === "text")
							: [{ type: "text", text: block.content }]
						const textContent = contentAsTextBlocks.map((item) => item.text).join("\n\n")
						const toolName = findToolName(block.tool_use_id, existingApiConversationHistory)
						return {
							type: "text",
							text: `[${toolName} Result]\n\n${textContent}`,
						} as Anthropic.Messages.TextBlockParam
					}
					return block
				})
				return { ...message, content: newContent }
			}
			return message
		})
		existingApiConversationHistory = conversationWithoutToolBlocks

		// FIXME: remove tool use blocks altogether

		// if the last message is an assistant message, we need to check if there's tool use since every tool use has to have a tool response
		// if there's no tool use and only a text block, then we can just add a user message
		// (note this isn't relevant anymore since we use custom tool prompts instead of tool use blocks, but this is here for legacy purposes in case users resume old tasks)

		// if the last message is a user message, we can need to get the assistant message before it to see if it made tool calls, and if so, fill in the remaining tool responses with 'interrupted'

		let modifiedOldUserContent: UserContent // either the last message if its user message, or the user message before the last (assistant) message
		let modifiedApiConversationHistory: Anthropic.Messages.MessageParam[] // need to remove the last user message to replace with new modified user message
		if (existingApiConversationHistory.length > 0) {
			const lastMessage = existingApiConversationHistory[existingApiConversationHistory.length - 1]

			if (lastMessage.role === "assistant") {
				const content = Array.isArray(lastMessage.content)
					? lastMessage.content
					: [{ type: "text", text: lastMessage.content }]
				const hasToolUse = content.some((block) => block.type === "tool_use")

				if (hasToolUse) {
					const toolUseBlocks = content.filter(
						(block) => block.type === "tool_use",
					) as Anthropic.Messages.ToolUseBlock[]
					const toolResponses: Anthropic.ToolResultBlockParam[] = toolUseBlocks.map((block) => ({
						type: "tool_result",
						tool_use_id: block.id,
						content: "Task was interrupted before this tool call could be completed.",
					}))
					modifiedApiConversationHistory = [...existingApiConversationHistory] // no changes
					modifiedOldUserContent = [...toolResponses]
				} else {
					modifiedApiConversationHistory = [...existingApiConversationHistory]
					modifiedOldUserContent = []
				}
			} else if (lastMessage.role === "user") {
				const previousAssistantMessage: Anthropic.Messages.MessageParam | undefined =
					existingApiConversationHistory[existingApiConversationHistory.length - 2]

				const existingUserContent: UserContent = Array.isArray(lastMessage.content)
					? lastMessage.content
					: [{ type: "text", text: lastMessage.content }]
				if (previousAssistantMessage && previousAssistantMessage.role === "assistant") {
					const assistantContent = Array.isArray(previousAssistantMessage.content)
						? previousAssistantMessage.content
						: [
								{
									type: "text",
									text: previousAssistantMessage.content,
								},
							]

					const toolUseBlocks = assistantContent.filter(
						(block) => block.type === "tool_use",
					) as Anthropic.Messages.ToolUseBlock[]

					if (toolUseBlocks.length > 0) {
						const existingToolResults = existingUserContent.filter(
							(block) => block.type === "tool_result",
						) as Anthropic.ToolResultBlockParam[]

						const missingToolResponses: Anthropic.ToolResultBlockParam[] = toolUseBlocks
							.filter((toolUse) => !existingToolResults.some((result) => result.tool_use_id === toolUse.id))
							.map((toolUse) => ({
								type: "tool_result",
								tool_use_id: toolUse.id,
								content: "Task was interrupted before this tool call could be completed.",
							}))

						modifiedApiConversationHistory = existingApiConversationHistory.slice(0, -1) // removes the last user message
						modifiedOldUserContent = [...existingUserContent, ...missingToolResponses]
					} else {
						modifiedApiConversationHistory = existingApiConversationHistory.slice(0, -1)
						modifiedOldUserContent = [...existingUserContent]
					}
				} else {
					modifiedApiConversationHistory = existingApiConversationHistory.slice(0, -1)
					modifiedOldUserContent = [...existingUserContent]
				}
			} else {
				throw new Error("Unexpected: Last message is not a user or assistant message")
			}
		} else {
			throw new Error("Unexpected: No existing API conversation history")
			// console.error("Unexpected: No existing API conversation history")
			// modifiedApiConversationHistory = []
			// modifiedOldUserContent = []
		}

		let newUserContent: UserContent = [...modifiedOldUserContent]

		const agoText = (() => {
			const timestamp = lastClineMessage?.ts ?? Date.now()
			const now = Date.now()
			const diff = now - timestamp
			const minutes = Math.floor(diff / 60000)
			const hours = Math.floor(minutes / 60)
			const days = Math.floor(hours / 24)

			if (days > 0) {
				return `${days} day${days > 1 ? "s" : ""} ago`
			}
			if (hours > 0) {
				return `${hours} hour${hours > 1 ? "s" : ""} ago`
			}
			if (minutes > 0) {
				return `${minutes} minute${minutes > 1 ? "s" : ""} ago`
			}
			return "just now"
		})()

		const wasRecent = lastClineMessage?.ts && Date.now() - lastClineMessage.ts < 30_000

		newUserContent.push({
			type: "text",
			text:
				`[TASK RESUMPTION] ${
					this.chatSettings?.mode === "plan"
						? `This task was interrupted ${agoText}. The conversation may have been incomplete. Be aware that the project state may have changed since then. The current working directory is now '${cwd.toPosix()}'.\n\nNote: If you previously attempted a tool use that the user did not provide a result for, you should assume the tool use was not successful. However you are in PLAN MODE, so rather than continuing the task, you must respond to the user's message.`
						: `This task was interrupted ${agoText}. It may or may not be complete, so please reassess the task context. Be aware that the project state may have changed since then. The current working directory is now '${cwd.toPosix()}'. If the task has not been completed, retry the last step before interruption and proceed with completing the task.\n\nNote: If you previously attempted a tool use that the user did not provide a result for, you should assume the tool use was not successful and assess whether you should retry. If the last tool was a browser_action, the browser has been closed and you must launch a new browser if needed.`
				}${
					wasRecent
						? "\n\nIMPORTANT: If the last tool use was a replace_in_file or write_to_file that was interrupted, the file was reverted back to its original state before the interrupted edit, and you do NOT need to re-read the file as you already have its up-to-date contents."
						: ""
				}` +
				(responseText
					? `\n\n${this.chatSettings?.mode === "plan" ? "New message to respond to with plan_mode_response tool (be sure to provide your response in the <response> parameter)" : "New instructions for task continuation"}:\n<user_message>\n${responseText}\n</user_message>`
					: this.chatSettings.mode === "plan"
						? "(The user did not provide a new message. Consider asking them how they'd like you to proceed, or to switch to Act mode to continue with the task.)"
						: ""),
		})

		if (responseImages && responseImages.length > 0) {
			newUserContent.push(...formatResponse.imageBlocks(responseImages))
		}

		await this.overwriteApiConversationHistory(modifiedApiConversationHistory)
		await this.initiateTaskLoop(newUserContent, false)
	}

	private async initiateTaskLoop(userContent: UserContent, isNewTask: boolean): Promise<void> {
		let nextUserContent = userContent
		let includeFileDetails = true
		while (!this.abort) {
			const didEndLoop = await this.recursivelyMakeClineRequests(nextUserContent, includeFileDetails, isNewTask)
			includeFileDetails = false // we only need file details the first time

			//  The way this agentic loop works is that cline will be given a task that he then calls tools to complete. unless there's an attempt_completion call, we keep responding back to him with his tool's responses until he either attempt_completion or does not use anymore tools. If he does not use anymore tools, we ask him to consider if he's completed the task and then call attempt_completion, otherwise proceed with completing the task.
			// There is a MAX_REQUESTS_PER_TASK limit to prevent infinite requests, but Cline is prompted to finish the task as efficiently as he can.

			//const totalCost = this.calculateApiCost(totalInputTokens, totalOutputTokens)
			if (didEndLoop) {
				// For now a task never 'completes'. This will only happen if the user hits max requests and denies resetting the count.
				//this.say("task_completed", `Task completed. Total API usage cost: ${totalCost}`)
				break
			} else {
				// this.say(
				// 	"tool",
				// 	"Cline responded with only text blocks but has not called attempt_completion yet. Forcing him to continue with task..."
				// )
				nextUserContent = [
					{
						type: "text",
						text: formatResponse.noToolsUsed(),
					},
				]
				this.consecutiveMistakeCount++
			}
		}
	}

	async abortTask() {
		this.abort = true // will stop any autonomously running promises
		this.terminalManager.disposeAll()
		this.urlContentFetcher.closeBrowser()
		this.browserSession.closeBrowser()
		await this.diffViewProvider.revertChanges() // need to await for when we want to make sure directories/files are reverted before re-starting the task from a checkpoint
	}

	// Checkpoints

	async saveCheckpoint() {
		const commitHash = await this.checkpointTracker?.commit() // silently fails for now
		if (commitHash) {
			// Start from the end and work backwards until we find a tool use or another message with a hash
			for (let i = this.clineMessages.length - 1; i >= 0; i--) {
				const message = this.clineMessages[i]
				if (message.lastCheckpointHash) {
					// Found a message with a hash, so we can stop
					break
				}
				// Update this message with a hash
				message.lastCheckpointHash = commitHash

				// We only care about adding the hash to the last tool use (we don't want to add this hash to every prior message ie for tasks pre-checkpoint)
				const isToolUse =
					message.say === "tool" ||
					message.ask === "tool" ||
					message.say === "command" ||
					message.ask === "command" ||
					message.say === "completion_result" ||
					message.ask === "completion_result" ||
					message.ask === "followup" ||
					message.say === "use_mcp_server" ||
					message.ask === "use_mcp_server" ||
					message.say === "browser_action" ||
					message.say === "browser_action_launch" ||
					message.ask === "browser_action_launch"

				if (isToolUse) {
					break
				}
			}
			// Save the updated messages
			await this.saveClineMessages()
		}
	}

	// Tools

	async executeCommandTool(command: string): Promise<[boolean, ToolResponse]> {
		const terminalInfo = await this.terminalManager.getOrCreateTerminal(cwd)
		terminalInfo.terminal.show() // weird visual bug when creating new terminals (even manually) where there's an empty space at the top.
		const process = this.terminalManager.runCommand(terminalInfo, command)

		let userFeedback: { text?: string; images?: string[] } | undefined
		let didContinue = false
		const sendCommandOutput = async (line: string): Promise<void> => {
			try {
				const { response, text, images } = await this.ask("command_output", line)
				if (response === "yesButtonClicked") {
					// proceed while running
				} else {
					userFeedback = { text, images }
				}
				didContinue = true
				process.continue() // continue past the await
			} catch {
				// This can only happen if this ask promise was ignored, so ignore this error
			}
		}

		let result = ""
		process.on("line", (line) => {
			result += line + "\n"
			if (!didContinue) {
				sendCommandOutput(line)
			} else {
				this.say("command_output", line)
			}
		})

		let completed = false
		process.once("completed", () => {
			completed = true
		})

		process.once("no_shell_integration", async () => {
			await this.say("shell_integration_warning")
		})

		await process

		// Wait for a short delay to ensure all messages are sent to the webview
		// This delay allows time for non-awaited promises to be created and
		// for their associated messages to be sent to the webview, maintaining
		// the correct order of messages (although the webview is smart about
		// grouping command_output messages despite any gaps anyways)
		await delay(50)

		result = result.trim()

		if (userFeedback) {
			await this.say("user_feedback", userFeedback.text, userFeedback.images)
			return [
				true,
				formatResponse.toolResult(
					`Command is still running in the user's terminal.${
						result.length > 0 ? `\nHere's the output so far:\n${result}` : ""
					}\n\nThe user provided the following feedback:\n<feedback>\n${userFeedback.text}\n</feedback>`,
					userFeedback.images,
				),
			]
		}

		if (completed) {
			return [false, `Command executed.${result.length > 0 ? `\nOutput:\n${result}` : ""}`]
		} else {
			return [
				false,
				`Command is still running in the user's terminal.${
					result.length > 0 ? `\nHere's the output so far:\n${result}` : ""
				}\n\nYou will be updated on the terminal status and new output in the future.`,
			]
		}
	}

	shouldAutoApproveTool(toolName: ToolUseName): boolean {
		if (this.autoApprovalSettings.enabled) {
			switch (toolName) {
				case "read_file":
				case "list_files":
				case "list_code_definition_names":
				case "search_files":
					return this.autoApprovalSettings.actions.readFiles
				case "write_to_file":
				case "replace_in_file":
					return this.autoApprovalSettings.actions.editFiles
				case "execute_command":
					return this.autoApprovalSettings.actions.executeCommands
				case "browser_action":
					return this.autoApprovalSettings.actions.useBrowser
				case "access_mcp_resource":
				case "use_mcp_tool":
					return this.autoApprovalSettings.actions.useMcp
				case "fetch_user_stories":
				case "fetch_technical_design":
					return true
			}
		}
		return false
	}

	async *attemptApiRequest(previousApiReqIndex: number): ApiStream {
		// Wait for MCP servers to be connected before generating system prompt
		await pWaitFor(() => this.providerRef.deref()?.mcpHub?.isConnecting !== true, { timeout: 10_000 }).catch(() => {
			console.error("MCP servers failed to connect in time")
		})

		const mcpHub = this.providerRef.deref()?.mcpHub
		if (!mcpHub) {
			throw new Error("MCP hub not available")
		}

		let systemPrompt = await SYSTEM_PROMPT(
			cwd,
			this.api.getModel().info.supportsComputerUse ?? false,
			mcpHub,
			this.browserSettings,
		)

		let settingsCustomInstructions = this.customInstructions?.trim()
		const clineRulesFilePath = path.resolve(cwd, GlobalFileNames.clineRules)
		let clineRulesFileInstructions: string | undefined
		if (await fileExistsAtPath(clineRulesFilePath)) {
			try {
				const ruleFileContent = (await fs.readFile(clineRulesFilePath, "utf8")).trim()
				if (ruleFileContent) {
					clineRulesFileInstructions = `# .clinerules\n\nThe following is provided by a root-level .clinerules file where the user has specified instructions for this working directory (${cwd.toPosix()})\n\n${ruleFileContent}`
				}
			} catch {
				console.error(`Failed to read .clinerules file at ${clineRulesFilePath}`)
			}
		}

		if (settingsCustomInstructions || clineRulesFileInstructions) {
			// altering the system prompt mid-task will break the prompt cache, but in the grand scheme this will not change often so it's better to not pollute user messages with it the way we have to with <potentially relevant details>
			systemPrompt += addUserInstructions(settingsCustomInstructions, clineRulesFileInstructions)
		}

		if (this.addDirectoryStructureToPrompt && !systemPrompt.includes("<directory_structure>")) {
			const directoryTree = new DirectoryTreeService()
			const directoryStructure = directoryTree.getDirectoryStructure(cwd)
			systemPrompt += `\n\n<directory_structure>\n${directoryStructure}\n</directory_structure>`
		}

		// If the previous API request's total token usage is close to the context window, truncate the conversation history to free up space for the new request
		if (previousApiReqIndex >= 0) {
			const previousRequest = this.clineMessages[previousApiReqIndex]
			if (previousRequest && previousRequest.text) {
				const { tokensIn, tokensOut, cacheWrites, cacheReads }: ClineApiReqInfo = JSON.parse(previousRequest.text)
				const totalTokens = (tokensIn || 0) + (tokensOut || 0) + (cacheWrites || 0) + (cacheReads || 0)
				let contextWindow = this.api.getModel().info.contextWindow || 128_000
				// FIXME: hack to get anyone using openai compatible with deepseek to have the proper context window instead of the default 128k. We need a way for the user to specify the context window for models they input through openai compatible
				if (this.api instanceof OpenAiHandler && this.api.getModel().id.toLowerCase().includes("deepseek")) {
					contextWindow = 64_000
				}
				let maxAllowedSize: number
				switch (contextWindow) {
					case 64_000: // deepseek models
						maxAllowedSize = contextWindow - 27_000
						break
					case 128_000: // most models
						maxAllowedSize = contextWindow - 30_000
						break
					case 200_000: // claude models
						maxAllowedSize = contextWindow - 40_000
						break
					default:
						maxAllowedSize = Math.max(contextWindow - 40_000, contextWindow * 0.8) // for deepseek, 80% of 64k meant only ~10k buffer which was too small and resulted in users getting context window errors.
				}

				// This is the most reliable way to know when we're close to hitting the context window.
				if (totalTokens >= maxAllowedSize) {
					// NOTE: it's okay that we overwriteConversationHistory in resume task since we're only ever removing the last user message and not anything in the middle which would affect this range
					this.conversationHistoryDeletedRange = getNextTruncationRange(
						this.apiConversationHistory,
						this.conversationHistoryDeletedRange,
					)
					await this.saveClineMessages() // saves task history item which we use to keep track of conversation history deleted range
					// await this.overwriteApiConversationHistory(truncatedMessages)
				}
			}
		}

		// conversationHistoryDeletedRange is updated only when we're close to hitting the context window, so we don't continuously break the prompt cache
		const truncatedConversationHistory = getTruncatedMessages(
			this.apiConversationHistory,
			this.conversationHistoryDeletedRange,
		)

		let stream = this.api.createMessage(systemPrompt, truncatedConversationHistory)

		const iterator = stream[Symbol.asyncIterator]()

		try {
			// awaiting first chunk to see if it will throw an error
			this.isWaitingForFirstChunk = true
			const firstChunk = await iterator.next()
			yield firstChunk.value
			this.isWaitingForFirstChunk = false
		} catch (error) {
			const isOpenRouter = this.api instanceof OpenRouterHandler
			if (isOpenRouter && !this.didAutomaticallyRetryFailedApiRequest) {
				console.log("first chunk failed, waiting 1 second before retrying")
				await delay(1000)
				this.didAutomaticallyRetryFailedApiRequest = true
			} else {
				// request failed after retrying automatically once, ask user if they want to retry again
				// note that this api_req_failed ask is unique in that we only present this option if the api hasn't streamed any content yet (ie it fails on the first chunk due), as it would allow them to hit a retry button. However if the api failed mid-stream, it could be in any arbitrary state where some tools may have executed, so that error is handled differently and requires cancelling the task entirely.
				const { response } = await this.ask(
					"api_req_failed",
					error.message ?? JSON.stringify(serializeError(error), null, 2),
				)
				if (response !== "yesButtonClicked") {
					// this will never happen since if noButtonClicked, we will clear current task, aborting this instance
					throw new Error("API request failed")
				}
				await this.say("api_req_retried")
			}
			// delegate generator output from the recursive call
			yield* this.attemptApiRequest(previousApiReqIndex)
			return
		}

		// no error, so we can continue to yield all remaining chunks
		// (needs to be placed outside of try/catch since it we want caller to handle errors not with api_req_failed as that is reserved for first chunk failures only)
		// this delegates to another generator or iterable object. In this case, it's saying "yield all remaining values from this iterator". This effectively passes along all subsequent chunks from the original stream.
		yield* iterator
	}

	async presentAssistantMessage() {
		if (this.abort) {
			throw new Error("Cline instance aborted")
		}

		if (this.presentAssistantMessageLocked) {
			this.presentAssistantMessageHasPendingUpdates = true
			return
		}
		this.presentAssistantMessageLocked = true
		this.presentAssistantMessageHasPendingUpdates = false

		if (this.currentStreamingContentIndex >= this.assistantMessageContent.length) {
			// this may happen if the last content block was completed before streaming could finish. if streaming is finished, and we're out of bounds then this means we already presented/executed the last content block and are ready to continue to next request
			if (this.didCompleteReadingStream) {
				this.userMessageContentReady = true
			}
			// console.log("no more content blocks to stream! this shouldn't happen?")
			this.presentAssistantMessageLocked = false
			return
			//throw new Error("No more content blocks to stream! This shouldn't happen...") // remove and just return after testing
		}

		const block = cloneDeep(this.assistantMessageContent[this.currentStreamingContentIndex]) // need to create copy bc while stream is updating the array, it could be updating the reference block properties too
		switch (block.type) {
			case "text": {
				if (this.didRejectTool || this.didAlreadyUseTool) {
					break
				}
				let content = block.content
				if (content) {
					// (have to do this for partial and complete since sending content in thinking tags to markdown renderer will automatically be removed)
					// Remove end substrings of <thinking or </thinking (below xml parsing is only for opening tags)
					// (this is done with the xml parsing below now, but keeping here for reference)
					// content = content.replace(/<\/?t(?:h(?:i(?:n(?:k(?:i(?:n(?:g)?)?)?)?)?)?)?$/, "")
					// Remove all instances of <thinking> (with optional line break after) and </thinking> (with optional line break before)
					// - Needs to be separate since we dont want to remove the line break before the first tag
					// - Needs to happen before the xml parsing below
					content = content.replace(/<thinking>\s?/g, "")
					content = content.replace(/\s?<\/thinking>/g, "")

					// Remove partial XML tag at the very end of the content (for tool use and thinking tags)
					// (prevents scrollview from jumping when tags are automatically removed)
					const lastOpenBracketIndex = content.lastIndexOf("<")
					if (lastOpenBracketIndex !== -1) {
						const possibleTag = content.slice(lastOpenBracketIndex)
						// Check if there's a '>' after the last '<' (i.e., if the tag is complete) (complete thinking and tool tags will have been removed by now)
						const hasCloseBracket = possibleTag.includes(">")
						if (!hasCloseBracket) {
							// Extract the potential tag name
							let tagContent: string
							if (possibleTag.startsWith("</")) {
								tagContent = possibleTag.slice(2).trim()
							} else {
								tagContent = possibleTag.slice(1).trim()
							}
							// Check if tagContent is likely an incomplete tag name (letters and underscores only)
							const isLikelyTagName = /^[a-zA-Z_]+$/.test(tagContent)
							// Preemptively remove < or </ to keep from these artifacts showing up in chat (also handles closing thinking tags)
							const isOpeningOrClosing = possibleTag === "<" || possibleTag === "</"
							// If the tag is incomplete and at the end, remove it from the content
							if (isOpeningOrClosing || isLikelyTagName) {
								content = content.slice(0, lastOpenBracketIndex).trim()
							}
						}
					}
				}

				if (!block.partial) {
					// Some models add code block artifacts (around the tool calls) which show up at the end of text content
					// matches ``` with atleast one char after the last backtick, at the end of the string
					const match = content?.trimEnd().match(/```[a-zA-Z0-9_-]+$/)
					if (match) {
						const matchLength = match[0].length
						content = content.trimEnd().slice(0, -matchLength)
					}
				}

				await this.say("text", content, undefined, block.partial)
				break
			}
			case "tool_use":
				const toolDescription = () => {
					switch (block.name) {
						case "execute_command":
							return `[${block.name} for '${block.params.command}']`
						case "read_file":
							return `[${block.name} for '${block.params.path}']`
						case "write_to_file":
							return `[${block.name} for '${block.params.path}']`
						case "replace_in_file":
							return `[${block.name} for '${block.params.path}']`
						case "search_files":
							return `[${block.name} for '${block.params.regex}'${
								block.params.file_pattern ? ` in '${block.params.file_pattern}'` : ""
							}]`
						case "list_files":
							return `[${block.name} for '${block.params.path}']`
						case "list_code_definition_names":
							return `[${block.name} for '${block.params.path}']`
						case "browser_action":
							return `[${block.name} for '${block.params.action}']`
						case "use_mcp_tool":
							return `[${block.name} for '${block.params.server_name}']`
						case "access_mcp_resource":
							return `[${block.name} for '${block.params.server_name}']`
						case "ask_followup_question":
							return `[${block.name} for '${block.params.question}']`
						case "plan_mode_response":
							return `[${block.name}]`
						case "attempt_completion":
							return `[${block.name}]`
						case "fetch_user_stories":
							return `[${block.name} for '${block.params.project_name}']`
						case "fetch_technical_design":
							return `[${block.name} for '${block.params.project_name}']`
					}
				}

				if (this.didRejectTool) {
					// ignore any tool content after user has rejected tool once
					if (!block.partial) {
						this.userMessageContent.push({
							type: "text",
							text: `Skipping tool ${toolDescription()} due to user rejecting a previous tool.`,
						})
					} else {
						// partial tool after user rejected a previous tool
						this.userMessageContent.push({
							type: "text",
							text: `Tool ${toolDescription()} was interrupted and not executed due to user rejecting a previous tool.`,
						})
					}
					break
				}

				if (this.didAlreadyUseTool) {
					// ignore any content after a tool has already been used
					this.userMessageContent.push({
						type: "text",
						text: `Tool [${block.name}] was not executed because a tool has already been used in this message. Only one tool may be used per message. You must assess the first tool's result before proceeding to use the next tool.`,
					})
					break
				}

				const pushToolResult = (content: ToolResponse) => {
					this.userMessageContent.push({
						type: "text",
						text: `${toolDescription()} Result:`,
					})
					if (typeof content === "string") {
						this.userMessageContent.push({
							type: "text",
							text: content || "(tool did not return anything)",
						})
					} else {
						this.userMessageContent.push(...content)
					}
					// once a tool result has been collected, ignore all other tool uses since we should only ever present one tool result per message
					this.didAlreadyUseTool = true
				}

				const askApproval = async (type: ClineAsk, partialMessage?: string) => {
					const { response, text, images } = await this.ask(type, partialMessage, false)
					if (response !== "yesButtonClicked") {
						if (response === "messageResponse") {
							await this.say("user_feedback", text, images)
							pushToolResult(formatResponse.toolResult(formatResponse.toolDeniedWithFeedback(text), images))
							// this.userMessageContent.push({
							// 	type: "text",
							// 	text: `${toolDescription()}`,
							// })
							// this.toolResults.push({
							// 	type: "tool_result",
							// 	tool_use_id: toolUseId,
							// 	content: this.formatToolResponseWithImages(
							// 		await this.formatToolDeniedFeedback(text),
							// 		images
							// 	),
							// })
							this.didRejectTool = true
							return false
						}
						pushToolResult(formatResponse.toolDenied())
						// this.toolResults.push({
						// 	type: "tool_result",
						// 	tool_use_id: toolUseId,
						// 	content: await this.formatToolDenied(),
						// })
						this.didRejectTool = true
						return false
					}
					return true
				}

				const showNotificationForApprovalIfAutoApprovalEnabled = (message: string) => {
					if (this.autoApprovalSettings.enabled && this.autoApprovalSettings.enableNotifications) {
						showSystemNotification({
							subtitle: "Approval Required",
							message,
						})
					}
				}

				const handleError = async (action: string, error: Error) => {
					if (this.abandoned) {
						console.log("Ignoring error since task was abandoned (i.e. from task cancellation after resetting)")
						return
					}
					const errorString = `Error ${action}: ${JSON.stringify(serializeError(error))}`
					await this.say(
						"error",
						`Error ${action}:\n${error.message ?? JSON.stringify(serializeError(error), null, 2)}`,
					)
					// this.toolResults.push({
					// 	type: "tool_result",
					// 	tool_use_id: toolUseId,
					// 	content: await this.formatToolError(errorString),
					// })
					pushToolResult(formatResponse.toolError(errorString))
				}

				// If block is partial, remove partial closing tag so its not presented to user
				const removeClosingTag = (tag: ToolParamName, text?: string) => {
					if (!block.partial) {
						return text || ""
					}
					if (!text) {
						return ""
					}
					// This regex dynamically constructs a pattern to match the closing tag:
					// - Optionally matches whitespace before the tag
					// - Matches '<' or '</' optionally followed by any subset of characters from the tag name
					const tagRegex = new RegExp(
						`\\s?<\/?${tag
							.split("")
							.map((char) => `(?:${char})?`)
							.join("")}$`,
						"g",
					)
					return text.replace(tagRegex, "")
				}

				if (block.name !== "browser_action") {
					await this.browserSession.closeBrowser()
				}

				switch (block.name) {
					case "write_to_file":
					case "replace_in_file": {
						const relPath: string | undefined = block.params.path
						let content: string | undefined = block.params.content // for write_to_file
						let diff: string | undefined = block.params.diff // for replace_in_file
						if (!relPath || (!content && !diff)) {
							// checking for content/diff ensures relPath is complete
							// wait so we can determine if it's a new file or editing an existing file
							break
						}
						// Check if file exists using cached map or fs.access
						let fileExists: boolean
						if (this.diffViewProvider.editType !== undefined) {
							fileExists = this.diffViewProvider.editType === "modify"
						} else {
							const absolutePath = path.resolve(cwd, relPath)
							fileExists = await fileExistsAtPath(absolutePath)
							this.diffViewProvider.editType = fileExists ? "modify" : "create"
						}

						try {
							// Construct newContent from diff
							let newContent: string
							if (diff) {
								if (!this.api.getModel().id.includes("claude")) {
									// deepseek models tend to use unescaped html entities in diffs
									diff = fixModelHtmlEscaping(diff)
									diff = removeInvalidChars(diff)
								}
								try {
									newContent = await constructNewFileContent(
										diff,
										this.diffViewProvider.originalContent || "",
										!block.partial,
									)
								} catch (error) {
									await this.say("diff_error", relPath)
									pushToolResult(
										formatResponse.toolError(
											`${(error as Error)?.message}\n\n` +
												`This is likely because the SEARCH block content doesn't match exactly with what's in the file, or if you used multiple SEARCH/REPLACE blocks they may not have been in the order they appear in the file.\n\n` +
												`The file was reverted to its original state:\n\n` +
												`<file_content path="${relPath.toPosix()}">\n${this.diffViewProvider.originalContent}\n</file_content>\n\n` +
												`Try again with a more precise SEARCH block.\n(If you keep running into this error, you may use the write_to_file tool as a workaround.)`,
										),
									)
									await this.diffViewProvider.revertChanges()
									await this.diffViewProvider.reset()
									break
								}
							} else if (content) {
								newContent = content

								// pre-processing newContent for cases where weaker models might add artifacts like markdown codeblock markers (deepseek/llama) or extra escape characters (gemini)
								if (newContent.startsWith("```")) {
									// this handles cases where it includes language specifiers like ```python ```js
									newContent = newContent.split("\n").slice(1).join("\n").trim()
								}
								if (newContent.endsWith("```")) {
									newContent = newContent.split("\n").slice(0, -1).join("\n").trim()
								}

								if (!this.api.getModel().id.includes("claude")) {
									// it seems not just llama models are doing this, but also gemini and potentially others
									newContent = fixModelHtmlEscaping(newContent)
									newContent = removeInvalidChars(newContent)
								}
							} else {
								// can't happen, since we already checked for content/diff above. but need to do this for type error
								break
							}

							newContent = newContent.trimEnd() // remove any trailing newlines, since it's automatically inserted by the editor

							const sharedMessageProps: ClineSayTool = {
								tool: fileExists ? "editedExistingFile" : "newFileCreated",
								path: getReadablePath(cwd, removeClosingTag("path", relPath)),
								content: diff || content,
							}

							if (block.partial) {
								// update gui message
								const partialMessage = JSON.stringify(sharedMessageProps)
								if (this.shouldAutoApproveTool(block.name)) {
									this.removeLastPartialMessageIfExistsWithType("ask", "tool") // in case the user changes auto-approval settings mid stream
									await this.say("tool", partialMessage, undefined, block.partial)
								} else {
									this.removeLastPartialMessageIfExistsWithType("say", "tool")
									await this.ask("tool", partialMessage, block.partial).catch(() => {})
								}
								// update editor
								if (!this.diffViewProvider.isEditing) {
									// open the editor and prepare to stream content in
									await this.diffViewProvider.open(relPath)
								}
								// editor is open, stream content in
								await this.diffViewProvider.update(newContent, false)
								break
							} else {
								if (!relPath) {
									this.consecutiveMistakeCount++
									pushToolResult(await this.sayAndCreateMissingParamError(block.name, "path"))
									await this.diffViewProvider.reset()
									await this.saveCheckpoint()
									break
								}
								if (block.name === "replace_in_file" && !diff) {
									this.consecutiveMistakeCount++
									pushToolResult(await this.sayAndCreateMissingParamError("replace_in_file", "diff"))
									await this.diffViewProvider.reset()
									await this.saveCheckpoint()
									break
								}
								if (block.name === "write_to_file" && !content) {
									this.consecutiveMistakeCount++
									pushToolResult(await this.sayAndCreateMissingParamError("write_to_file", "content"))
									await this.diffViewProvider.reset()
									await this.saveCheckpoint()
									break
								}
								this.consecutiveMistakeCount = 0

								// if isEditingFile false, that means we have the full contents of the file already.
								// it's important to note how this function works, you can't make the assumption that the block.partial conditional will always be called since it may immediately get complete, non-partial data. So this part of the logic will always be called.
								// in other words, you must always repeat the block.partial logic here
								if (!this.diffViewProvider.isEditing) {
									// show gui message before showing edit animation
									const partialMessage = JSON.stringify(sharedMessageProps)
									await this.ask("tool", partialMessage, true).catch(() => {}) // sending true for partial even though it's not a partial, this shows the edit row before the content is streamed into the editor
									await this.diffViewProvider.open(relPath)
								}
								await this.diffViewProvider.update(newContent, true)
								await delay(300) // wait for diff view to update
								this.diffViewProvider.scrollToFirstDiff()
								// showOmissionWarning(this.diffViewProvider.originalContent || "", newContent)

								const completeMessage = JSON.stringify({
									...sharedMessageProps,
									content: diff || content,
									// ? formatResponse.createPrettyPatch(
									// 		relPath,
									// 		this.diffViewProvider.originalContent,
									// 		newContent,
									// 	)
									// : undefined,
								} satisfies ClineSayTool)

								if (this.shouldAutoApproveTool(block.name)) {
									this.removeLastPartialMessageIfExistsWithType("ask", "tool")
									await this.say("tool", completeMessage, undefined, false)
									this.consecutiveAutoApprovedRequestsCount++

									// we need an artificial delay to let the diagnostics catch up to the changes
									await delay(3_500)
								} else {
									// If auto-approval is enabled but this tool wasn't auto-approved, send notification
									showNotificationForApprovalIfAutoApprovalEnabled(
										`OG assistant wants to ${fileExists ? "edit" : "create"} ${path.basename(relPath)}`,
									)
									this.removeLastPartialMessageIfExistsWithType("say", "tool")
									// const didApprove = await askApproval("tool", completeMessage)

									// Need a more customized tool response for file edits to highlight the fact that the file was not updated (particularly important for deepseek)
									let didApprove = true
									const { response, text, images } = await this.ask("tool", completeMessage, false)
									if (response !== "yesButtonClicked") {
										// TODO: add similar context for other tool denial responses, to emphasize ie that a command was not run
										const fileDeniedNote = fileExists
											? "The file was not updated, and maintains its original contents."
											: "The file was not created."
										if (response === "messageResponse") {
											await this.say("user_feedback", text, images)
											pushToolResult(
												formatResponse.toolResult(
													`The user denied this operation. ${fileDeniedNote}\nThe user provided the following feedback:\n<feedback>\n${text}\n</feedback>`,
													images,
												),
											)
											this.didRejectTool = true
											didApprove = false
										} else {
											pushToolResult(`The user denied this operation. ${fileDeniedNote}`)
											this.didRejectTool = true
											didApprove = false
										}
									}

									if (!didApprove) {
										await this.diffViewProvider.revertChanges()
										await this.saveCheckpoint()
										break
									}
								}

								const { newProblemsMessage, userEdits, autoFormattingEdits, finalContent } =
									await this.diffViewProvider.saveChanges()
								this.didEditFile = true // used to determine if we should wait for busy terminal to update before sending api request
								if (userEdits) {
									await this.say(
										"user_feedback_diff",
										JSON.stringify({
											tool: fileExists ? "editedExistingFile" : "newFileCreated",
											path: getReadablePath(cwd, relPath),
											diff: userEdits,
										} satisfies ClineSayTool),
									)
									pushToolResult(
										`The user made the following updates to your content:\n\n${userEdits}\n\n` +
											(autoFormattingEdits
												? `The user's editor also applied the following auto-formatting to your content:\n\n${autoFormattingEdits}\n\n(Note: Pay close attention to changes such as single quotes being converted to double quotes, semicolons being removed or added, long lines being broken into multiple lines, adjusting indentation style, adding/removing trailing commas, etc. This will help you ensure future SEARCH/REPLACE operations to this file are accurate.)\n\n`
												: "") +
											`The updated content, which includes both your original modifications and the additional edits, has been successfully saved to ${relPath.toPosix()}. Here is the full, updated content of the file that was saved:\n\n` +
											`<final_file_content path="${relPath.toPosix()}">\n${finalContent}\n</final_file_content>\n\n` +
											`Please note:\n` +
											`1. You do not need to re-write the file with these changes, as they have already been applied.\n` +
											`2. Proceed with the task using this updated file content as the new baseline.\n` +
											`3. If the user's edits have addressed part of the task or changed the requirements, adjust your approach accordingly.` +
											`4. IMPORTANT: For any future changes to this file, use the final_file_content shown above as your reference. This content reflects the current state of the file, including both user edits and any auto-formatting (e.g., if you used single quotes but the formatter converted them to double quotes). Always base your SEARCH/REPLACE operations on this final version to ensure accuracy.\n` +
											`${newProblemsMessage}`,
									)
								} else {
									pushToolResult(
										`The content was successfully saved to ${relPath.toPosix()}.\n\n` +
											(autoFormattingEdits
												? `Along with your edits, the user's editor applied the following auto-formatting to your content:\n\n${autoFormattingEdits}\n\n(Note: Pay close attention to changes such as single quotes being converted to double quotes, semicolons being removed or added, long lines being broken into multiple lines, adjusting indentation style, adding/removing trailing commas, etc. This will help you ensure future SEARCH/REPLACE operations to this file are accurate.)\n\n`
												: "") +
											`Here is the full, updated content of the file that was saved:\n\n` +
											`<final_file_content path="${relPath.toPosix()}">\n${finalContent}\n</final_file_content>\n\n` +
											`IMPORTANT: For any future changes to this file, use the final_file_content shown above as your reference. This content reflects the current state of the file, including any auto-formatting (e.g., if you used single quotes but the formatter converted them to double quotes). Always base your SEARCH/REPLACE operations on this final version to ensure accuracy.\n\n` +
											`${newProblemsMessage}`,
									)
								}
								await this.diffViewProvider.reset()
								await this.saveCheckpoint()
								break
							}
						} catch (error) {
							await handleError("writing file", error)
							await this.diffViewProvider.revertChanges()
							await this.diffViewProvider.reset()
							await this.saveCheckpoint()
							break
						}
					}
					case "read_file": {
						const relPath: string | undefined = block.params.path
						const sharedMessageProps: ClineSayTool = {
							tool: "readFile",
							path: getReadablePath(cwd, removeClosingTag("path", relPath)),
						}
						try {
							if (block.partial) {
								const partialMessage = JSON.stringify({
									...sharedMessageProps,
									content: undefined,
								} satisfies ClineSayTool)
								if (this.shouldAutoApproveTool(block.name)) {
									this.removeLastPartialMessageIfExistsWithType("ask", "tool")
									await this.say("tool", partialMessage, undefined, block.partial)
								} else {
									this.removeLastPartialMessageIfExistsWithType("say", "tool")
									await this.ask("tool", partialMessage, block.partial).catch(() => {})
								}
								break
							} else {
								if (!relPath) {
									this.consecutiveMistakeCount++
									pushToolResult(await this.sayAndCreateMissingParamError("read_file", "path"))
									await this.saveCheckpoint()
									break
								}
								this.consecutiveMistakeCount = 0
								const absolutePath = path.resolve(cwd, relPath)
								const completeMessage = JSON.stringify({
									...sharedMessageProps,
									content: absolutePath,
								} satisfies ClineSayTool)
								if (this.shouldAutoApproveTool(block.name)) {
									this.removeLastPartialMessageIfExistsWithType("ask", "tool")
									await this.say("tool", completeMessage, undefined, false) // need to be sending partialValue bool, since undefined has its own purpose in that the message is treated neither as a partial or completion of a partial, but as a single complete message
									this.consecutiveAutoApprovedRequestsCount++
								} else {
									showNotificationForApprovalIfAutoApprovalEnabled(
										`OG assistant wants to read ${path.basename(absolutePath)}`,
									)
									this.removeLastPartialMessageIfExistsWithType("say", "tool")
									const didApprove = await askApproval("tool", completeMessage)
									if (!didApprove) {
										await this.saveCheckpoint()
										break
									}
								}
								// now execute the tool like normal
								const content = await extractTextFromFile(absolutePath)
								pushToolResult(content)
								await this.saveCheckpoint()
								break
							}
						} catch (error) {
							await handleError("reading file", error)
							await this.saveCheckpoint()
							break
						}
					}
					case "list_files": {
						const relDirPath: string | undefined = block.params.path
						const recursiveRaw: string | undefined = block.params.recursive
						const recursive = recursiveRaw?.toLowerCase() === "true"
						const sharedMessageProps: ClineSayTool = {
							tool: !recursive ? "listFilesTopLevel" : "listFilesRecursive",
							path: getReadablePath(cwd, removeClosingTag("path", relDirPath)),
						}
						try {
							if (block.partial) {
								const partialMessage = JSON.stringify({
									...sharedMessageProps,
									content: "",
								} satisfies ClineSayTool)
								if (this.shouldAutoApproveTool(block.name)) {
									this.removeLastPartialMessageIfExistsWithType("ask", "tool")
									await this.say("tool", partialMessage, undefined, block.partial)
								} else {
									this.removeLastPartialMessageIfExistsWithType("say", "tool")
									await this.ask("tool", partialMessage, block.partial).catch(() => {})
								}
								break
							} else {
								if (!relDirPath) {
									this.consecutiveMistakeCount++
									pushToolResult(await this.sayAndCreateMissingParamError("list_files", "path"))
									await this.saveCheckpoint()
									break
								}
								this.consecutiveMistakeCount = 0
								const absolutePath = path.resolve(cwd, relDirPath)
								const [files, didHitLimit] = await listFiles(absolutePath, recursive, 200)
								const result = formatResponse.formatFilesList(absolutePath, files, didHitLimit)
								const completeMessage = JSON.stringify({
									...sharedMessageProps,
									content: result,
								} satisfies ClineSayTool)
								if (this.shouldAutoApproveTool(block.name)) {
									this.removeLastPartialMessageIfExistsWithType("ask", "tool")
									await this.say("tool", completeMessage, undefined, false)
									this.consecutiveAutoApprovedRequestsCount++
								} else {
									showNotificationForApprovalIfAutoApprovalEnabled(
										`OG assistant wants to view directory ${path.basename(absolutePath)}/`,
									)
									this.removeLastPartialMessageIfExistsWithType("say", "tool")
									const didApprove = await askApproval("tool", completeMessage)
									if (!didApprove) {
										await this.saveCheckpoint()
										break
									}
								}
								pushToolResult(result)
								await this.saveCheckpoint()
								break
							}
						} catch (error) {
							await handleError("listing files", error)
							await this.saveCheckpoint()
							break
						}
					}
					case "list_code_definition_names": {
						const relDirPath: string | undefined = block.params.path
						const sharedMessageProps: ClineSayTool = {
							tool: "listCodeDefinitionNames",
							path: getReadablePath(cwd, removeClosingTag("path", relDirPath)),
						}
						try {
							if (block.partial) {
								const partialMessage = JSON.stringify({
									...sharedMessageProps,
									content: "",
								} satisfies ClineSayTool)
								if (this.shouldAutoApproveTool(block.name)) {
									this.removeLastPartialMessageIfExistsWithType("ask", "tool")
									await this.say("tool", partialMessage, undefined, block.partial)
								} else {
									this.removeLastPartialMessageIfExistsWithType("say", "tool")
									await this.ask("tool", partialMessage, block.partial).catch(() => {})
								}
								break
							} else {
								if (!relDirPath) {
									this.consecutiveMistakeCount++
									pushToolResult(await this.sayAndCreateMissingParamError("list_code_definition_names", "path"))
									await this.saveCheckpoint()
									break
								}
								this.consecutiveMistakeCount = 0
								const absolutePath = path.resolve(cwd, relDirPath)
								const result = await parseSourceCodeForDefinitionsTopLevel(absolutePath)
								const completeMessage = JSON.stringify({
									...sharedMessageProps,
									content: result,
								} satisfies ClineSayTool)
								if (this.shouldAutoApproveTool(block.name)) {
									this.removeLastPartialMessageIfExistsWithType("ask", "tool")
									await this.say("tool", completeMessage, undefined, false)
									this.consecutiveAutoApprovedRequestsCount++
								} else {
									showNotificationForApprovalIfAutoApprovalEnabled(
										`OG assistant wants to view source code definitions in ${path.basename(absolutePath)}/`,
									)
									this.removeLastPartialMessageIfExistsWithType("say", "tool")
									const didApprove = await askApproval("tool", completeMessage)
									if (!didApprove) {
										await this.saveCheckpoint()
										break
									}
								}
								pushToolResult(result)
								await this.saveCheckpoint()
								break
							}
						} catch (error) {
							await handleError("parsing source code definitions", error)
							await this.saveCheckpoint()
							break
						}
					}
					case "search_files": {
						const relDirPath: string | undefined = block.params.path
						const regex: string | undefined = block.params.regex
						const filePattern: string | undefined = block.params.file_pattern
						const sharedMessageProps: ClineSayTool = {
							tool: "searchFiles",
							path: getReadablePath(cwd, removeClosingTag("path", relDirPath)),
							regex: removeClosingTag("regex", regex),
							filePattern: removeClosingTag("file_pattern", filePattern),
						}
						try {
							if (block.partial) {
								const partialMessage = JSON.stringify({
									...sharedMessageProps,
									content: "",
								} satisfies ClineSayTool)
								if (this.shouldAutoApproveTool(block.name)) {
									this.removeLastPartialMessageIfExistsWithType("ask", "tool")
									await this.say("tool", partialMessage, undefined, block.partial)
								} else {
									this.removeLastPartialMessageIfExistsWithType("say", "tool")
									await this.ask("tool", partialMessage, block.partial).catch(() => {})
								}
								break
							} else {
								if (!relDirPath) {
									this.consecutiveMistakeCount++
									pushToolResult(await this.sayAndCreateMissingParamError("search_files", "path"))
									await this.saveCheckpoint()
									break
								}
								if (!regex) {
									this.consecutiveMistakeCount++
									pushToolResult(await this.sayAndCreateMissingParamError("search_files", "regex"))
									await this.saveCheckpoint()
									break
								}
								this.consecutiveMistakeCount = 0
								const absolutePath = path.resolve(cwd, relDirPath)
								const results = await regexSearchFiles(cwd, absolutePath, regex, filePattern)
								const completeMessage = JSON.stringify({
									...sharedMessageProps,
									content: results,
								} satisfies ClineSayTool)
								if (this.shouldAutoApproveTool(block.name)) {
									this.removeLastPartialMessageIfExistsWithType("ask", "tool")
									await this.say("tool", completeMessage, undefined, false)
									this.consecutiveAutoApprovedRequestsCount++
								} else {
									showNotificationForApprovalIfAutoApprovalEnabled(
										`OG assistant wants to search files in ${path.basename(absolutePath)}/`,
									)
									this.removeLastPartialMessageIfExistsWithType("say", "tool")
									const didApprove = await askApproval("tool", completeMessage)
									if (!didApprove) {
										await this.saveCheckpoint()
										break
									}
								}
								pushToolResult(results)
								await this.saveCheckpoint()
								break
							}
						} catch (error) {
							await handleError("searching files", error)
							await this.saveCheckpoint()
							break
						}
					}
					case "browser_action": {
						const action: BrowserAction | undefined = block.params.action as BrowserAction
						const url: string | undefined = block.params.url
						const coordinate: string | undefined = block.params.coordinate
						const text: string | undefined = block.params.text
						if (!action || !browserActions.includes(action)) {
							// checking for action to ensure it is complete and valid
							if (!block.partial) {
								// if the block is complete and we don't have a valid action this is a mistake
								this.consecutiveMistakeCount++
								pushToolResult(await this.sayAndCreateMissingParamError("browser_action", "action"))
								await this.browserSession.closeBrowser()
							}
							break
						}

						try {
							if (block.partial) {
								if (action === "launch") {
									if (this.shouldAutoApproveTool(block.name)) {
										this.removeLastPartialMessageIfExistsWithType("ask", "browser_action_launch")
										await this.say(
											"browser_action_launch",
											removeClosingTag("url", url),
											undefined,
											block.partial,
										)
									} else {
										this.removeLastPartialMessageIfExistsWithType("say", "browser_action_launch")
										await this.ask(
											"browser_action_launch",
											removeClosingTag("url", url),
											block.partial,
										).catch(() => {})
									}
								} else {
									await this.say(
										"browser_action",
										JSON.stringify({
											action: action as BrowserAction,
											coordinate: removeClosingTag("coordinate", coordinate),
											text: removeClosingTag("text", text),
										} satisfies ClineSayBrowserAction),
										undefined,
										block.partial,
									)
								}
								break
							} else {
								let browserActionResult: BrowserActionResult
								if (action === "launch") {
									if (!url) {
										this.consecutiveMistakeCount++
										pushToolResult(await this.sayAndCreateMissingParamError("browser_action", "url"))
										await this.browserSession.closeBrowser()
										await this.saveCheckpoint()
										break
									}
									this.consecutiveMistakeCount = 0

									if (this.shouldAutoApproveTool(block.name)) {
										this.removeLastPartialMessageIfExistsWithType("ask", "browser_action_launch")
										await this.say("browser_action_launch", url, undefined, false)
										this.consecutiveAutoApprovedRequestsCount++
									} else {
										showNotificationForApprovalIfAutoApprovalEnabled(
											`OG assistant wants to use a browser and launch ${url}`,
										)
										this.removeLastPartialMessageIfExistsWithType("say", "browser_action_launch")
										const didApprove = await askApproval("browser_action_launch", url)
										if (!didApprove) {
											await this.saveCheckpoint()
											break
										}
									}

									// NOTE: it's okay that we call this message since the partial inspect_site is finished streaming. The only scenario we have to avoid is sending messages WHILE a partial message exists at the end of the messages array. For example the api_req_finished message would interfere with the partial message, so we needed to remove that.
									// await this.say("inspect_site_result", "") // no result, starts the loading spinner waiting for result
									await this.say("browser_action_result", "") // starts loading spinner

									await this.browserSession.launchBrowser()
									browserActionResult = await this.browserSession.navigateToUrl(url)
								} else {
									if (action === "click") {
										if (!coordinate) {
											this.consecutiveMistakeCount++
											pushToolResult(
												await this.sayAndCreateMissingParamError("browser_action", "coordinate"),
											)
											await this.browserSession.closeBrowser()
											await this.saveCheckpoint()
											break // can't be within an inner switch
										}
									}
									if (action === "type") {
										if (!text) {
											this.consecutiveMistakeCount++
											pushToolResult(await this.sayAndCreateMissingParamError("browser_action", "text"))
											await this.browserSession.closeBrowser()
											await this.saveCheckpoint()
											break
										}
									}
									this.consecutiveMistakeCount = 0
									await this.say(
										"browser_action",
										JSON.stringify({
											action: action as BrowserAction,
											coordinate,
											text,
										} satisfies ClineSayBrowserAction),
										undefined,
										false,
									)
									switch (action) {
										case "click":
											browserActionResult = await this.browserSession.click(coordinate!)
											break
										case "type":
											browserActionResult = await this.browserSession.type(text!)
											break
										case "scroll_down":
											browserActionResult = await this.browserSession.scrollDown()
											break
										case "scroll_up":
											browserActionResult = await this.browserSession.scrollUp()
											break
										case "close":
											browserActionResult = await this.browserSession.closeBrowser()
											break
									}
								}

								switch (action) {
									case "launch":
									case "click":
									case "type":
									case "scroll_down":
									case "scroll_up":
										await this.say("browser_action_result", JSON.stringify(browserActionResult))
										pushToolResult(
											formatResponse.toolResult(
												`The browser action has been executed. The console logs and screenshot have been captured for your analysis.\n\nConsole logs:\n${
													browserActionResult.logs || "(No new logs)"
												}\n\n(REMEMBER: if you need to proceed to using non-\`browser_action\` tools or launch a new browser, you MUST first close this browser. For example, if after analyzing the logs and screenshot you need to edit a file, you must first close the browser before you can use the write_to_file tool.)`,
												browserActionResult.screenshot ? [browserActionResult.screenshot] : [],
											),
										)
										await this.saveCheckpoint()
										break
									case "close":
										pushToolResult(
											formatResponse.toolResult(
												`The browser has been closed. You may now proceed to using other tools.`,
											),
										)
										await this.saveCheckpoint()
										break
								}

								await this.saveCheckpoint()
								break
							}
						} catch (error) {
							await this.browserSession.closeBrowser() // if any error occurs, the browser session is terminated
							await handleError("executing browser action", error)
							await this.saveCheckpoint()
							break
						}
					}
					case "execute_command": {
						const command: string | undefined = block.params.command
						const requiresApprovalRaw: string | undefined = block.params.requires_approval
						const requiresApproval = requiresApprovalRaw?.toLowerCase() === "true"

						try {
							if (block.partial) {
								if (this.shouldAutoApproveTool(block.name)) {
									// since depending on an upcoming parameter, requiresApproval this may become an ask - we cant partially stream a say prematurely. So in this particular case we have to wait for the requiresApproval parameter to be completed before presenting it.
									// await this.say(
									// 	"command",
									// 	removeClosingTag("command", command),
									// 	undefined,
									// 	block.partial,
									// ).catch(() => {})
								} else {
									// don't need to remove last partial since we couldn't have streamed a say
									await this.ask("command", removeClosingTag("command", command), block.partial).catch(() => {})
								}
								break
							} else {
								if (!command) {
									this.consecutiveMistakeCount++
									pushToolResult(await this.sayAndCreateMissingParamError("execute_command", "command"))
									await this.saveCheckpoint()
									break
								}
								if (!requiresApprovalRaw) {
									this.consecutiveMistakeCount++
									pushToolResult(
										await this.sayAndCreateMissingParamError("execute_command", "requires_approval"),
									)
									await this.saveCheckpoint()
									break
								}
								this.consecutiveMistakeCount = 0

								let didAutoApprove = false

								if (!requiresApproval && this.shouldAutoApproveTool(block.name)) {
									this.removeLastPartialMessageIfExistsWithType("ask", "command")
									await this.say("command", command, undefined, false)
									this.consecutiveAutoApprovedRequestsCount++
									didAutoApprove = true
								} else {
									showNotificationForApprovalIfAutoApprovalEnabled(
										`OG assistant wants to execute a command: ${command}`,
									)
									// this.removeLastPartialMessageIfExistsWithType("say", "command")
									const didApprove = await askApproval(
										"command",
										command +
											`${this.shouldAutoApproveTool(block.name) && requiresApproval ? COMMAND_REQ_APP_STRING : ""}`, // ugly hack until we refactor combineCommandSequences
									)
									if (!didApprove) {
										await this.saveCheckpoint()
										break
									}
								}

								let timeoutId: NodeJS.Timeout | undefined
								if (didAutoApprove && this.autoApprovalSettings.enableNotifications) {
									// if the command was auto-approved, and it's long running we need to notify the user after some time has passed without proceeding
									timeoutId = setTimeout(() => {
										showSystemNotification({
											subtitle: "Command is still running",
											message:
												"An auto-approved command has been running for 30s, and may need your attention.",
										})
									}, 30_000)
								}

								const [userRejected, result] = await this.executeCommandTool(command)
								if (timeoutId) {
									clearTimeout(timeoutId)
								}
								if (userRejected) {
									this.didRejectTool = true
								}
								pushToolResult(result)
								await this.saveCheckpoint()
								break
							}
						} catch (error) {
							await handleError("executing command", error)
							await this.saveCheckpoint()
							break
						}
					}
					case "use_mcp_tool": {
						const server_name: string | undefined = block.params.server_name
						const tool_name: string | undefined = block.params.tool_name
						const mcp_arguments: string | undefined = block.params.arguments
						try {
							if (block.partial) {
								const partialMessage = JSON.stringify({
									type: "use_mcp_tool",
									serverName: removeClosingTag("server_name", server_name),
									toolName: removeClosingTag("tool_name", tool_name),
									arguments: removeClosingTag("arguments", mcp_arguments),
								} satisfies ClineAskUseMcpServer)

								if (this.shouldAutoApproveTool(block.name)) {
									this.removeLastPartialMessageIfExistsWithType("ask", "use_mcp_server")
									await this.say("use_mcp_server", partialMessage, undefined, block.partial)
								} else {
									this.removeLastPartialMessageIfExistsWithType("say", "use_mcp_server")
									await this.ask("use_mcp_server", partialMessage, block.partial).catch(() => {})
								}

								break
							} else {
								if (!server_name) {
									this.consecutiveMistakeCount++
									pushToolResult(await this.sayAndCreateMissingParamError("use_mcp_tool", "server_name"))
									await this.saveCheckpoint()
									break
								}
								if (!tool_name) {
									this.consecutiveMistakeCount++
									pushToolResult(await this.sayAndCreateMissingParamError("use_mcp_tool", "tool_name"))
									await this.saveCheckpoint()
									break
								}
								// arguments are optional, but if they are provided they must be valid JSON
								// if (!mcp_arguments) {
								// 	this.consecutiveMistakeCount++
								// 	pushToolResult(await this.sayAndCreateMissingParamError("use_mcp_tool", "arguments"))
								// 	break
								// }
								let parsedArguments: Record<string, unknown> | undefined
								if (mcp_arguments) {
									try {
										parsedArguments = JSON.parse(mcp_arguments)
									} catch (error) {
										this.consecutiveMistakeCount++
										await this.say(
											"error",
											`OG assistant tried to use ${tool_name} with an invalid JSON argument. Retrying...`,
										)
										pushToolResult(
											formatResponse.toolError(
												formatResponse.invalidMcpToolArgumentError(server_name, tool_name),
											),
										)
										await this.saveCheckpoint()
										break
									}
								}
								this.consecutiveMistakeCount = 0
								const completeMessage = JSON.stringify({
									type: "use_mcp_tool",
									serverName: server_name,
									toolName: tool_name,
									arguments: mcp_arguments,
								} satisfies ClineAskUseMcpServer)

								const isToolAutoApproved = this.providerRef
									.deref()
									?.mcpHub?.connections?.find((conn) => conn.server.name === server_name)
									?.server.tools?.find((tool) => tool.name === tool_name)?.autoApprove

								if (this.shouldAutoApproveTool(block.name) && isToolAutoApproved) {
									this.removeLastPartialMessageIfExistsWithType("ask", "use_mcp_server")
									await this.say("use_mcp_server", completeMessage, undefined, false)
									this.consecutiveAutoApprovedRequestsCount++
								} else {
									showNotificationForApprovalIfAutoApprovalEnabled(
										`OG assistant wants to use ${tool_name} on ${server_name}`,
									)
									this.removeLastPartialMessageIfExistsWithType("say", "use_mcp_server")
									const didApprove = await askApproval("use_mcp_server", completeMessage)
									if (!didApprove) {
										await this.saveCheckpoint()
										break
									}
								}

								// now execute the tool
								await this.say("mcp_server_request_started") // same as browser_action_result
								const toolResult = await this.providerRef
									.deref()
									?.mcpHub?.callTool(server_name, tool_name, parsedArguments)

								// TODO: add progress indicator and ability to parse images and non-text responses
								const toolResultPretty =
									(toolResult?.isError ? "Error:\n" : "") +
										toolResult?.content
											.map((item) => {
												if (item.type === "text") {
													return item.text
												}
												if (item.type === "resource") {
													const { blob, ...rest } = item.resource
													return JSON.stringify(rest, null, 2)
												}
												return ""
											})
											.filter(Boolean)
											.join("\n\n") || "(No response)"
								await this.say("mcp_server_response", toolResultPretty)
								pushToolResult(formatResponse.toolResult(toolResultPretty))
								await this.saveCheckpoint()
								break
							}
						} catch (error) {
							await handleError("executing MCP tool", error)
							await this.saveCheckpoint()
							break
						}
					}
					case "access_mcp_resource": {
						const server_name: string | undefined = block.params.server_name
						const uri: string | undefined = block.params.uri
						try {
							if (block.partial) {
								const partialMessage = JSON.stringify({
									type: "access_mcp_resource",
									serverName: removeClosingTag("server_name", server_name),
									uri: removeClosingTag("uri", uri),
								} satisfies ClineAskUseMcpServer)

								if (this.shouldAutoApproveTool(block.name)) {
									this.removeLastPartialMessageIfExistsWithType("ask", "use_mcp_server")
									await this.say("use_mcp_server", partialMessage, undefined, block.partial)
								} else {
									this.removeLastPartialMessageIfExistsWithType("say", "use_mcp_server")
									await this.ask("use_mcp_server", partialMessage, block.partial).catch(() => {})
								}

								break
							} else {
								if (!server_name) {
									this.consecutiveMistakeCount++
									pushToolResult(await this.sayAndCreateMissingParamError("access_mcp_resource", "server_name"))
									await this.saveCheckpoint()
									break
								}
								if (!uri) {
									this.consecutiveMistakeCount++
									pushToolResult(await this.sayAndCreateMissingParamError("access_mcp_resource", "uri"))
									await this.saveCheckpoint()
									break
								}
								this.consecutiveMistakeCount = 0
								const completeMessage = JSON.stringify({
									type: "access_mcp_resource",
									serverName: server_name,
									uri,
								} satisfies ClineAskUseMcpServer)

								if (this.shouldAutoApproveTool(block.name)) {
									this.removeLastPartialMessageIfExistsWithType("ask", "use_mcp_server")
									await this.say("use_mcp_server", completeMessage, undefined, false)
									this.consecutiveAutoApprovedRequestsCount++
								} else {
									showNotificationForApprovalIfAutoApprovalEnabled(
										`OG assistant wants to access ${uri} on ${server_name}`,
									)
									this.removeLastPartialMessageIfExistsWithType("say", "use_mcp_server")
									const didApprove = await askApproval("use_mcp_server", completeMessage)
									if (!didApprove) {
										await this.saveCheckpoint()
										break
									}
								}

								// now execute the tool
								await this.say("mcp_server_request_started")
								const resourceResult = await this.providerRef.deref()?.mcpHub?.readResource(server_name, uri)
								const resourceResultPretty =
									resourceResult?.contents
										.map((item) => {
											if (item.text) {
												return item.text
											}
											return ""
										})
										.filter(Boolean)
										.join("\n\n") || "(Empty response)"
								await this.say("mcp_server_response", resourceResultPretty)
								pushToolResult(formatResponse.toolResult(resourceResultPretty))
								await this.saveCheckpoint()
								break
							}
						} catch (error) {
							await handleError("accessing MCP resource", error)
							await this.saveCheckpoint()
							break
						}
					}
					case "ask_followup_question": {
						const question: string | undefined = block.params.question
						try {
							if (block.partial) {
								await this.ask("followup", removeClosingTag("question", question), block.partial).catch(() => {})
								break
							} else {
								if (!question) {
									this.consecutiveMistakeCount++
									pushToolResult(await this.sayAndCreateMissingParamError("ask_followup_question", "question"))
									await this.saveCheckpoint()
									break
								}
								this.consecutiveMistakeCount = 0

								if (this.autoApprovalSettings.enabled && this.autoApprovalSettings.enableNotifications) {
									showSystemNotification({
										subtitle: "OG assistant has a question...",
										message: question.replace(/\n/g, " "),
									})
								}

								const { text, images } = await this.ask("followup", question, false)
								await this.say("user_feedback", text ?? "", images)
								pushToolResult(formatResponse.toolResult(`<answer>\n${text}\n</answer>`, images))
								await this.saveCheckpoint()
								break
							}
						} catch (error) {
							await handleError("asking question", error)
							await this.saveCheckpoint()
							break
						}
					}
					case "plan_mode_response": {
						const response: string | undefined = block.params.response
						try {
							if (block.partial) {
								await this.ask("plan_mode_response", removeClosingTag("response", response), block.partial).catch(
									() => {},
								)
								break
							} else {
								if (!response) {
									this.consecutiveMistakeCount++
									pushToolResult(await this.sayAndCreateMissingParamError("plan_mode_response", "response"))
									// await this.saveCheckpoint()
									break
								}
								this.consecutiveMistakeCount = 0

								// if (this.autoApprovalSettings.enabled && this.autoApprovalSettings.enableNotifications) {
								// 	showSystemNotification({
								// 		subtitle: "Cline has a response...",
								// 		message: response.replace(/\n/g, " "),
								// 	})
								// }

								this.isAwaitingPlanResponse = true
								const { text, images } = await this.ask("plan_mode_response", response, false)
								this.isAwaitingPlanResponse = false

								if (this.didRespondToPlanAskBySwitchingMode) {
									// await this.say("user_feedback", text ?? "", images)
									pushToolResult(
										formatResponse.toolResult(
											`[The user has switched to ACT MODE, so you may now proceed with the task.]`,
											images,
										),
									)
								} else {
									await this.say("user_feedback", text ?? "", images)
									pushToolResult(formatResponse.toolResult(`<user_message>\n${text}\n</user_message>`, images))
								}

								// await this.saveCheckpoint()
								break
							}
						} catch (error) {
							await handleError("responding to inquiry", error)
							// await this.saveCheckpoint()
							break
						}
					}
					case "attempt_completion": {
						/*
						this.consecutiveMistakeCount = 0
						let resultToSend = result
						if (command) {
							await this.say("completion_result", resultToSend)
							// TODO: currently we don't handle if this command fails, it could be useful to let cline know and retry
							const [didUserReject, commandResult] = await this.executeCommand(command, true)
							// if we received non-empty string, the command was rejected or failed
							if (commandResult) {
								return [didUserReject, commandResult]
							}
							resultToSend = ""
						}
						const { response, text, images } = await this.ask("completion_result", resultToSend) // this prompts webview to show 'new task' button, and enable text input (which would be the 'text' here)
						if (response === "yesButtonClicked") {
							return [false, ""] // signals to recursive loop to stop (for now this never happens since yesButtonClicked will trigger a new task)
						}
						await this.say("user_feedback", text ?? "", images)
						return [
						*/
						const result: string | undefined = block.params.result
						const command: string | undefined = block.params.command

						const addNewChangesFlagToLastCompletionResultMessage = async () => {
							// Add newchanges flag if there are new changes to the workspace

							const hasNewChanges = await this.doesLatestTaskCompletionHaveNewChanges()
							const lastCompletionResultMessage = findLast(this.clineMessages, (m) => m.say === "completion_result")
							if (
								lastCompletionResultMessage &&
								hasNewChanges &&
								!lastCompletionResultMessage.text?.endsWith(COMPLETION_RESULT_CHANGES_FLAG)
							) {
								lastCompletionResultMessage.text += COMPLETION_RESULT_CHANGES_FLAG
							}
							await this.saveClineMessages()
						}

						try {
							const lastMessage = this.clineMessages.at(-1)
							if (block.partial) {
								if (command) {
									// the attempt_completion text is done, now we're getting command
									// remove the previous partial attempt_completion ask, replace with say, post state to webview, then stream command

									// const secondLastMessage = this.clineMessages.at(-2)
									// NOTE: we do not want to auto approve a command run as part of the attempt_completion tool
									if (lastMessage && lastMessage.ask === "command") {
										// update command
										await this.ask("command", removeClosingTag("command", command), block.partial).catch(
											() => {},
										)
									} else {
										// last message is completion_result
										// we have command string, which means we have the result as well, so finish it (doesnt have to exist yet)
										await this.say("completion_result", removeClosingTag("result", result), undefined, false)
										await this.saveCheckpoint()
										await addNewChangesFlagToLastCompletionResultMessage()
										await this.ask("command", removeClosingTag("command", command), block.partial).catch(
											() => {},
										)
									}
								} else {
									// no command, still outputting partial result
									await this.say(
										"completion_result",
										removeClosingTag("result", result),
										undefined,
										block.partial,
									)
								}
								break
							} else {
								if (!result) {
									this.consecutiveMistakeCount++
									pushToolResult(await this.sayAndCreateMissingParamError("attempt_completion", "result"))
									await this.saveCheckpoint()
									break
								}
								this.consecutiveMistakeCount = 0

								if (this.autoApprovalSettings.enabled && this.autoApprovalSettings.enableNotifications) {
									showSystemNotification({
										subtitle: "Task Completed",
										message: result.replace(/\n/g, " "),
									})
								}

								let commandResult: ToolResponse | undefined
								if (command) {
									if (lastMessage && lastMessage.ask !== "command") {
										// havent sent a command message yet so first send completion_result then command
										await this.say("completion_result", result, undefined, false)
										await this.saveCheckpoint()
										await addNewChangesFlagToLastCompletionResultMessage()
									} else {
										// we already sent a command message, meaning the complete completion message has also been sent
										await this.saveCheckpoint()
									}

									// complete command message
									const didApprove = await askApproval("command", command)
									if (!didApprove) {
										await this.saveCheckpoint()
										break
									}
									const [userRejected, execCommandResult] = await this.executeCommandTool(command!)
									if (userRejected) {
										this.didRejectTool = true
										pushToolResult(execCommandResult)
										await this.saveCheckpoint()
										break
									}
									// user didn't reject, but the command may have output
									commandResult = execCommandResult
								} else {
									await this.say("completion_result", result, undefined, false)
									await this.saveCheckpoint()
									await addNewChangesFlagToLastCompletionResultMessage()
								}

								// we already sent completion_result says, an empty string asks relinquishes control over button and field
								const { response, text, images } = await this.ask("completion_result", "", false)
								if (response === "yesButtonClicked") {
									pushToolResult("") // signals to recursive loop to stop (for now this never happens since yesButtonClicked will trigger a new task)
									break
								}
								await this.say("user_feedback", text ?? "", images)

								const toolResults: (Anthropic.TextBlockParam | Anthropic.ImageBlockParam)[] = []
								if (commandResult) {
									if (typeof commandResult === "string") {
										toolResults.push({
											type: "text",
											text: commandResult,
										})
									} else if (Array.isArray(commandResult)) {
										toolResults.push(...commandResult)
									}
								}
								toolResults.push({
									type: "text",
									text: `The user has provided feedback on the results. Consider their input to continue the task, and then attempt completion again.\n<feedback>\n${text}\n</feedback>`,
								})
								toolResults.push(...formatResponse.imageBlocks(images))
								this.userMessageContent.push({
									type: "text",
									text: `${toolDescription()} Result:`,
								})
								this.userMessageContent.push(...toolResults)

								// await this.saveCheckpoint()
								break
							}
						} catch (error) {
							await handleError("attempting completion", error)
							await this.saveCheckpoint()
							break
						}
					}
					case "fetch_user_stories": {
						const projectName: string | undefined = block.params.project_name
						try {
							if (block.partial) {
								const partialMessage = JSON.stringify({
									tool: "fetchUserStories",
									projectName: removeClosingTag("project_name", projectName),
								})
								if (this.shouldAutoApproveTool(block.name)) {
									this.removeLastPartialMessageIfExistsWithType("ask", "tool")
									await this.say("tool", partialMessage, undefined, block.partial)
								} else {
									this.removeLastPartialMessageIfExistsWithType("say", "tool")
									await this.ask("tool", partialMessage, block.partial).catch(() => {})
								}
								break
							} else {
								if (!projectName) {
									this.consecutiveMistakeCount++
									pushToolResult(await this.sayAndCreateMissingParamError("fetch_user_stories", "project_name"))
									await this.saveCheckpoint()
									break
								}
								this.consecutiveMistakeCount = 0

								const completeMessage = JSON.stringify({
									tool: "fetchUserStories",
									projectName,
								})

								if (this.shouldAutoApproveTool(block.name)) {
									this.removeLastPartialMessageIfExistsWithType("ask", "tool")
									await this.say("tool", completeMessage, undefined, false)
									this.consecutiveAutoApprovedRequestsCount++
								} else {
									showNotificationForApprovalIfAutoApprovalEnabled(
										`Og assistant wants to fetch user stories for project: ${projectName}`,
									)
									this.removeLastPartialMessageIfExistsWithType("say", "tool")
									const didApprove = await askApproval("tool", completeMessage)
									if (!didApprove) {
										await this.saveCheckpoint()
										break
									}
								}

								const ogTools = new OgTools("ldbrkfioyfsxvxuf")
								const result = await ogTools.fetchUserStories(projectName)

								if (!result.success) {
									pushToolResult(`Error fetching user stories: ${result.error}`)
								} else {
									pushToolResult(JSON.stringify(result.data, null, 2))
								}
								await this.saveCheckpoint()
								break
							}
						} catch (error) {
							await handleError("fetching user stories", error)
							await this.saveCheckpoint()
							break
						}
					}
					case "fetch_technical_design": {
						const projectName: string | undefined = block.params.project_name
						try {
							if (block.partial) {
								const partialMessage = JSON.stringify({
									tool: "fetchTechnicalDesign",
									projectName: removeClosingTag("project_name", projectName),
								})
								if (this.shouldAutoApproveTool(block.name)) {
									this.removeLastPartialMessageIfExistsWithType("ask", "tool")
									await this.say("tool", partialMessage, undefined, block.partial)
								} else {
									this.removeLastPartialMessageIfExistsWithType("say", "tool")
									await this.ask("tool", partialMessage, block.partial).catch(() => {})
								}
								break
							} else {
								if (!projectName) {
									this.consecutiveMistakeCount++
									pushToolResult(
										await this.sayAndCreateMissingParamError("fetch_technical_design", "project_name"),
									)
									await this.saveCheckpoint()
									break
								}
								this.consecutiveMistakeCount = 0

								const completeMessage = JSON.stringify({
									tool: "fetchTechnicalDesign",
									projectName,
								})

								if (this.shouldAutoApproveTool(block.name)) {
									this.removeLastPartialMessageIfExistsWithType("ask", "tool")
									await this.say("tool", completeMessage, undefined, false)
									this.consecutiveAutoApprovedRequestsCount++
								} else {
									showNotificationForApprovalIfAutoApprovalEnabled(
										`OG assistant wants to fetch technical design for project: ${projectName}`,
									)
									this.removeLastPartialMessageIfExistsWithType("say", "tool")
									const didApprove = await askApproval("tool", completeMessage)
									if (!didApprove) {
										await this.saveCheckpoint()
										break
									}
								}

								const ogTools = new OgTools("ldbrkfioyfsxvxuf")
								const result = await ogTools.fetchTechnicalDesign(projectName)

								if (!result.success) {
									pushToolResult(`Error fetching technical design: ${result.error}`)
								} else {
									pushToolResult(JSON.stringify(result.data, null, 2))
								}
								await this.saveCheckpoint()
								break
							}
						} catch (error) {
							await handleError("fetching technical design", error)
							await this.saveCheckpoint()
							break
						}
					}
				}
				break
		}

		/*
		Seeing out of bounds is fine, it means that the next too call is being built up and ready to add to assistantMessageContent to present. 
		When you see the UI inactive during this, it means that a tool is breaking without presenting any UI. For example the write_to_file tool was breaking when relpath was undefined, and for invalid relpath it never presented UI.
		*/
		this.presentAssistantMessageLocked = false // this needs to be placed here, if not then calling this.presentAssistantMessage below would fail (sometimes) since it's locked
		// NOTE: when tool is rejected, iterator stream is interrupted and it waits for userMessageContentReady to be true. Future calls to present will skip execution since didRejectTool and iterate until contentIndex is set to message length and it sets userMessageContentReady to true itself (instead of preemptively doing it in iterator)
		if (!block.partial || this.didRejectTool || this.didAlreadyUseTool) {
			// block is finished streaming and executing
			if (this.currentStreamingContentIndex === this.assistantMessageContent.length - 1) {
				// its okay that we increment if !didCompleteReadingStream, it'll just return bc out of bounds and as streaming continues it will call presentAssitantMessage if a new block is ready. if streaming is finished then we set userMessageContentReady to true when out of bounds. This gracefully allows the stream to continue on and all potential content blocks be presented.
				// last block is complete and it is finished executing
				this.userMessageContentReady = true // will allow pwaitfor to continue
			}

			// call next block if it exists (if not then read stream will call it when its ready)
			this.currentStreamingContentIndex++ // need to increment regardless, so when read stream calls this function again it will be streaming the next block

			if (this.currentStreamingContentIndex < this.assistantMessageContent.length) {
				// there are already more content blocks to stream, so we'll call this function ourselves
				// await this.presentAssistantContent()

				this.presentAssistantMessage()
				return
			}
		}
		// block is partial, but the read stream may have finished
		if (this.presentAssistantMessageHasPendingUpdates) {
			this.presentAssistantMessage()
		}
	}

	async recursivelyMakeClineRequests(
		userContent: UserContent,
		includeFileDetails: boolean = false,
		isNewTask: boolean = false,
	): Promise<boolean> {
		if (this.abort) {
			throw new Error("Cline instance aborted")
		}

		if (this.consecutiveMistakeCount >= 3) {
			if (this.autoApprovalSettings.enabled && this.autoApprovalSettings.enableNotifications) {
				showSystemNotification({
					subtitle: "Error",
					message: "OG Assistant is having trouble. Would you like to continue the task?",
				})
			}
			const { response, text, images } = await this.ask(
				"mistake_limit_reached",
				this.api.getModel().id.includes("claude")
					? `This may indicate a failure in his thought process or inability to use a tool properly, which can be mitigated with some user guidance (e.g. "Try breaking down the task into smaller steps").`
					: "OG Assistant uses complex prompts and iterative task execution that may be challenging for less capable models. For best results, it's recommended to use Claude 3.5 Sonnet for its advanced agentic coding capabilities.",
			)
			if (response === "messageResponse") {
				userContent.push(
					...[
						{
							type: "text",
							text: formatResponse.tooManyMistakes(text),
						} as Anthropic.Messages.TextBlockParam,
						...formatResponse.imageBlocks(images),
					],
				)
			}
			this.consecutiveMistakeCount = 0
		}

		if (
			this.autoApprovalSettings.enabled &&
			this.consecutiveAutoApprovedRequestsCount >= this.autoApprovalSettings.maxRequests
		) {
			if (this.autoApprovalSettings.enableNotifications) {
				showSystemNotification({
					subtitle: "Max Requests Reached",
					message: `OG Assistant has auto-approved ${this.autoApprovalSettings.maxRequests.toString()} API requests.`,
				})
			}
			await this.ask(
				"auto_approval_max_req_reached",
				`OG Assistant has auto-approved ${this.autoApprovalSettings.maxRequests.toString()} API requests. Would you like to reset the count and proceed with the task?`,
			)
			// if we get past the promise it means the user approved and did not start a new task
			this.consecutiveAutoApprovedRequestsCount = 0
		}

		// get previous api req's index to check token usage and determine if we need to truncate conversation history
		const previousApiReqIndex = findLastIndex(this.clineMessages, (m) => m.say === "api_req_started")

		// getting verbose details is an expensive operation, it uses globby to top-down build file structure of project which for large projects can take a few seconds
		// for the best UX we show a placeholder api_req_started message with a loading spinner as this happens
		await this.say(
			"api_req_started",
			JSON.stringify({
				request: userContent.map((block) => formatContentBlockToMarkdown(block)).join("\n\n") + "\n\nLoading...",
			}),
		)

		// use this opportunity to initialize the checkpoint tracker (can be expensive to initialize in the constructor)
		// FIXME: right now we're letting users init checkpoints for old tasks, but this could be a problem if opening a task in the wrong workspace
		// isNewTask &&
		if (!this.checkpointTracker) {
			try {
				this.checkpointTracker = await CheckpointTracker.create(this.taskId, this.providerRef.deref())
				this.checkpointTrackerErrorMessage = undefined
			} catch (error) {
				const errorMessage = error instanceof Error ? error.message : "Unknown error"
				console.error("Failed to initialize checkpoint tracker:", errorMessage)
				this.checkpointTrackerErrorMessage = errorMessage // will be displayed right away since we saveClineMessages next which posts state to webview
			}
		}

		const [parsedUserContent, environmentDetails] = await this.loadContext(userContent, includeFileDetails)
		userContent = parsedUserContent
		// add environment details as its own text block, separate from tool results
		userContent.push({ type: "text", text: environmentDetails })

		await this.addToApiConversationHistory({
			role: "user",
			content: userContent,
		})

		// since we sent off a placeholder api_req_started message to update the webview while waiting to actually start the API request (to load potential details for example), we need to update the text of that message
		const lastApiReqIndex = findLastIndex(this.clineMessages, (m) => m.say === "api_req_started")
		this.clineMessages[lastApiReqIndex].text = JSON.stringify({
			request: userContent.map((block) => formatContentBlockToMarkdown(block)).join("\n\n"),
		} satisfies ClineApiReqInfo)
		await this.saveClineMessages()
		await this.providerRef.deref()?.postStateToWebview()

		try {
			let cacheWriteTokens = 0
			let cacheReadTokens = 0
			let inputTokens = 0
			let outputTokens = 0
			let totalCost: number | undefined

			// update api_req_started. we can't use api_req_finished anymore since it's a unique case where it could come after a streaming message (ie in the middle of being updated or executed)
			// fortunately api_req_finished was always parsed out for the gui anyways, so it remains solely for legacy purposes to keep track of prices in tasks from history
			// (it's worth removing a few months from now)
			const updateApiReqMsg = (cancelReason?: ClineApiReqCancelReason, streamingFailedMessage?: string) => {
				this.clineMessages[lastApiReqIndex].text = JSON.stringify({
					...JSON.parse(this.clineMessages[lastApiReqIndex].text || "{}"),
					tokensIn: inputTokens,
					tokensOut: outputTokens,
					cacheWrites: cacheWriteTokens,
					cacheReads: cacheReadTokens,
					cost:
						totalCost ??
						calculateApiCost(this.api.getModel().info, inputTokens, outputTokens, cacheWriteTokens, cacheReadTokens),
					cancelReason,
					streamingFailedMessage,
				} satisfies ClineApiReqInfo)
			}

			const abortStream = async (cancelReason: ClineApiReqCancelReason, streamingFailedMessage?: string) => {
				if (this.diffViewProvider.isEditing) {
					await this.diffViewProvider.revertChanges() // closes diff view
				}

				// if last message is a partial we need to update and save it
				const lastMessage = this.clineMessages.at(-1)
				if (lastMessage && lastMessage.partial) {
					// lastMessage.ts = Date.now() DO NOT update ts since it is used as a key for virtuoso list
					lastMessage.partial = false
					// instead of streaming partialMessage events, we do a save and post like normal to persist to disk
					console.log("updating partial message", lastMessage)
					// await this.saveClineMessages()
				}

				// Let assistant know their response was interrupted for when task is resumed
				await this.addToApiConversationHistory({
					role: "assistant",
					content: [
						{
							type: "text",
							text:
								assistantMessage +
								`\n\n[${
									cancelReason === "streaming_failed"
										? "Response interrupted by API Error"
										: "Response interrupted by user"
								}]`,
						},
					],
				})

				// update api_req_started to have cancelled and cost, so that we can display the cost of the partial stream
				updateApiReqMsg(cancelReason, streamingFailedMessage)
				await this.saveClineMessages()

				// signals to provider that it can retrieve the saved messages from disk, as abortTask can not be awaited on in nature
				this.didFinishAbortingStream = true
			}

			// reset streaming state
			this.currentStreamingContentIndex = 0
			this.assistantMessageContent = []
			this.didCompleteReadingStream = false
			this.userMessageContent = []
			this.userMessageContentReady = false
			this.didRejectTool = false
			this.didAlreadyUseTool = false
			this.presentAssistantMessageLocked = false
			this.presentAssistantMessageHasPendingUpdates = false
			this.didAutomaticallyRetryFailedApiRequest = false
			await this.diffViewProvider.reset()

			const stream = this.attemptApiRequest(previousApiReqIndex) // yields only if the first chunk is successful, otherwise will allow the user to retry the request (most likely due to rate limit error, which gets thrown on the first chunk)
			let assistantMessage = ""
			this.isStreaming = true
			try {
				for await (const chunk of stream) {
					switch (chunk.type) {
						case "usage":
							inputTokens += chunk.inputTokens
							outputTokens += chunk.outputTokens
							cacheWriteTokens += chunk.cacheWriteTokens ?? 0
							cacheReadTokens += chunk.cacheReadTokens ?? 0
							totalCost = chunk.totalCost
							break
						case "text":
							assistantMessage += chunk.text
							// parse raw assistant message into content blocks
							const prevLength = this.assistantMessageContent.length
							this.assistantMessageContent = parseAssistantMessage(assistantMessage)
							if (this.assistantMessageContent.length > prevLength) {
								this.userMessageContentReady = false // new content we need to present, reset to false in case previous content set this to true
							}
							// present content to user
							this.presentAssistantMessage()
							break
					}

					if (this.abort) {
						console.log("aborting stream...")
						if (!this.abandoned) {
							// only need to gracefully abort if this instance isn't abandoned (sometimes openrouter stream hangs, in which case this would affect future instances of cline)
							await abortStream("user_cancelled")
						}
						break // aborts the stream
					}

					if (this.didRejectTool) {
						// userContent has a tool rejection, so interrupt the assistant's response to present the user's feedback
						assistantMessage += "\n\n[Response interrupted by user feedback]"
						// this.userMessageContentReady = true // instead of setting this premptively, we allow the present iterator to finish and set userMessageContentReady when its ready
						break
					}

					// PREV: we need to let the request finish for openrouter to get generation details
					// UPDATE: it's better UX to interrupt the request at the cost of the api cost not being retrieved
					if (this.didAlreadyUseTool) {
						assistantMessage +=
							"\n\n[Response interrupted by a tool use result. Only one tool may be used at a time and should be placed at the end of the message.]"
						break
					}
				}
			} catch (error) {
				// abandoned happens when extension is no longer waiting for the cline instance to finish aborting (error is thrown here when any function in the for loop throws due to this.abort)
				if (!this.abandoned) {
					this.abortTask() // if the stream failed, there's various states the task could be in (i.e. could have streamed some tools the user may have executed), so we just resort to replicating a cancel task
					await abortStream("streaming_failed", error.message ?? JSON.stringify(serializeError(error), null, 2))
					const history = await this.providerRef.deref()?.getTaskWithId(this.taskId)
					if (history) {
						await this.providerRef.deref()?.initClineWithHistoryItem(history.historyItem)
						// await this.providerRef.deref()?.postStateToWebview()
					}
				}
			} finally {
				this.isStreaming = false
			}

			// need to call here in case the stream was aborted
			if (this.abort) {
				throw new Error("Cline instance aborted")
			}

			this.didCompleteReadingStream = true

			// set any blocks to be complete to allow presentAssistantMessage to finish and set userMessageContentReady to true
			// (could be a text block that had no subsequent tool uses, or a text block at the very end, or an invalid tool use, etc. whatever the case, presentAssistantMessage relies on these blocks either to be completed or the user to reject a block in order to proceed and eventually set userMessageContentReady to true)
			const partialBlocks = this.assistantMessageContent.filter((block) => block.partial)
			partialBlocks.forEach((block) => {
				block.partial = false
			})
			// this.assistantMessageContent.forEach((e) => (e.partial = false)) // cant just do this bc a tool could be in the middle of executing ()
			if (partialBlocks.length > 0) {
				this.presentAssistantMessage() // if there is content to update then it will complete and update this.userMessageContentReady to true, which we pwaitfor before making the next request. all this is really doing is presenting the last partial message that we just set to complete
			}

			updateApiReqMsg()
			await this.saveClineMessages()
			await this.providerRef.deref()?.postStateToWebview()

			// now add to apiconversationhistory
			// need to save assistant responses to file before proceeding to tool use since user can exit at any moment and we wouldn't be able to save the assistant's response
			let didEndLoop = false
			if (assistantMessage.length > 0) {
				await this.addToApiConversationHistory({
					role: "assistant",
					content: [{ type: "text", text: assistantMessage }],
				})

				// NOTE: this comment is here for future reference - this was a workaround for userMessageContent not getting set to true. It was due to it not recursively calling for partial blocks when didRejectTool, so it would get stuck waiting for a partial block to complete before it could continue.
				// in case the content blocks finished
				// it may be the api stream finished after the last parsed content block was executed, so  we are able to detect out of bounds and set userMessageContentReady to true (note you should not call presentAssistantMessage since if the last block is completed it will be presented again)
				// const completeBlocks = this.assistantMessageContent.filter((block) => !block.partial) // if there are any partial blocks after the stream ended we can consider them invalid
				// if (this.currentStreamingContentIndex >= completeBlocks.length) {
				// 	this.userMessageContentReady = true
				// }

				await pWaitFor(() => this.userMessageContentReady)

				// if the model did not tool use, then we need to tell it to either use a tool or attempt_completion
				const didToolUse = this.assistantMessageContent.some((block) => block.type === "tool_use")

				if (!didToolUse) {
					// normal request where tool use is required
					this.userMessageContent.push({
						type: "text",
						text: formatResponse.noToolsUsed(),
					})
					this.consecutiveMistakeCount++
				}

				const recDidEndLoop = await this.recursivelyMakeClineRequests(this.userMessageContent)
				didEndLoop = recDidEndLoop
			} else {
				// if there's no assistant_responses, that means we got no text or tool_use content blocks from API which we should assume is an error
				await this.say(
					"error",
					"Unexpected API Response: The language model did not provide any assistant messages. This may indicate an issue with the API or the model's output.",
				)
				await this.addToApiConversationHistory({
					role: "assistant",
					content: [
						{
							type: "text",
							text: "Failure: I did not provide a response.",
						},
					],
				})
			}

			return didEndLoop // will always be false for now
		} catch (error) {
			// this should never happen since the only thing that can throw an error is the attemptApiRequest, which is wrapped in a try catch that sends an ask where if noButtonClicked, will clear current task and destroy this instance. However to avoid unhandled promise rejection, we will end this loop which will end execution of this instance (see startTask)
			return true // needs to be true so parent loop knows to end task
		}
	}

	async loadContext(userContent: UserContent, includeFileDetails: boolean = false) {
		return await Promise.all([
			// This is a temporary solution to dynamically load context mentions from tool results. It checks for the presence of tags that indicate that the tool was rejected and feedback was provided (see formatToolDeniedFeedback, attemptCompletion, executeCommand, and consecutiveMistakeCount >= 3) or "<answer>" (see askFollowupQuestion), we place all user generated content in these tags so they can effectively be used as markers for when we should parse mentions). However if we allow multiple tools responses in the future, we will need to parse mentions specifically within the user content tags.
			// (Note: this caused the @/ import alias bug where file contents were being parsed as well, since v2 converted tool results to text blocks)
			Promise.all(
				userContent.map(async (block) => {
					if (block.type === "text") {
						// We need to ensure any user generated content is wrapped in one of these tags so that we know to parse mentions
						// FIXME: Only parse text in between these tags instead of the entire text block which may contain other tool results. This is part of a larger issue where we shouldn't be using regex to parse mentions in the first place (ie for cases where file paths have spaces)
						if (
							block.text.includes("<feedback>") ||
							block.text.includes("<answer>") ||
							block.text.includes("<task>") ||
							block.text.includes("<user_message>")
						) {
							return {
								...block,
								text: await parseMentions(block.text, cwd, this.urlContentFetcher),
							}
						}
					}
					return block
				}),
			),
			this.getEnvironmentDetails(includeFileDetails),
		])
	}

	async getEnvironmentDetails(includeFileDetails: boolean = false) {
		let details = ""

		// It could be useful for cline to know if the user went from one or no file to another between messages, so we always include this context
		details += "\n\n# VSCode Visible Files"
		const visibleFiles = vscode.window.visibleTextEditors
			?.map((editor) => editor.document?.uri?.fsPath)
			.filter(Boolean)
			.map((absolutePath) => path.relative(cwd, absolutePath).toPosix())
			.join("\n")
		if (visibleFiles) {
			details += `\n${visibleFiles}`
		} else {
			details += "\n(No visible files)"
		}

		details += "\n\n# VSCode Open Tabs"
		const openTabs = vscode.window.tabGroups.all
			.flatMap((group) => group.tabs)
			.map((tab) => (tab.input as vscode.TabInputText)?.uri?.fsPath)
			.filter(Boolean)
			.map((absolutePath) => path.relative(cwd, absolutePath).toPosix())
			.join("\n")
		if (openTabs) {
			details += `\n${openTabs}`
		} else {
			details += "\n(No open tabs)"
		}

		const busyTerminals = this.terminalManager.getTerminals(true)
		const inactiveTerminals = this.terminalManager.getTerminals(false)
		// const allTerminals = [...busyTerminals, ...inactiveTerminals]

		if (busyTerminals.length > 0 && this.didEditFile) {
			//  || this.didEditFile
			await delay(300) // delay after saving file to let terminals catch up
		}

		// let terminalWasBusy = false
		if (busyTerminals.length > 0) {
			// wait for terminals to cool down
			// terminalWasBusy = allTerminals.some((t) => this.terminalManager.isProcessHot(t.id))
			await pWaitFor(() => busyTerminals.every((t) => !this.terminalManager.isProcessHot(t.id)), {
				interval: 100,
				timeout: 15_000,
			}).catch(() => {})
		}

		// we want to get diagnostics AFTER terminal cools down for a few reasons: terminal could be scaffolding a project, dev servers (compilers like webpack) will first re-compile and then send diagnostics, etc
		/*
		let diagnosticsDetails = ""
		const diagnostics = await this.diagnosticsMonitor.getCurrentDiagnostics(this.didEditFile || terminalWasBusy) // if cline ran a command (ie npm install) or edited the workspace then wait a bit for updated diagnostics
		for (const [uri, fileDiagnostics] of diagnostics) {
			const problems = fileDiagnostics.filter((d) => d.severity === vscode.DiagnosticSeverity.Error)
			if (problems.length > 0) {
				diagnosticsDetails += `\n## ${path.relative(cwd, uri.fsPath)}`
				for (const diagnostic of problems) {
					// let severity = diagnostic.severity === vscode.DiagnosticSeverity.Error ? "Error" : "Warning"
					const line = diagnostic.range.start.line + 1 // VSCode lines are 0-indexed
					const source = diagnostic.source ? `[${diagnostic.source}] ` : ""
					diagnosticsDetails += `\n- ${source}Line ${line}: ${diagnostic.message}`
				}
			}
		}
		*/
		this.didEditFile = false // reset, this lets us know when to wait for saved files to update terminals

		// waiting for updated diagnostics lets terminal output be the most up-to-date possible
		let terminalDetails = ""
		if (busyTerminals.length > 0) {
			// terminals are cool, let's retrieve their output
			terminalDetails += "\n\n# Actively Running Terminals"
			for (const busyTerminal of busyTerminals) {
				terminalDetails += `\n## Original command: \`${busyTerminal.lastCommand}\``
				const newOutput = this.terminalManager.getUnretrievedOutput(busyTerminal.id)
				if (newOutput) {
					terminalDetails += `\n### New Output\n${newOutput}`
				} else {
					// details += `\n(Still running, no new output)` // don't want to show this right after running the command
				}
			}
		}
		// only show inactive terminals if there's output to show
		if (inactiveTerminals.length > 0) {
			const inactiveTerminalOutputs = new Map<number, string>()
			for (const inactiveTerminal of inactiveTerminals) {
				const newOutput = this.terminalManager.getUnretrievedOutput(inactiveTerminal.id)
				if (newOutput) {
					inactiveTerminalOutputs.set(inactiveTerminal.id, newOutput)
				}
			}
			if (inactiveTerminalOutputs.size > 0) {
				terminalDetails += "\n\n# Inactive Terminals"
				for (const [terminalId, newOutput] of inactiveTerminalOutputs) {
					const inactiveTerminal = inactiveTerminals.find((t) => t.id === terminalId)
					if (inactiveTerminal) {
						terminalDetails += `\n## ${inactiveTerminal.lastCommand}`
						terminalDetails += `\n### New Output\n${newOutput}`
					}
				}
			}
		}

		// details += "\n\n# VSCode Workspace Errors"
		// if (diagnosticsDetails) {
		// 	details += diagnosticsDetails
		// } else {
		// 	details += "\n(No errors detected)"
		// }

		if (terminalDetails) {
			details += terminalDetails
		}

		// Add current time information with timezone
		const now = new Date()
		const formatter = new Intl.DateTimeFormat(undefined, {
			year: "numeric",
			month: "numeric",
			day: "numeric",
			hour: "numeric",
			minute: "numeric",
			second: "numeric",
			hour12: true,
		})
		const timeZone = formatter.resolvedOptions().timeZone
		const timeZoneOffset = -now.getTimezoneOffset() / 60 // Convert to hours and invert sign to match conventional notation
		const timeZoneOffsetStr = `${timeZoneOffset >= 0 ? "+" : ""}${timeZoneOffset}:00`
		details += `\n\n# Current Time\n${formatter.format(now)} (${timeZone}, UTC${timeZoneOffsetStr})`

		if (includeFileDetails) {
			details += `\n\n# Current Working Directory (${cwd.toPosix()}) Files\n`
			const isDesktop = arePathsEqual(cwd, path.join(os.homedir(), "Desktop"))
			if (isDesktop) {
				// don't want to immediately access desktop since it would show permission popup
				details += "(Desktop files not shown automatically. Use list_files to explore if needed.)"
			} else {
				const [files, didHitLimit] = await listFiles(cwd, true, 200)
				const result = formatResponse.formatFilesList(cwd, files, didHitLimit)
				details += result
			}
		}

		details += "\n\n# Current Mode"
		if (this.chatSettings.mode === "plan") {
			details += "\nPLAN MODE"
			details +=
				"\nIn this mode you should focus on information gathering, asking questions, and architecting a solution. Once you have a plan, use the plan_mode_response tool to engage in a conversational back and forth with the user. Do not use the plan_mode_response tool until you've gathered all the information you need e.g. with read_file or ask_followup_question."
			details +=
				'\n(Remember: If it seems the user wants you to use tools only available in Act Mode, you should ask the user to "toggle to Act mode" (use those words) - they will have to manually do this themselves with the Plan/Act toggle button below. You do not have the ability to switch to Act Mode yourself, and must wait for the user to do it themselves once they are satisfied with the plan.)'
		} else {
			details += "\nACT MODE"
		}

		return `<environment_details>\n${details.trim()}\n</environment_details>`
	}
}<|MERGE_RESOLUTION|>--- conflicted
+++ resolved
@@ -59,11 +59,8 @@
 import { addUserInstructions } from "./prompts/system"
 import { OpenAiHandler } from "../api/providers/openai"
 import { OgTools } from "./tools/og-tools"
-<<<<<<< HEAD
 import { DirectoryTreeService } from "../services/directory-structure"
-=======
 import { ApiStream } from "../api/transform/stream"
->>>>>>> 1c388640
 
 const cwd = vscode.workspace.workspaceFolders?.map((folder) => folder.uri.fsPath).at(0) ?? path.join(os.homedir(), "Desktop") // may or may not exist but fs checking existence would immediately ask for permission which would be bad UX, need to come up with a better solution
 
@@ -100,12 +97,9 @@
 	checkpointTrackerErrorMessage?: string
 	conversationHistoryDeletedRange?: [number, number]
 	isInitialized = false
-<<<<<<< HEAD
 	addDirectoryStructureToPrompt = true
-=======
 	isAwaitingPlanResponse = false
 	didRespondToPlanAskBySwitchingMode = false
->>>>>>> 1c388640
 
 	// streaming
 	isWaitingForFirstChunk = false
