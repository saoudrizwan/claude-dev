--- conflicted
+++ resolved
@@ -48,15 +48,12 @@
 		| "downloadMcp"
 		| "silentlyRefreshMcpMarketplace"
 		| "searchCommits"
-<<<<<<< HEAD
 		| "getCheckpointSettings"
 		| "updateCheckpointSettings"
 		| "openCheckpointsIgnore"
 		| "confirmDeleteAllCheckpoints"
-=======
 		| "showMcpView"
 		| "fetchLatestMcpServersFromHub"
->>>>>>> 1f31f042
 	// | "relaunchChromeDebugMode"
 	text?: string
 	disabled?: boolean
@@ -69,11 +66,8 @@
 	browserSettings?: BrowserSettings
 	chatSettings?: ChatSettings
 	chatContent?: ChatContent
-<<<<<<< HEAD
 	checkpointSettings?: CheckpointSettings
-=======
 	mcpId?: string
->>>>>>> 1f31f042
 
 	// For toggleToolAutoApprove
 	serverName?: string
