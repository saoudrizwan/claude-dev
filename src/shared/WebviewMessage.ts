--- conflicted
+++ resolved
@@ -71,12 +71,9 @@
 	chatSettings?: ChatSettings
 	chatContent?: ChatContent
 	mcpId?: string
-<<<<<<< HEAD
+	timeout?: number
 	memoryBankSettings?: MemoryBankSettings
 
-=======
-	timeout?: number
->>>>>>> fcf67349
 	// For toggleToolAutoApprove
 	serverName?: string
 	toolName?: string
