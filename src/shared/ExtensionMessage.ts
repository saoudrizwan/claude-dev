--- conflicted
+++ resolved
@@ -7,12 +7,8 @@
 import { ChatSettings } from "./ChatSettings"
 import { HistoryItem } from "./HistoryItem"
 import { McpServer, McpMarketplaceCatalog, McpMarketplaceItem, McpDownloadResponse } from "./mcp"
-<<<<<<< HEAD
-import { TelemetrySetting } from "./TelemetrySetting"
-=======
 import { ClineConfiguration } from "./AdvancedSettings"
 import { WorkspaceConfiguration } from "vscode"
->>>>>>> 93856ab3
 
 // webview will hold state
 export interface ExtensionMessage {
