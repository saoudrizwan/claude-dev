--- conflicted
+++ resolved
@@ -8,13 +8,10 @@
 	| "lmstudio"
 	| "gemini"
 	| "openai-native"
-<<<<<<< HEAD
-	| "sapaicore"
-=======
 	| "deepseek"
 	| "mistral"
 	| "vscode-lm"
->>>>>>> 5eb8086b
+	| "sapaicore"
 
 export interface ApiHandlerOptions {
 	apiModelId?: string
@@ -42,15 +39,12 @@
 	deepSeekApiKey?: string
 	mistralApiKey?: string
 	azureApiVersion?: string
-<<<<<<< HEAD
+	vsCodeLmModelSelector?: any
 	sapAiCoreClientId?: string
 	sapAiCoreClientSecret?: string
 	sapAiResourceGroup?: string
 	sapAiCoreTokenUrl?: string
 	sapAiCoreBaseUrl?: string
-=======
-	vsCodeLmModelSelector?: any
->>>>>>> 5eb8086b
 }
 
 export type ApiConfiguration = ApiHandlerOptions & {
@@ -71,8 +65,6 @@
 	cacheReadsPrice?: number
 	description?: string
 }
-
-export type ApiModelId = AnthropicModelId | OpenRouterModelId | BedrockModelId | VertexModelId | SapAiCoreModelId
 
 // Anthropic
 // https://docs.anthropic.com/en/docs/about-claude/models // prices updated 2025-01-02
@@ -392,27 +384,6 @@
 // https://learn.microsoft.com/en-us/azure/ai-services/openai/reference#api-specs
 export const azureOpenAiDefaultApiVersion = "2024-08-01-preview"
 
-<<<<<<< HEAD
-// SAP AI Core
-export type SapAiCoreModelId = keyof typeof sapAiCoreModels
-export const sapAiCoreDefaultModelId: SapAiCoreModelId = "anthropic--claude-3.5-sonnet"
-export const sapAiCoreModels = {
-	"anthropic--claude-3.5-sonnet": {
-		maxTokens: 8192,
-		contextWindow: 200_000,
-		supportsImages: true,
-		supportsPromptCache: false,
-		inputPrice: 3.0,
-		outputPrice: 15.0,
-	},
-	"anthropic--claude-3-sonnet": {
-		maxTokens: 4096,
-		contextWindow: 200_000,
-		supportsImages: true,
-		supportsPromptCache: false,
-		inputPrice: 3.0,
-		outputPrice: 15.0,
-=======
 // DeepSeek
 // https://api-docs.deepseek.com/quick_start/pricing
 export type DeepSeekModelId = keyof typeof deepSeekModels
@@ -452,6 +423,27 @@
 		supportsPromptCache: false,
 		inputPrice: 0.3,
 		outputPrice: 0.9,
->>>>>>> 5eb8086b
+	},
+} as const satisfies Record<string, ModelInfo>
+
+// SAP AI Core
+export type SapAiCoreModelId = keyof typeof sapAiCoreModels
+export const sapAiCoreDefaultModelId: SapAiCoreModelId = "anthropic--claude-3.5-sonnet"
+export const sapAiCoreModels = {
+	"anthropic--claude-3.5-sonnet": {
+		maxTokens: 8192,
+		contextWindow: 200_000,
+		supportsImages: true,
+		supportsPromptCache: false,
+		inputPrice: 3.0,
+		outputPrice: 15.0,
+	},
+	"anthropic--claude-3-sonnet": {
+		maxTokens: 4096,
+		contextWindow: 200_000,
+		supportsImages: true,
+		supportsPromptCache: false,
+		inputPrice: 3.0,
+		outputPrice: 15.0,
 	},
 } as const satisfies Record<string, ModelInfo>