export type ApiProvider =
	| "anthropic"
	| "openrouter"
	| "bedrock"
	| "vertex"
	| "openai"
	| "ollama"
	| "lmstudio"
	| "gemini"
	| "openai-native"
	| "requesty"
	| "together"
	| "deepseek"
	| "qwen"
	| "mistral"
	| "vscode-lm"
	| "litellm"
	| "xai"

export interface ApiHandlerOptions {
	apiModelId?: string
	apiKey?: string // anthropic
	liteLlmBaseUrl?: string
	liteLlmModelId?: string
	liteLlmApiKey?: string
	anthropicBaseUrl?: string
	openRouterApiKey?: string
	openRouterModelId?: string
	openRouterModelInfo?: ModelInfo
	awsAccessKey?: string
	awsSecretKey?: string
	awsSessionToken?: string
	awsRegion?: string
	awsUseCrossRegionInference?: boolean
	awsUseProfile?: boolean
	awsProfile?: string
	vertexProjectId?: string
	vertexRegion?: string
	openAiBaseUrl?: string
	openAiApiKey?: string
	openAiModelId?: string
	openAiModelInfo?: ModelInfo
	ollamaModelId?: string
	ollamaBaseUrl?: string
	lmStudioModelId?: string
	lmStudioBaseUrl?: string
	geminiApiKey?: string
	openAiNativeApiKey?: string
	deepSeekApiKey?: string
	requestyApiKey?: string
	requestyModelId?: string
	requestyModelInfo?: ModelInfo
	togetherApiKey?: string
	togetherModelId?: string
	qwenApiKey?: string
	mistralApiKey?: string
	azureApiVersion?: string
	vsCodeLmModelSelector?: any
	o3MiniReasoningEffort?: string
	qwenApiLine?: string
	xaiApiKey?: string
}

export type ApiConfiguration = ApiHandlerOptions & {
	apiProvider?: ApiProvider
}

// Models

export interface ModelInfo {
	maxTokens?: number
	contextWindow?: number
	supportsImages?: boolean
	supportsComputerUse?: boolean
	supportsPromptCache: boolean // this value is hardcoded for now
	inputPrice?: number
	outputPrice?: number
	cacheWritesPrice?: number
	cacheReadsPrice?: number
	description?: string
}

// Anthropic
// https://docs.anthropic.com/en/docs/about-claude/models // prices updated 2025-01-02
export type AnthropicModelId = keyof typeof anthropicModels
export const anthropicDefaultModelId: AnthropicModelId = "claude-3-7-sonnet-20250219"
export const anthropicModels = {
	"claude-3-7-sonnet-20250219": {
		maxTokens: 8192,
		contextWindow: 200_000,
		supportsImages: true,
		supportsComputerUse: true,
		supportsPromptCache: true,
		inputPrice: 3.0,
		outputPrice: 15.0,
		cacheWritesPrice: 3.75,
		cacheReadsPrice: 0.3,
	},
	"claude-3-5-sonnet-20241022": {
		maxTokens: 8192,
		contextWindow: 200_000,
		supportsImages: true,
		supportsComputerUse: true,
		supportsPromptCache: true,
		inputPrice: 3.0, // $3 per million input tokens
		outputPrice: 15.0, // $15 per million output tokens
		cacheWritesPrice: 3.75, // $3.75 per million tokens
		cacheReadsPrice: 0.3, // $0.30 per million tokens
	},
	"claude-3-5-haiku-20241022": {
		maxTokens: 8192,
		contextWindow: 200_000,
		supportsImages: false,
		supportsPromptCache: true,
		inputPrice: 0.8,
		outputPrice: 4.0,
		cacheWritesPrice: 1.0,
		cacheReadsPrice: 0.08,
	},
	"claude-3-opus-20240229": {
		maxTokens: 4096,
		contextWindow: 200_000,
		supportsImages: true,
		supportsPromptCache: true,
		inputPrice: 15.0,
		outputPrice: 75.0,
		cacheWritesPrice: 18.75,
		cacheReadsPrice: 1.5,
	},
	"claude-3-haiku-20240307": {
		maxTokens: 4096,
		contextWindow: 200_000,
		supportsImages: true,
		supportsPromptCache: true,
		inputPrice: 0.25,
		outputPrice: 1.25,
		cacheWritesPrice: 0.3,
		cacheReadsPrice: 0.03,
	},
} as const satisfies Record<string, ModelInfo> // as const assertion makes the object deeply readonly

// AWS Bedrock
// https://docs.aws.amazon.com/bedrock/latest/userguide/conversation-inference.html
export type BedrockModelId = keyof typeof bedrockModels
export const bedrockDefaultModelId: BedrockModelId = "anthropic.claude-3-7-sonnet-20250219-v1:0"
export const bedrockModels = {
	"anthropic.claude-3-7-sonnet-20250219-v1:0": {
		maxTokens: 8192,
		contextWindow: 200_000,
		supportsImages: true,
		supportsComputerUse: true,
		supportsPromptCache: true,
		inputPrice: 3.0,
		outputPrice: 15.0,
		cacheWritesPrice: 3.75,
		cacheReadsPrice: 0.3,
	},
	"anthropic.claude-3-5-sonnet-20241022-v2:0": {
		maxTokens: 8192,
		contextWindow: 200_000,
		supportsImages: true,
		supportsComputerUse: true,
		supportsPromptCache: false,
		inputPrice: 3.0,
		outputPrice: 15.0,
	},
	"anthropic.claude-3-5-haiku-20241022-v1:0": {
		maxTokens: 8192,
		contextWindow: 200_000,
		supportsImages: false,
		supportsPromptCache: false,
		inputPrice: 1.0,
		outputPrice: 5.0,
	},
	"anthropic.claude-3-5-sonnet-20240620-v1:0": {
		maxTokens: 8192,
		contextWindow: 200_000,
		supportsImages: true,
		supportsPromptCache: false,
		inputPrice: 3.0,
		outputPrice: 15.0,
	},
	"anthropic.claude-3-opus-20240229-v1:0": {
		maxTokens: 4096,
		contextWindow: 200_000,
		supportsImages: true,
		supportsPromptCache: false,
		inputPrice: 15.0,
		outputPrice: 75.0,
	},
	"anthropic.claude-3-sonnet-20240229-v1:0": {
		maxTokens: 4096,
		contextWindow: 200_000,
		supportsImages: true,
		supportsPromptCache: false,
		inputPrice: 3.0,
		outputPrice: 15.0,
	},
	"anthropic.claude-3-haiku-20240307-v1:0": {
		maxTokens: 4096,
		contextWindow: 200_000,
		supportsImages: true,
		supportsPromptCache: false,
		inputPrice: 0.25,
		outputPrice: 1.25,
	},
} as const satisfies Record<string, ModelInfo>

// OpenRouter
// https://openrouter.ai/models?order=newest&supported_parameters=tools
export const openRouterDefaultModelId = "anthropic/claude-3.7-sonnet" // will always exist in openRouterModels
export const openRouterDefaultModelInfo: ModelInfo = {
	maxTokens: 8192,
	contextWindow: 200_000,
	supportsImages: true,
	supportsComputerUse: true,
	supportsPromptCache: true,
	inputPrice: 3.0,
	outputPrice: 15.0,
	cacheWritesPrice: 3.75,
	cacheReadsPrice: 0.3,
	description:
		"Claude 3.7 Sonnet is an advanced large language model with improved reasoning, coding, and problem-solving capabilities. It introduces a hybrid reasoning approach, allowing users to choose between rapid responses and extended, step-by-step processing for complex tasks. The model demonstrates notable improvements in coding, particularly in front-end development and full-stack updates, and excels in agentic workflows, where it can autonomously navigate multi-step processes. \n\nClaude 3.7 Sonnet maintains performance parity with its predecessor in standard mode while offering an extended reasoning mode for enhanced accuracy in math, coding, and instruction-following tasks.\n\nRead more at the [blog post here](https://www.anthropic.com/news/claude-3-7-sonnet)",
}
// Vertex AI
// https://cloud.google.com/vertex-ai/generative-ai/docs/partner-models/use-claude
// https://cloud.google.com/vertex-ai/generative-ai/pricing#partner-models
export type VertexModelId = keyof typeof vertexModels
export const vertexDefaultModelId: VertexModelId = "claude-3-7-sonnet@20250219"
export const vertexModels = {
	"claude-3-7-sonnet@20250219": {
		maxTokens: 8192,
		contextWindow: 200_000,
		supportsImages: true,
		supportsComputerUse: true,
		supportsPromptCache: true,
		inputPrice: 3.0,
		outputPrice: 15.0,
	},
	"claude-3-5-sonnet-v2@20241022": {
		maxTokens: 8192,
		contextWindow: 200_000,
		supportsImages: true,
		supportsComputerUse: true,
		supportsPromptCache: true,
		inputPrice: 3.0,
		outputPrice: 15.0,
		cacheWritesPrice: 3.75,
		cacheReadsPrice: 0.3,
	},
	"claude-3-5-sonnet@20240620": {
		maxTokens: 8192,
		contextWindow: 200_000,
		supportsImages: true,
		supportsPromptCache: true,
		inputPrice: 3.0,
		outputPrice: 15.0,
		cacheWritesPrice: 3.75,
		cacheReadsPrice: 0.3,
	},
	"claude-3-5-haiku@20241022": {
		maxTokens: 8192,
		contextWindow: 200_000,
		supportsImages: false,
		supportsPromptCache: true,
		inputPrice: 1.0,
		outputPrice: 5.0,
		cacheWritesPrice: 1.25,
		cacheReadsPrice: 0.1,
	},
	"claude-3-opus@20240229": {
		maxTokens: 4096,
		contextWindow: 200_000,
		supportsImages: true,
		supportsPromptCache: true,
		inputPrice: 15.0,
		outputPrice: 75.0,
		cacheWritesPrice: 18.75,
		cacheReadsPrice: 1.5,
	},
	"claude-3-haiku@20240307": {
		maxTokens: 4096,
		contextWindow: 200_000,
		supportsImages: true,
		supportsPromptCache: true,
		inputPrice: 0.25,
		outputPrice: 1.25,
		cacheWritesPrice: 0.3,
		cacheReadsPrice: 0.03,
	},
} as const satisfies Record<string, ModelInfo>

export const openAiModelInfoSaneDefaults: ModelInfo = {
	maxTokens: -1,
	contextWindow: 128_000,
	supportsImages: true,
	supportsPromptCache: false,
	inputPrice: 0,
	outputPrice: 0,
}

// Gemini
// https://ai.google.dev/gemini-api/docs/models/gemini
export type GeminiModelId = keyof typeof geminiModels
export const geminiDefaultModelId: GeminiModelId = "gemini-2.0-flash-001"
export const geminiModels = {
	"gemini-2.0-flash-001": {
		maxTokens: 8192,
		contextWindow: 1_048_576,
		supportsImages: true,
		supportsPromptCache: false,
		inputPrice: 0,
		outputPrice: 0,
	},
	"gemini-2.0-flash-lite-preview-02-05": {
		maxTokens: 8192,
		contextWindow: 1_048_576,
		supportsImages: true,
		supportsPromptCache: false,
		inputPrice: 0,
		outputPrice: 0,
	},
	"gemini-2.0-pro-exp-02-05": {
		maxTokens: 8192,
		contextWindow: 2_097_152,
		supportsImages: true,
		supportsPromptCache: false,
		inputPrice: 0,
		outputPrice: 0,
	},
	"gemini-2.0-flash-thinking-exp-01-21": {
		maxTokens: 65_536,
		contextWindow: 1_048_576,
		supportsImages: true,
		supportsPromptCache: false,
		inputPrice: 0,
		outputPrice: 0,
	},
	"gemini-2.0-flash-thinking-exp-1219": {
		maxTokens: 8192,
		contextWindow: 32_767,
		supportsImages: true,
		supportsPromptCache: false,
		inputPrice: 0,
		outputPrice: 0,
	},
	"gemini-2.0-flash-exp": {
		maxTokens: 8192,
		contextWindow: 1_048_576,
		supportsImages: true,
		supportsPromptCache: false,
		inputPrice: 0,
		outputPrice: 0,
	},
	"gemini-1.5-flash-002": {
		maxTokens: 8192,
		contextWindow: 1_048_576,
		supportsImages: true,
		supportsPromptCache: false,
		inputPrice: 0,
		outputPrice: 0,
	},
	"gemini-1.5-flash-exp-0827": {
		maxTokens: 8192,
		contextWindow: 1_048_576,
		supportsImages: true,
		supportsPromptCache: false,
		inputPrice: 0,
		outputPrice: 0,
	},
	"gemini-1.5-flash-8b-exp-0827": {
		maxTokens: 8192,
		contextWindow: 1_048_576,
		supportsImages: true,
		supportsPromptCache: false,
		inputPrice: 0,
		outputPrice: 0,
	},
	"gemini-1.5-pro-002": {
		maxTokens: 8192,
		contextWindow: 2_097_152,
		supportsImages: true,
		supportsPromptCache: false,
		inputPrice: 0,
		outputPrice: 0,
	},
	"gemini-1.5-pro-exp-0827": {
		maxTokens: 8192,
		contextWindow: 2_097_152,
		supportsImages: true,
		supportsPromptCache: false,
		inputPrice: 0,
		outputPrice: 0,
	},
	"gemini-exp-1206": {
		maxTokens: 8192,
		contextWindow: 2_097_152,
		supportsImages: true,
		supportsPromptCache: false,
		inputPrice: 0,
		outputPrice: 0,
	},
} as const satisfies Record<string, ModelInfo>

// OpenAI Native
// https://openai.com/api/pricing/
export type OpenAiNativeModelId = keyof typeof openAiNativeModels
export const openAiNativeDefaultModelId: OpenAiNativeModelId = "gpt-4o"
export const openAiNativeModels = {
	"o3-mini": {
		maxTokens: 100_000,
		contextWindow: 200_000,
		supportsImages: false,
		supportsPromptCache: true,
		inputPrice: 1.1,
		outputPrice: 4.4,
		cacheReadsPrice: 0.55,
	},
	// don't support tool use yet
	o1: {
		maxTokens: 100_000,
		contextWindow: 200_000,
		supportsImages: true,
		supportsPromptCache: false,
		inputPrice: 15,
		outputPrice: 60,
		cacheReadsPrice: 7.5,
	},
	"o1-preview": {
		maxTokens: 32_768,
		contextWindow: 128_000,
		supportsImages: true,
		supportsPromptCache: true,
		inputPrice: 15,
		outputPrice: 60,
		cacheReadsPrice: 7.5,
	},
	"o1-mini": {
		maxTokens: 65_536,
		contextWindow: 128_000,
		supportsImages: true,
		supportsPromptCache: true,
		inputPrice: 1.1,
		outputPrice: 4.4,
		cacheReadsPrice: 0.55,
	},
	"gpt-4o": {
		maxTokens: 4_096,
		contextWindow: 128_000,
		supportsImages: true,
		supportsPromptCache: true,
		inputPrice: 2.5,
		outputPrice: 10,
		cacheReadsPrice: 1.25,
	},
	"gpt-4o-mini": {
		maxTokens: 16_384,
		contextWindow: 128_000,
		supportsImages: true,
		supportsPromptCache: true,
		inputPrice: 0.15,
		outputPrice: 0.6,
		cacheReadsPrice: 0.075,
	},
	"gpt-4.5-preview": {
		maxTokens: 16_384,
		contextWindow: 128_000,
		supportsImages: true,
		supportsPromptCache: false,
		inputPrice: 75,
		outputPrice: 150,
	},
} as const satisfies Record<string, ModelInfo>

// Azure OpenAI
// https://learn.microsoft.com/en-us/azure/ai-services/openai/api-version-deprecation
// https://learn.microsoft.com/en-us/azure/ai-services/openai/reference#api-specs
export const azureOpenAiDefaultApiVersion = "2024-08-01-preview"

// DeepSeek
// https://api-docs.deepseek.com/quick_start/pricing
export type DeepSeekModelId = keyof typeof deepSeekModels
export const deepSeekDefaultModelId: DeepSeekModelId = "deepseek-chat"
export const deepSeekModels = {
	"deepseek-chat": {
		maxTokens: 8_000,
		contextWindow: 64_000,
		supportsImages: false,
		supportsPromptCache: true,
		inputPrice: 0.27,
		outputPrice: 1.1,
		cacheWritesPrice: 0.27,
		cacheReadsPrice: 0.07,
	},
	"deepseek-reasoner": {
		maxTokens: 8_000,
		contextWindow: 64_000,
		supportsImages: false,
		supportsPromptCache: true,
		inputPrice: 0.55,
		outputPrice: 2.19,
		cacheWritesPrice: 0.55,
		cacheReadsPrice: 0.14,
	},
} as const satisfies Record<string, ModelInfo>

// Qwen
// https://bailian.console.aliyun.com/
export type QwenModelId = keyof typeof qwenModels
export const qwenDefaultModelId: QwenModelId = "qwen-coder-plus-latest"
export const qwenModels = {
	"qwen2.5-coder-32b-instruct": {
		maxTokens: 8_192,
		contextWindow: 131_072,
		supportsImages: false,
		supportsPromptCache: false,
		inputPrice: 0.002,
		outputPrice: 0.006,
		cacheWritesPrice: 0.002,
		cacheReadsPrice: 0.006,
	},
	"qwen2.5-coder-14b-instruct": {
		maxTokens: 8_192,
		contextWindow: 131_072,
		supportsImages: false,
		supportsPromptCache: false,
		inputPrice: 0.002,
		outputPrice: 0.006,
		cacheWritesPrice: 0.002,
		cacheReadsPrice: 0.006,
	},
	"qwen2.5-coder-7b-instruct": {
		maxTokens: 8_192,
		contextWindow: 131_072,
		supportsImages: false,
		supportsPromptCache: false,
		inputPrice: 0.001,
		outputPrice: 0.002,
		cacheWritesPrice: 0.001,
		cacheReadsPrice: 0.002,
	},
	"qwen2.5-coder-3b-instruct": {
		maxTokens: 8_192,
		contextWindow: 32_768,
		supportsImages: false,
		supportsPromptCache: false,
		inputPrice: 0.0,
		outputPrice: 0.0,
		cacheWritesPrice: 0.0,
		cacheReadsPrice: 0.0,
	},
	"qwen2.5-coder-1.5b-instruct": {
		maxTokens: 8_192,
		contextWindow: 32_768,
		supportsImages: false,
		supportsPromptCache: false,
		inputPrice: 0.0,
		outputPrice: 0.0,
		cacheWritesPrice: 0.0,
		cacheReadsPrice: 0.0,
	},
	"qwen2.5-coder-0.5b-instruct": {
		maxTokens: 8_192,
		contextWindow: 32_768,
		supportsImages: false,
		supportsPromptCache: false,
		inputPrice: 0.0,
		outputPrice: 0.0,
		cacheWritesPrice: 0.0,
		cacheReadsPrice: 0.0,
	},
	"qwen-coder-plus-latest": {
		maxTokens: 129_024,
		contextWindow: 131_072,
		supportsImages: false,
		supportsPromptCache: false,
		inputPrice: 3.5,
		outputPrice: 7,
		cacheWritesPrice: 3.5,
		cacheReadsPrice: 7,
	},
	"qwen-plus-latest": {
		maxTokens: 129_024,
		contextWindow: 131_072,
		supportsImages: false,
		supportsPromptCache: false,
		inputPrice: 0.8,
		outputPrice: 2,
		cacheWritesPrice: 0.8,
		cacheReadsPrice: 0.2,
	},
	"qwen-turbo-latest": {
		maxTokens: 1_000_000,
		contextWindow: 1_000_000,
		supportsImages: false,
		supportsPromptCache: false,
		inputPrice: 0.8,
		outputPrice: 2,
		cacheWritesPrice: 0.8,
		cacheReadsPrice: 2,
	},
	"qwen-max-latest": {
		maxTokens: 30_720,
		contextWindow: 32_768,
		supportsImages: false,
		supportsPromptCache: false,
		inputPrice: 2.4,
		outputPrice: 9.6,
		cacheWritesPrice: 2.4,
		cacheReadsPrice: 9.6,
	},
	"qwen-coder-plus": {
		maxTokens: 129_024,
		contextWindow: 131_072,
		supportsImages: false,
		supportsPromptCache: false,
		inputPrice: 3.5,
		outputPrice: 7,
		cacheWritesPrice: 3.5,
		cacheReadsPrice: 7,
	},
	"qwen-plus": {
		maxTokens: 129_024,
		contextWindow: 131_072,
		supportsImages: false,
		supportsPromptCache: false,
		inputPrice: 0.8,
		outputPrice: 2,
		cacheWritesPrice: 0.8,
		cacheReadsPrice: 0.2,
	},
	"qwen-turbo": {
		maxTokens: 1_000_000,
		contextWindow: 1_000_000,
		supportsImages: false,
		supportsPromptCache: false,
		inputPrice: 0.3,
		outputPrice: 0.6,
		cacheWritesPrice: 0.3,
		cacheReadsPrice: 0.6,
	},
	"qwen-max": {
		maxTokens: 30_720,
		contextWindow: 32_768,
		supportsImages: false,
		supportsPromptCache: false,
		inputPrice: 2.4,
		outputPrice: 9.6,
		cacheWritesPrice: 2.4,
		cacheReadsPrice: 9.6,
	},
	"deepseek-v3": {
		maxTokens: 8_000,
		contextWindow: 64_000,
		supportsImages: false,
		supportsPromptCache: true,
		inputPrice: 0,
		outputPrice: 0.28,
		cacheWritesPrice: 0.14,
		cacheReadsPrice: 0.014,
	},
	"deepseek-r1": {
		maxTokens: 8_000,
		contextWindow: 64_000,
		supportsImages: false,
		supportsPromptCache: true,
		inputPrice: 0,
		outputPrice: 2.19,
		cacheWritesPrice: 0.55,
		cacheReadsPrice: 0.14,
	},
	"qwen-vl-max": {
		maxTokens: 30_720,
		contextWindow: 32_768,
		supportsImages: true,
		supportsPromptCache: false,
		inputPrice: 3,
		outputPrice: 9,
		cacheWritesPrice: 3,
		cacheReadsPrice: 9,
	},
	"qwen-vl-max-latest": {
		maxTokens: 129_024,
		contextWindow: 131_072,
		supportsImages: true,
		supportsPromptCache: false,
		inputPrice: 3,
		outputPrice: 9,
		cacheWritesPrice: 3,
		cacheReadsPrice: 9,
	},
	"qwen-vl-plus": {
		maxTokens: 6_000,
		contextWindow: 8_000,
		supportsImages: true,
		supportsPromptCache: false,
		inputPrice: 1.5,
		outputPrice: 4.5,
		cacheWritesPrice: 1.5,
		cacheReadsPrice: 4.5,
	},
	"qwen-vl-plus-latest": {
		maxTokens: 129_024,
		contextWindow: 131_072,
		supportsImages: true,
		supportsPromptCache: false,
		inputPrice: 1.5,
		outputPrice: 4.5,
		cacheWritesPrice: 1.5,
		cacheReadsPrice: 4.5,
	},
} as const satisfies Record<string, ModelInfo>

// Mistral
// https://docs.mistral.ai/getting-started/models/models_overview/
export type MistralModelId = keyof typeof mistralModels
export const mistralDefaultModelId: MistralModelId = "codestral-2501"
export const mistralModels = {
	"mistral-large-2411": {
		maxTokens: 131_000,
		contextWindow: 131_000,
		supportsImages: false,
		supportsPromptCache: false,
		inputPrice: 2.0,
		outputPrice: 6.0,
	},
	"pixtral-large-2411": {
		maxTokens: 131_000,
		contextWindow: 131_000,
		supportsImages: true,
		supportsPromptCache: false,
		inputPrice: 2.0,
		outputPrice: 6.0,
	},
	"ministral-3b-2410": {
		maxTokens: 131_000,
		contextWindow: 131_000,
		supportsImages: false,
		supportsPromptCache: false,
		inputPrice: 0.04,
		outputPrice: 0.04,
	},
	"ministral-8b-2410": {
		maxTokens: 131_000,
		contextWindow: 131_000,
		supportsImages: false,
		supportsPromptCache: false,
		inputPrice: 0.1,
		outputPrice: 0.1,
	},
	"mistral-small-2501": {
		maxTokens: 32_000,
		contextWindow: 32_000,
		supportsImages: false,
		supportsPromptCache: false,
		inputPrice: 0.1,
		outputPrice: 0.3,
	},
	"pixtral-12b-2409": {
		maxTokens: 131_000,
		contextWindow: 131_000,
		supportsImages: true,
		supportsPromptCache: false,
		inputPrice: 0.15,
		outputPrice: 0.15,
	},
	"open-mistral-nemo-2407": {
		maxTokens: 131_000,
		contextWindow: 131_000,
		supportsImages: false,
		supportsPromptCache: false,
		inputPrice: 0.15,
		outputPrice: 0.15,
	},
	"open-codestral-mamba": {
		maxTokens: 256_000,
		contextWindow: 256_000,
		supportsImages: false,
		supportsPromptCache: false,
		inputPrice: 0.15,
		outputPrice: 0.15,
	},
	"codestral-2501": {
		maxTokens: 256_000,
		contextWindow: 256_000,
		supportsImages: false,
		supportsPromptCache: false,
		inputPrice: 0.3,
		outputPrice: 0.9,
	},
} as const satisfies Record<string, ModelInfo>

// LiteLLM
// https://docs.litellm.ai/docs/
export type LiteLLMModelId = string
export const liteLlmDefaultModelId = "gpt-3.5-turbo"
export const liteLlmModelInfoSaneDefaults: ModelInfo = {
	maxTokens: -1,
	contextWindow: 128_000,
	supportsImages: true,
	supportsPromptCache: false,
	inputPrice: 0,
	outputPrice: 0,
}

<<<<<<< HEAD
// Requesty
// https://requesty.ai/models
export const requestyDefaultModelId = "anthropic/claude-3-5-sonnet-latest"
export const requestyDefaultModelInfo: ModelInfo = {
	maxTokens: 8192,
	contextWindow: 200_000,
	supportsImages: true,
	supportsComputerUse: false,
	supportsPromptCache: true,
	inputPrice: 3.0,
	outputPrice: 15.0,
	cacheWritesPrice: 3.75,
	cacheReadsPrice: 0.3,
	description: "Anthropic's most intelligent model. Highest level of intelligence and capability.",
}
=======
// X AI
// https://docs.x.ai/docs/api-reference
export type XAIModelId = keyof typeof xaiModels
export const xaiDefaultModelId: XAIModelId = "grok-2-latest"
export const xaiModels = {
	"grok-2-latest": {
		maxTokens: 8192,
		contextWindow: 131072,
		supportsImages: false,
		supportsPromptCache: false,
		inputPrice: 2.0,
		outputPrice: 10.0,
		description: "X AI's Grok-2 model - latest version with 131K context window",
	},
	"grok-2": {
		maxTokens: 8192,
		contextWindow: 131072,
		supportsImages: false,
		supportsPromptCache: false,
		inputPrice: 2.0,
		outputPrice: 10.0,
		description: "X AI's Grok-2 model with 131K context window",
	},
	"grok-2-1212": {
		maxTokens: 8192,
		contextWindow: 131072,
		supportsImages: false,
		supportsPromptCache: false,
		inputPrice: 2.0,
		outputPrice: 10.0,
		description: "X AI's Grok-2 model (version 1212) with 131K context window",
	},
	"grok-2-vision-latest": {
		maxTokens: 8192,
		contextWindow: 32768,
		supportsImages: true,
		supportsPromptCache: false,
		inputPrice: 2.0,
		outputPrice: 10.0,
		description: "X AI's Grok-2 Vision model - latest version with image support and 32K context window",
	},
	"grok-2-vision": {
		maxTokens: 8192,
		contextWindow: 32768,
		supportsImages: true,
		supportsPromptCache: false,
		inputPrice: 2.0,
		outputPrice: 10.0,
		description: "X AI's Grok-2 Vision model with image support and 32K context window",
	},
	"grok-2-vision-1212": {
		maxTokens: 8192,
		contextWindow: 32768,
		supportsImages: true,
		supportsPromptCache: false,
		inputPrice: 2.0,
		outputPrice: 10.0,
		description: "X AI's Grok-2 Vision model (version 1212) with image support and 32K context window",
	},
	"grok-vision-beta": {
		maxTokens: 8192,
		contextWindow: 8192,
		supportsImages: true,
		supportsPromptCache: false,
		inputPrice: 5.0,
		outputPrice: 15.0,
		description: "X AI's Grok Vision Beta model with image support and 8K context window",
	},
	"grok-beta": {
		maxTokens: 8192,
		contextWindow: 131072,
		supportsImages: false,
		supportsPromptCache: false,
		inputPrice: 5.0,
		outputPrice: 15.0,
		description: "X AI's Grok Beta model (legacy) with 131K context window",
	},
} as const satisfies Record<string, ModelInfo>
>>>>>>> a02eb40c
<|MERGE_RESOLUTION|>--- conflicted
+++ resolved
@@ -803,7 +803,6 @@
 	outputPrice: 0,
 }
 
-<<<<<<< HEAD
 // Requesty
 // https://requesty.ai/models
 export const requestyDefaultModelId = "anthropic/claude-3-5-sonnet-latest"
@@ -819,7 +818,7 @@
 	cacheReadsPrice: 0.3,
 	description: "Anthropic's most intelligent model. Highest level of intelligence and capability.",
 }
-=======
+
 // X AI
 // https://docs.x.ai/docs/api-reference
 export type XAIModelId = keyof typeof xaiModels
@@ -898,4 +897,3 @@
 		description: "X AI's Grok Beta model (legacy) with 131K context window",
 	},
 } as const satisfies Record<string, ModelInfo>
->>>>>>> a02eb40c
