--- conflicted
+++ resolved
@@ -246,21 +246,8 @@
 export type GeminiModelId = keyof typeof geminiModels
 export const geminiDefaultModelId: GeminiModelId = "gemini-2.0-flash-001"
 export const geminiModels = {
-<<<<<<< HEAD
 	"gemini-2.0-flash-001": {
 		maxTokens: 8192,
-=======
-	"gemini-2.0-pro-exp-02-05": {
-		maxTokens: 8192,
-		contextWindow: 2_097_152,
-		supportsImages: true,
-		supportsPromptCache: false,
-		inputPrice: 0,
-		outputPrice: 0,
-	},
-	"gemini-2.0-flash-thinking-exp-01-21": {
-		maxTokens: 65536,
->>>>>>> 0b7fac0c
 		contextWindow: 1_048_576,
 		supportsImages: true,
 		supportsPromptCache: false,
