--- conflicted
+++ resolved
@@ -10,11 +10,8 @@
 	| "openai-native"
 	| "deepseek"
 	| "mistral"
-<<<<<<< HEAD
+	| "vscode-lm"
 	| "dify"
-=======
-	| "vscode-lm"
->>>>>>> 7191b0ac
 
 export interface ApiHandlerOptions {
 	apiModelId?: string
@@ -42,12 +39,9 @@
 	deepSeekApiKey?: string
 	mistralApiKey?: string
 	azureApiVersion?: string
-<<<<<<< HEAD
+	vsCodeLmModelSelector?: any
 	difyBaseUrl?: string
 	difyApiKey?: string
-=======
-	vsCodeLmModelSelector?: any
->>>>>>> 7191b0ac
 }
 
 export type ApiConfiguration = ApiHandlerOptions & {
