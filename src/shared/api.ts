export type ApiProvider =
	| "anthropic"
	| "openrouter"
	| "bedrock"
	| "vertex"
	| "openai"
	| "ollama"
	| "lmstudio"
	| "gemini"
	| "openai-native"
	| "requesty"
	| "deepseek"
	| "qwen"
	| "mistral"
	| "vscode-lm"
	| "litellm"
	| "dify"

export interface ApiHandlerOptions {
	apiModelId?: string
	apiKey?: string // anthropic
	liteLlmBaseUrl?: string
	liteLlmModelId?: string
	anthropicBaseUrl?: string
	openRouterApiKey?: string
	openRouterModelId?: string
	openRouterModelInfo?: ModelInfo
	awsAccessKey?: string
	awsSecretKey?: string
	awsSessionToken?: string
	awsRegion?: string
	awsUseCrossRegionInference?: boolean
	awsUseProfile?: boolean
	awsProfile?: string
	vertexProjectId?: string
	vertexRegion?: string
	openAiBaseUrl?: string
	openAiApiKey?: string
	openAiModelId?: string
	ollamaModelId?: string
	ollamaBaseUrl?: string
	lmStudioModelId?: string
	lmStudioBaseUrl?: string
	geminiApiKey?: string
	openAiNativeApiKey?: string
	deepSeekApiKey?: string
	requestyApiKey?: string
	requestyModelId?: string
	qwenApiKey?: string
	mistralApiKey?: string
	azureApiVersion?: string
	vsCodeLmModelSelector?: any
<<<<<<< HEAD
	difyBaseUrl?: string
	difyApiKey?: string
=======
	qwenApiLine?: string
>>>>>>> 076b1e39
}

export type ApiConfiguration = ApiHandlerOptions & {
	apiProvider?: ApiProvider
}

// Models

export interface ModelInfo {
	maxTokens?: number
	contextWindow?: number
	supportsImages?: boolean
	supportsComputerUse?: boolean
	supportsPromptCache: boolean // this value is hardcoded for now
	inputPrice?: number
	outputPrice?: number
	cacheWritesPrice?: number
	cacheReadsPrice?: number
	description?: string
}

// Anthropic
// https://docs.anthropic.com/en/docs/about-claude/models // prices updated 2025-01-02
export type AnthropicModelId = keyof typeof anthropicModels
export const anthropicDefaultModelId: AnthropicModelId = "claude-3-5-sonnet-20241022"
export const anthropicModels = {
	"claude-3-5-sonnet-20241022": {
		maxTokens: 8192,
		contextWindow: 200_000,
		supportsImages: true,
		supportsComputerUse: true,
		supportsPromptCache: true,
		inputPrice: 3.0, // $3 per million input tokens
		outputPrice: 15.0, // $15 per million output tokens
		cacheWritesPrice: 3.75, // $3.75 per million tokens
		cacheReadsPrice: 0.3, // $0.30 per million tokens
	},
	"claude-3-5-haiku-20241022": {
		maxTokens: 8192,
		contextWindow: 200_000,
		supportsImages: false,
		supportsPromptCache: true,
		inputPrice: 0.8,
		outputPrice: 4.0,
		cacheWritesPrice: 1.0,
		cacheReadsPrice: 0.08,
	},
	"claude-3-opus-20240229": {
		maxTokens: 4096,
		contextWindow: 200_000,
		supportsImages: true,
		supportsPromptCache: true,
		inputPrice: 15.0,
		outputPrice: 75.0,
		cacheWritesPrice: 18.75,
		cacheReadsPrice: 1.5,
	},
	"claude-3-haiku-20240307": {
		maxTokens: 4096,
		contextWindow: 200_000,
		supportsImages: true,
		supportsPromptCache: true,
		inputPrice: 0.25,
		outputPrice: 1.25,
		cacheWritesPrice: 0.3,
		cacheReadsPrice: 0.03,
	},
} as const satisfies Record<string, ModelInfo> // as const assertion makes the object deeply readonly

// Dify
export type DifyModelId = string
export const difyDefaultModelId = "" // Dify doesn't have a default model, it depends on the server configuration
export const difyModels = {
	"dify-default": {
		maxTokens: 4096,
		contextWindow: 4096,
		supportsImages: false,
		supportsComputerUse: false,
		supportsPromptCache: false,
		description: "Dify API",
	},
} as const satisfies Record<string, ModelInfo>

// AWS Bedrock
// https://docs.aws.amazon.com/bedrock/latest/userguide/conversation-inference.html
export type BedrockModelId = keyof typeof bedrockModels
export const bedrockDefaultModelId: BedrockModelId = "anthropic.claude-3-5-sonnet-20241022-v2:0"
export const bedrockModels = {
	"anthropic.claude-3-5-sonnet-20241022-v2:0": {
		maxTokens: 8192,
		contextWindow: 200_000,
		supportsImages: true,
		supportsComputerUse: true,
		supportsPromptCache: false,
		inputPrice: 3.0,
		outputPrice: 15.0,
	},
	"anthropic.claude-3-5-haiku-20241022-v1:0": {
		maxTokens: 8192,
		contextWindow: 200_000,
		supportsImages: false,
		supportsPromptCache: false,
		inputPrice: 1.0,
		outputPrice: 5.0,
	},
	"anthropic.claude-3-5-sonnet-20240620-v1:0": {
		maxTokens: 8192,
		contextWindow: 200_000,
		supportsImages: true,
		supportsPromptCache: false,
		inputPrice: 3.0,
		outputPrice: 15.0,
	},
	"anthropic.claude-3-opus-20240229-v1:0": {
		maxTokens: 4096,
		contextWindow: 200_000,
		supportsImages: true,
		supportsPromptCache: false,
		inputPrice: 15.0,
		outputPrice: 75.0,
	},
	"anthropic.claude-3-sonnet-20240229-v1:0": {
		maxTokens: 4096,
		contextWindow: 200_000,
		supportsImages: true,
		supportsPromptCache: false,
		inputPrice: 3.0,
		outputPrice: 15.0,
	},
	"anthropic.claude-3-haiku-20240307-v1:0": {
		maxTokens: 4096,
		contextWindow: 200_000,
		supportsImages: true,
		supportsPromptCache: false,
		inputPrice: 0.25,
		outputPrice: 1.25,
	},
} as const satisfies Record<string, ModelInfo>

// OpenRouter
// https://openrouter.ai/models?order=newest&supported_parameters=tools
export const openRouterDefaultModelId = "anthropic/claude-3.5-sonnet" // will always exist in openRouterModels
export const openRouterDefaultModelInfo: ModelInfo = {
	maxTokens: 8192,
	contextWindow: 200_000,
	supportsImages: true,
	supportsComputerUse: true,
	supportsPromptCache: true,
	inputPrice: 3.0,
	outputPrice: 15.0,
	cacheWritesPrice: 3.75,
	cacheReadsPrice: 0.3,
	description:
		"The new Claude 3.5 Sonnet delivers better-than-Opus capabilities, faster-than-Sonnet speeds, at the same Sonnet prices. Sonnet is particularly good at:\n\n- Coding: New Sonnet scores ~49% on SWE-Bench Verified, higher than the last best score, and without any fancy prompt scaffolding\n- Data science: Augments human data science expertise; navigates unstructured data while using multiple tools for insights\n- Visual processing: excelling at interpreting charts, graphs, and images, accurately transcribing text to derive insights beyond just the text alone\n- Agentic tasks: exceptional tool use, making it great at agentic tasks (i.e. complex, multi-step problem solving tasks that require engaging with other systems)\n\n#multimodal",
}

// Vertex AI
// https://cloud.google.com/vertex-ai/generative-ai/docs/partner-models/use-claude
export type VertexModelId = keyof typeof vertexModels
export const vertexDefaultModelId: VertexModelId = "claude-3-5-sonnet-v2@20241022"
export const vertexModels = {
	"claude-3-5-sonnet-v2@20241022": {
		maxTokens: 8192,
		contextWindow: 200_000,
		supportsImages: true,
		supportsComputerUse: true,
		supportsPromptCache: false,
		inputPrice: 3.0,
		outputPrice: 15.0,
	},
	"claude-3-5-sonnet@20240620": {
		maxTokens: 8192,
		contextWindow: 200_000,
		supportsImages: true,
		supportsPromptCache: false,
		inputPrice: 3.0,
		outputPrice: 15.0,
	},
	"claude-3-5-haiku@20241022": {
		maxTokens: 8192,
		contextWindow: 200_000,
		supportsImages: false,
		supportsPromptCache: false,
		inputPrice: 1.0,
		outputPrice: 5.0,
	},
	"claude-3-opus@20240229": {
		maxTokens: 4096,
		contextWindow: 200_000,
		supportsImages: true,
		supportsPromptCache: false,
		inputPrice: 15.0,
		outputPrice: 75.0,
	},
	"claude-3-haiku@20240307": {
		maxTokens: 4096,
		contextWindow: 200_000,
		supportsImages: true,
		supportsPromptCache: false,
		inputPrice: 0.25,
		outputPrice: 1.25,
	},
} as const satisfies Record<string, ModelInfo>

export const openAiModelInfoSaneDefaults: ModelInfo = {
	maxTokens: -1,
	contextWindow: 128_000,
	supportsImages: true,
	supportsPromptCache: false,
	inputPrice: 0,
	outputPrice: 0,
}

// Gemini
// https://ai.google.dev/gemini-api/docs/models/gemini
export type GeminiModelId = keyof typeof geminiModels
export const geminiDefaultModelId: GeminiModelId = "gemini-2.0-flash-001"
export const geminiModels = {
	"gemini-2.0-flash-001": {
		maxTokens: 8192,
		contextWindow: 1_048_576,
		supportsImages: true,
		supportsPromptCache: false,
		inputPrice: 0,
		outputPrice: 0,
	},
	"gemini-2.0-flash-lite-preview-02-05": {
		maxTokens: 8192,
		contextWindow: 1_048_576,
		supportsImages: true,
		supportsPromptCache: false,
		inputPrice: 0,
		outputPrice: 0,
	},
	"gemini-2.0-pro-exp-02-05": {
		maxTokens: 8192,
		contextWindow: 2_097_152,
		supportsImages: true,
		supportsPromptCache: false,
		inputPrice: 0,
		outputPrice: 0,
	},
	"gemini-2.0-flash-thinking-exp-01-21": {
		maxTokens: 65_536,
		contextWindow: 1_048_576,
		supportsImages: true,
		supportsPromptCache: false,
		inputPrice: 0,
		outputPrice: 0,
	},
	"gemini-2.0-flash-thinking-exp-1219": {
		maxTokens: 8192,
		contextWindow: 32_767,
		supportsImages: true,
		supportsPromptCache: false,
		inputPrice: 0,
		outputPrice: 0,
	},
	"gemini-2.0-flash-exp": {
		maxTokens: 8192,
		contextWindow: 1_048_576,
		supportsImages: true,
		supportsPromptCache: false,
		inputPrice: 0,
		outputPrice: 0,
	},
	"gemini-1.5-flash-002": {
		maxTokens: 8192,
		contextWindow: 1_048_576,
		supportsImages: true,
		supportsPromptCache: false,
		inputPrice: 0,
		outputPrice: 0,
	},
	"gemini-1.5-flash-exp-0827": {
		maxTokens: 8192,
		contextWindow: 1_048_576,
		supportsImages: true,
		supportsPromptCache: false,
		inputPrice: 0,
		outputPrice: 0,
	},
	"gemini-1.5-flash-8b-exp-0827": {
		maxTokens: 8192,
		contextWindow: 1_048_576,
		supportsImages: true,
		supportsPromptCache: false,
		inputPrice: 0,
		outputPrice: 0,
	},
	"gemini-1.5-pro-002": {
		maxTokens: 8192,
		contextWindow: 2_097_152,
		supportsImages: true,
		supportsPromptCache: false,
		inputPrice: 0,
		outputPrice: 0,
	},
	"gemini-1.5-pro-exp-0827": {
		maxTokens: 8192,
		contextWindow: 2_097_152,
		supportsImages: true,
		supportsPromptCache: false,
		inputPrice: 0,
		outputPrice: 0,
	},
	"gemini-exp-1206": {
		maxTokens: 8192,
		contextWindow: 2_097_152,
		supportsImages: true,
		supportsPromptCache: false,
		inputPrice: 0,
		outputPrice: 0,
	},
} as const satisfies Record<string, ModelInfo>

// OpenAI Native
// https://openai.com/api/pricing/
export type OpenAiNativeModelId = keyof typeof openAiNativeModels
export const openAiNativeDefaultModelId: OpenAiNativeModelId = "gpt-4o"
export const openAiNativeModels = {
	"o3-mini": {
		maxTokens: 100_000,
		contextWindow: 200_000,
		supportsImages: false,
		supportsPromptCache: false,
		inputPrice: 1.1,
		outputPrice: 4.4,
	},
	// don't support tool use yet
	o1: {
		maxTokens: 100_000,
		contextWindow: 200_000,
		supportsImages: true,
		supportsPromptCache: false,
		inputPrice: 15,
		outputPrice: 60,
	},
	"o1-preview": {
		maxTokens: 32_768,
		contextWindow: 128_000,
		supportsImages: true,
		supportsPromptCache: false,
		inputPrice: 15,
		outputPrice: 60,
	},
	"o1-mini": {
		maxTokens: 65_536,
		contextWindow: 128_000,
		supportsImages: true,
		supportsPromptCache: false,
		inputPrice: 1.1,
		outputPrice: 4.4,
	},
	"gpt-4o": {
		maxTokens: 4_096,
		contextWindow: 128_000,
		supportsImages: true,
		supportsPromptCache: false,
		inputPrice: 2.5,
		outputPrice: 10,
	},
	"gpt-4o-mini": {
		maxTokens: 16_384,
		contextWindow: 128_000,
		supportsImages: true,
		supportsPromptCache: false,
		inputPrice: 0.15,
		outputPrice: 0.6,
	},
} as const satisfies Record<string, ModelInfo>

// Azure OpenAI
// https://learn.microsoft.com/en-us/azure/ai-services/openai/api-version-deprecation
// https://learn.microsoft.com/en-us/azure/ai-services/openai/reference#api-specs
export const azureOpenAiDefaultApiVersion = "2024-08-01-preview"

// DeepSeek
// https://api-docs.deepseek.com/quick_start/pricing
export type DeepSeekModelId = keyof typeof deepSeekModels
export const deepSeekDefaultModelId: DeepSeekModelId = "deepseek-chat"
export const deepSeekModels = {
	"deepseek-chat": {
		maxTokens: 8_000,
		contextWindow: 64_000,
		supportsImages: false,
		supportsPromptCache: true, // supports context caching, but not in the way anthropic does it (deepseek reports input tokens and reads/writes in the same usage report) FIXME: we need to show users cache stats how deepseek does it
		inputPrice: 0, // technically there is no input price, it's all either a cache hit or miss (ApiOptions will not show this)
		outputPrice: 0.28,
		cacheWritesPrice: 0.14,
		cacheReadsPrice: 0.014,
	},
	"deepseek-reasoner": {
		maxTokens: 8_000,
		contextWindow: 64_000,
		supportsImages: false,
		supportsPromptCache: true, // supports context caching, but not in the way anthropic does it (deepseek reports input tokens and reads/writes in the same usage report) FIXME: we need to show users cache stats how deepseek does it
		inputPrice: 0, // technically there is no input price, it's all either a cache hit or miss (ApiOptions will not show this)
		outputPrice: 2.19,
		cacheWritesPrice: 0.55,
		cacheReadsPrice: 0.14,
	},
} as const satisfies Record<string, ModelInfo>

// Qwen
// https://bailian.console.aliyun.com/
export type QwenModelId = keyof typeof qwenModels
export const qwenDefaultModelId: QwenModelId = "qwen-coder-plus-latest"
export const qwenModels = {
	"qwen-coder-plus-latest": {
		maxTokens: 129_024,
		contextWindow: 131_072,
		supportsImages: false,
		supportsPromptCache: false,
		inputPrice: 0.0035,
		outputPrice: 0.007,
		cacheWritesPrice: 0.0035,
		cacheReadsPrice: 0.007,
	},
	"qwen-plus-latest": {
		maxTokens: 129_024,
		contextWindow: 131_072,
		supportsImages: false,
		supportsPromptCache: false,
		inputPrice: 0.0008,
		outputPrice: 0.002,
		cacheWritesPrice: 0.0004,
		cacheReadsPrice: 0.001,
	},
	"qwen-turbo-latest": {
		maxTokens: 1_000_000,
		contextWindow: 1_000_000,
		supportsImages: false,
		supportsPromptCache: false,
		inputPrice: 0.0003,
		outputPrice: 0.0006,
		cacheWritesPrice: 0.00015,
		cacheReadsPrice: 0.0003,
	},
	"qwen-max-latest": {
		maxTokens: 30_720,
		contextWindow: 32_768,
		supportsImages: false,
		supportsPromptCache: false,
		inputPrice: 0.0112,
		outputPrice: 0.0448,
		cacheWritesPrice: 0.0056,
		cacheReadsPrice: 0.0224,
	},
	"qwen-coder-plus": {
		maxTokens: 129_024,
		contextWindow: 131_072,
		supportsImages: false,
		supportsPromptCache: false,
		inputPrice: 0.0035,
		outputPrice: 0.007,
		cacheWritesPrice: 0.0035,
		cacheReadsPrice: 0.007,
	},
	"qwen-plus": {
		maxTokens: 129_024,
		contextWindow: 131_072,
		supportsImages: false,
		supportsPromptCache: false,
		inputPrice: 0.0008,
		outputPrice: 0.002,
		cacheWritesPrice: 0.0004,
		cacheReadsPrice: 0.001,
	},
	"qwen-turbo": {
		maxTokens: 1_000_000,
		contextWindow: 1_000_000,
		supportsImages: false,
		supportsPromptCache: false,
		inputPrice: 0.0003,
		outputPrice: 0.0006,
		cacheWritesPrice: 0.00015,
		cacheReadsPrice: 0.0003,
	},
	"qwen-max": {
		maxTokens: 30_720,
		contextWindow: 32_768,
		supportsImages: false,
		supportsPromptCache: false,
		inputPrice: 0.0112,
		outputPrice: 0.0448,
		cacheWritesPrice: 0.0056,
		cacheReadsPrice: 0.0224,
	},
} as const satisfies Record<string, ModelInfo>

// Mistral
// https://docs.mistral.ai/getting-started/models/models_overview/
export type MistralModelId = keyof typeof mistralModels
export const mistralDefaultModelId: MistralModelId = "codestral-2501"
export const mistralModels = {
	"mistral-large-2411": {
		maxTokens: 131_000,
		contextWindow: 131_000,
		supportsImages: false,
		supportsPromptCache: false,
		inputPrice: 2.0,
		outputPrice: 6.0,
	},
	"pixtral-large-2411": {
		maxTokens: 131_000,
		contextWindow: 131_000,
		supportsImages: true,
		supportsPromptCache: false,
		inputPrice: 2.0,
		outputPrice: 6.0,
	},
	"ministral-3b-2410": {
		maxTokens: 131_000,
		contextWindow: 131_000,
		supportsImages: false,
		supportsPromptCache: false,
		inputPrice: 0.04,
		outputPrice: 0.04,
	},
	"ministral-8b-2410": {
		maxTokens: 131_000,
		contextWindow: 131_000,
		supportsImages: false,
		supportsPromptCache: false,
		inputPrice: 0.1,
		outputPrice: 0.1,
	},
	"mistral-small-2501": {
		maxTokens: 32_000,
		contextWindow: 32_000,
		supportsImages: false,
		supportsPromptCache: false,
		inputPrice: 0.1,
		outputPrice: 0.3,
	},
	"pixtral-12b-2409": {
		maxTokens: 131_000,
		contextWindow: 131_000,
		supportsImages: true,
		supportsPromptCache: false,
		inputPrice: 0.15,
		outputPrice: 0.15,
	},
	"open-mistral-nemo-2407": {
		maxTokens: 131_000,
		contextWindow: 131_000,
		supportsImages: false,
		supportsPromptCache: false,
		inputPrice: 0.15,
		outputPrice: 0.15,
	},
	"open-codestral-mamba": {
		maxTokens: 256_000,
		contextWindow: 256_000,
		supportsImages: false,
		supportsPromptCache: false,
		inputPrice: 0.15,
		outputPrice: 0.15,
	},
	"codestral-2501": {
		maxTokens: 256_000,
		contextWindow: 256_000,
		supportsImages: false,
		supportsPromptCache: false,
		inputPrice: 0.3,
		outputPrice: 0.9,
	},
} as const satisfies Record<string, ModelInfo>

// LiteLLM
// https://docs.litellm.ai/docs/
export type LiteLLMModelId = string
export const liteLlmDefaultModelId = "gpt-3.5-turbo"
export const liteLlmModelInfoSaneDefaults: ModelInfo = {
	maxTokens: 4096,
	contextWindow: 8192,
	supportsImages: false,
	supportsPromptCache: false,
	inputPrice: 0,
	outputPrice: 0,
}<|MERGE_RESOLUTION|>--- conflicted
+++ resolved
@@ -50,12 +50,9 @@
 	mistralApiKey?: string
 	azureApiVersion?: string
 	vsCodeLmModelSelector?: any
-<<<<<<< HEAD
+	qwenApiLine?: string
 	difyBaseUrl?: string
 	difyApiKey?: string
-=======
-	qwenApiLine?: string
->>>>>>> 076b1e39
 }
 
 export type ApiConfiguration = ApiHandlerOptions & {
