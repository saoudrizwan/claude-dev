export type ApiProvider =
	| "anthropic"
	| "openrouter"
	| "bedrock"
	| "vertex"
	| "openai"
	| "ollama"
	| "lmstudio"
	| "gemini"
	| "openai-native"
	| "requesty"
	| "deepseek"
	| "qwen"
	| "mistral"
	| "vscode-lm"
	| "litellm"

export interface ApiHandlerOptions {
	apiModelId?: string
	apiKey?: string // anthropic
	liteLlmBaseUrl?: string
	liteLlmModelId?: string
	anthropicBaseUrl?: string
	openRouterApiKey?: string
	openRouterModelId?: string
	openRouterModelInfo?: ModelInfo
	awsAccessKey?: string
	awsSecretKey?: string
	awsSessionToken?: string
	awsRegion?: string
	awsUseCrossRegionInference?: boolean
	awsUseProfile?: boolean
	awsProfile?: string
	vertexProjectId?: string
	vertexRegion?: string
	openAiBaseUrl?: string
	openAiApiKey?: string
	openAiModelId?: string
	ollamaModelId?: string
	ollamaBaseUrl?: string
	lmStudioModelId?: string
	lmStudioBaseUrl?: string
	geminiApiKey?: string
	openAiNativeApiKey?: string
	deepSeekApiKey?: string
	requestyApiKey?: string
	requestyModelId?: string
	qwenApiKey?: string
	mistralApiKey?: string
	azureApiVersion?: string
	vsCodeLmModelSelector?: any
<<<<<<< HEAD
	o3MiniReasoningEffort?: string
=======
	qwenApiLine?: string
>>>>>>> 076b1e39
}

export type ApiConfiguration = ApiHandlerOptions & {
	apiProvider?: ApiProvider
}

// Models

export interface ModelInfo {
	maxTokens?: number
	contextWindow?: number
	supportsImages?: boolean
	supportsComputerUse?: boolean
	supportsPromptCache: boolean // this value is hardcoded for now
	inputPrice?: number
	outputPrice?: number
	cacheWritesPrice?: number
	cacheReadsPrice?: number
	description?: string
}

// Anthropic
// https://docs.anthropic.com/en/docs/about-claude/models // prices updated 2025-01-02
export type AnthropicModelId = keyof typeof anthropicModels
export const anthropicDefaultModelId: AnthropicModelId = "claude-3-5-sonnet-20241022"
export const anthropicModels = {
	"claude-3-5-sonnet-20241022": {
		maxTokens: 8192,
		contextWindow: 200_000,
		supportsImages: true,
		supportsComputerUse: true,
		supportsPromptCache: true,
		inputPrice: 3.0, // $3 per million input tokens
		outputPrice: 15.0, // $15 per million output tokens
		cacheWritesPrice: 3.75, // $3.75 per million tokens
		cacheReadsPrice: 0.3, // $0.30 per million tokens
	},
	"claude-3-5-haiku-20241022": {
		maxTokens: 8192,
		contextWindow: 200_000,
		supportsImages: false,
		supportsPromptCache: true,
		inputPrice: 0.8,
		outputPrice: 4.0,
		cacheWritesPrice: 1.0,
		cacheReadsPrice: 0.08,
	},
	"claude-3-opus-20240229": {
		maxTokens: 4096,
		contextWindow: 200_000,
		supportsImages: true,
		supportsPromptCache: true,
		inputPrice: 15.0,
		outputPrice: 75.0,
		cacheWritesPrice: 18.75,
		cacheReadsPrice: 1.5,
	},
	"claude-3-haiku-20240307": {
		maxTokens: 4096,
		contextWindow: 200_000,
		supportsImages: true,
		supportsPromptCache: true,
		inputPrice: 0.25,
		outputPrice: 1.25,
		cacheWritesPrice: 0.3,
		cacheReadsPrice: 0.03,
	},
} as const satisfies Record<string, ModelInfo> // as const assertion makes the object deeply readonly

// AWS Bedrock
// https://docs.aws.amazon.com/bedrock/latest/userguide/conversation-inference.html
export type BedrockModelId = keyof typeof bedrockModels
export const bedrockDefaultModelId: BedrockModelId = "anthropic.claude-3-5-sonnet-20241022-v2:0"
export const bedrockModels = {
	"anthropic.claude-3-5-sonnet-20241022-v2:0": {
		maxTokens: 8192,
		contextWindow: 200_000,
		supportsImages: true,
		supportsComputerUse: true,
		supportsPromptCache: false,
		inputPrice: 3.0,
		outputPrice: 15.0,
	},
	"anthropic.claude-3-5-haiku-20241022-v1:0": {
		maxTokens: 8192,
		contextWindow: 200_000,
		supportsImages: false,
		supportsPromptCache: false,
		inputPrice: 1.0,
		outputPrice: 5.0,
	},
	"anthropic.claude-3-5-sonnet-20240620-v1:0": {
		maxTokens: 8192,
		contextWindow: 200_000,
		supportsImages: true,
		supportsPromptCache: false,
		inputPrice: 3.0,
		outputPrice: 15.0,
	},
	"anthropic.claude-3-opus-20240229-v1:0": {
		maxTokens: 4096,
		contextWindow: 200_000,
		supportsImages: true,
		supportsPromptCache: false,
		inputPrice: 15.0,
		outputPrice: 75.0,
	},
	"anthropic.claude-3-sonnet-20240229-v1:0": {
		maxTokens: 4096,
		contextWindow: 200_000,
		supportsImages: true,
		supportsPromptCache: false,
		inputPrice: 3.0,
		outputPrice: 15.0,
	},
	"anthropic.claude-3-haiku-20240307-v1:0": {
		maxTokens: 4096,
		contextWindow: 200_000,
		supportsImages: true,
		supportsPromptCache: false,
		inputPrice: 0.25,
		outputPrice: 1.25,
	},
} as const satisfies Record<string, ModelInfo>

// OpenRouter
// https://openrouter.ai/models?order=newest&supported_parameters=tools
export const openRouterDefaultModelId = "anthropic/claude-3.5-sonnet" // will always exist in openRouterModels
export const openRouterDefaultModelInfo: ModelInfo = {
	maxTokens: 8192,
	contextWindow: 200_000,
	supportsImages: true,
	supportsComputerUse: true,
	supportsPromptCache: true,
	inputPrice: 3.0,
	outputPrice: 15.0,
	cacheWritesPrice: 3.75,
	cacheReadsPrice: 0.3,
	description:
		"The new Claude 3.5 Sonnet delivers better-than-Opus capabilities, faster-than-Sonnet speeds, at the same Sonnet prices. Sonnet is particularly good at:\n\n- Coding: New Sonnet scores ~49% on SWE-Bench Verified, higher than the last best score, and without any fancy prompt scaffolding\n- Data science: Augments human data science expertise; navigates unstructured data while using multiple tools for insights\n- Visual processing: excelling at interpreting charts, graphs, and images, accurately transcribing text to derive insights beyond just the text alone\n- Agentic tasks: exceptional tool use, making it great at agentic tasks (i.e. complex, multi-step problem solving tasks that require engaging with other systems)\n\n#multimodal",
}

// Vertex AI
// https://cloud.google.com/vertex-ai/generative-ai/docs/partner-models/use-claude
export type VertexModelId = keyof typeof vertexModels
export const vertexDefaultModelId: VertexModelId = "claude-3-5-sonnet-v2@20241022"
export const vertexModels = {
	"claude-3-5-sonnet-v2@20241022": {
		maxTokens: 8192,
		contextWindow: 200_000,
		supportsImages: true,
		supportsComputerUse: true,
		supportsPromptCache: false,
		inputPrice: 3.0,
		outputPrice: 15.0,
	},
	"claude-3-5-sonnet@20240620": {
		maxTokens: 8192,
		contextWindow: 200_000,
		supportsImages: true,
		supportsPromptCache: false,
		inputPrice: 3.0,
		outputPrice: 15.0,
	},
	"claude-3-5-haiku@20241022": {
		maxTokens: 8192,
		contextWindow: 200_000,
		supportsImages: false,
		supportsPromptCache: false,
		inputPrice: 1.0,
		outputPrice: 5.0,
	},
	"claude-3-opus@20240229": {
		maxTokens: 4096,
		contextWindow: 200_000,
		supportsImages: true,
		supportsPromptCache: false,
		inputPrice: 15.0,
		outputPrice: 75.0,
	},
	"claude-3-haiku@20240307": {
		maxTokens: 4096,
		contextWindow: 200_000,
		supportsImages: true,
		supportsPromptCache: false,
		inputPrice: 0.25,
		outputPrice: 1.25,
	},
} as const satisfies Record<string, ModelInfo>

export const openAiModelInfoSaneDefaults: ModelInfo = {
	maxTokens: -1,
	contextWindow: 128_000,
	supportsImages: true,
	supportsPromptCache: false,
	inputPrice: 0,
	outputPrice: 0,
}

// Gemini
// https://ai.google.dev/gemini-api/docs/models/gemini
export type GeminiModelId = keyof typeof geminiModels
export const geminiDefaultModelId: GeminiModelId = "gemini-2.0-flash-001"
export const geminiModels = {
	"gemini-2.0-flash-001": {
		maxTokens: 8192,
		contextWindow: 1_048_576,
		supportsImages: true,
		supportsPromptCache: false,
		inputPrice: 0,
		outputPrice: 0,
	},
	"gemini-2.0-flash-lite-preview-02-05": {
		maxTokens: 8192,
		contextWindow: 1_048_576,
		supportsImages: true,
		supportsPromptCache: false,
		inputPrice: 0,
		outputPrice: 0,
	},
	"gemini-2.0-pro-exp-02-05": {
		maxTokens: 8192,
		contextWindow: 2_097_152,
		supportsImages: true,
		supportsPromptCache: false,
		inputPrice: 0,
		outputPrice: 0,
	},
	"gemini-2.0-flash-thinking-exp-01-21": {
		maxTokens: 65_536,
		contextWindow: 1_048_576,
		supportsImages: true,
		supportsPromptCache: false,
		inputPrice: 0,
		outputPrice: 0,
	},
	"gemini-2.0-flash-thinking-exp-1219": {
		maxTokens: 8192,
		contextWindow: 32_767,
		supportsImages: true,
		supportsPromptCache: false,
		inputPrice: 0,
		outputPrice: 0,
	},
	"gemini-2.0-flash-exp": {
		maxTokens: 8192,
		contextWindow: 1_048_576,
		supportsImages: true,
		supportsPromptCache: false,
		inputPrice: 0,
		outputPrice: 0,
	},
	"gemini-1.5-flash-002": {
		maxTokens: 8192,
		contextWindow: 1_048_576,
		supportsImages: true,
		supportsPromptCache: false,
		inputPrice: 0,
		outputPrice: 0,
	},
	"gemini-1.5-flash-exp-0827": {
		maxTokens: 8192,
		contextWindow: 1_048_576,
		supportsImages: true,
		supportsPromptCache: false,
		inputPrice: 0,
		outputPrice: 0,
	},
	"gemini-1.5-flash-8b-exp-0827": {
		maxTokens: 8192,
		contextWindow: 1_048_576,
		supportsImages: true,
		supportsPromptCache: false,
		inputPrice: 0,
		outputPrice: 0,
	},
	"gemini-1.5-pro-002": {
		maxTokens: 8192,
		contextWindow: 2_097_152,
		supportsImages: true,
		supportsPromptCache: false,
		inputPrice: 0,
		outputPrice: 0,
	},
	"gemini-1.5-pro-exp-0827": {
		maxTokens: 8192,
		contextWindow: 2_097_152,
		supportsImages: true,
		supportsPromptCache: false,
		inputPrice: 0,
		outputPrice: 0,
	},
	"gemini-exp-1206": {
		maxTokens: 8192,
		contextWindow: 2_097_152,
		supportsImages: true,
		supportsPromptCache: false,
		inputPrice: 0,
		outputPrice: 0,
	},
} as const satisfies Record<string, ModelInfo>

// OpenAI Native
// https://openai.com/api/pricing/
export type OpenAiNativeModelId = keyof typeof openAiNativeModels
export const openAiNativeDefaultModelId: OpenAiNativeModelId = "gpt-4o"
export const openAiNativeModels = {
	"o3-mini": {
		maxTokens: 100_000,
		contextWindow: 200_000,
		supportsImages: false,
		supportsPromptCache: false,
		inputPrice: 1.1,
		outputPrice: 4.4,
	},
	// don't support tool use yet
	o1: {
		maxTokens: 100_000,
		contextWindow: 200_000,
		supportsImages: true,
		supportsPromptCache: false,
		inputPrice: 15,
		outputPrice: 60,
	},
	"o1-preview": {
		maxTokens: 32_768,
		contextWindow: 128_000,
		supportsImages: true,
		supportsPromptCache: false,
		inputPrice: 15,
		outputPrice: 60,
	},
	"o1-mini": {
		maxTokens: 65_536,
		contextWindow: 128_000,
		supportsImages: true,
		supportsPromptCache: false,
		inputPrice: 1.1,
		outputPrice: 4.4,
	},
	"gpt-4o": {
		maxTokens: 4_096,
		contextWindow: 128_000,
		supportsImages: true,
		supportsPromptCache: false,
		inputPrice: 2.5,
		outputPrice: 10,
	},
	"gpt-4o-mini": {
		maxTokens: 16_384,
		contextWindow: 128_000,
		supportsImages: true,
		supportsPromptCache: false,
		inputPrice: 0.15,
		outputPrice: 0.6,
	},
} as const satisfies Record<string, ModelInfo>

// Azure OpenAI
// https://learn.microsoft.com/en-us/azure/ai-services/openai/api-version-deprecation
// https://learn.microsoft.com/en-us/azure/ai-services/openai/reference#api-specs
export const azureOpenAiDefaultApiVersion = "2024-08-01-preview"

// DeepSeek
// https://api-docs.deepseek.com/quick_start/pricing
export type DeepSeekModelId = keyof typeof deepSeekModels
export const deepSeekDefaultModelId: DeepSeekModelId = "deepseek-chat"
export const deepSeekModels = {
	"deepseek-chat": {
		maxTokens: 8_000,
		contextWindow: 64_000,
		supportsImages: false,
		supportsPromptCache: true, // supports context caching, but not in the way anthropic does it (deepseek reports input tokens and reads/writes in the same usage report) FIXME: we need to show users cache stats how deepseek does it
		inputPrice: 0, // technically there is no input price, it's all either a cache hit or miss (ApiOptions will not show this)
		outputPrice: 0.28,
		cacheWritesPrice: 0.14,
		cacheReadsPrice: 0.014,
	},
	"deepseek-reasoner": {
		maxTokens: 8_000,
		contextWindow: 64_000,
		supportsImages: false,
		supportsPromptCache: true, // supports context caching, but not in the way anthropic does it (deepseek reports input tokens and reads/writes in the same usage report) FIXME: we need to show users cache stats how deepseek does it
		inputPrice: 0, // technically there is no input price, it's all either a cache hit or miss (ApiOptions will not show this)
		outputPrice: 2.19,
		cacheWritesPrice: 0.55,
		cacheReadsPrice: 0.14,
	},
} as const satisfies Record<string, ModelInfo>

// Qwen
// https://bailian.console.aliyun.com/
export type QwenModelId = keyof typeof qwenModels
export const qwenDefaultModelId: QwenModelId = "qwen-coder-plus-latest"
export const qwenModels = {
	"qwen-coder-plus-latest": {
		maxTokens: 129_024,
		contextWindow: 131_072,
		supportsImages: false,
		supportsPromptCache: false,
		inputPrice: 0.0035,
		outputPrice: 0.007,
		cacheWritesPrice: 0.0035,
		cacheReadsPrice: 0.007,
	},
	"qwen-plus-latest": {
		maxTokens: 129_024,
		contextWindow: 131_072,
		supportsImages: false,
		supportsPromptCache: false,
		inputPrice: 0.0008,
		outputPrice: 0.002,
		cacheWritesPrice: 0.0004,
		cacheReadsPrice: 0.001,
	},
	"qwen-turbo-latest": {
		maxTokens: 1_000_000,
		contextWindow: 1_000_000,
		supportsImages: false,
		supportsPromptCache: false,
		inputPrice: 0.0003,
		outputPrice: 0.0006,
		cacheWritesPrice: 0.00015,
		cacheReadsPrice: 0.0003,
	},
	"qwen-max-latest": {
		maxTokens: 30_720,
		contextWindow: 32_768,
		supportsImages: false,
		supportsPromptCache: false,
		inputPrice: 0.0112,
		outputPrice: 0.0448,
		cacheWritesPrice: 0.0056,
		cacheReadsPrice: 0.0224,
	},
	"qwen-coder-plus": {
		maxTokens: 129_024,
		contextWindow: 131_072,
		supportsImages: false,
		supportsPromptCache: false,
		inputPrice: 0.0035,
		outputPrice: 0.007,
		cacheWritesPrice: 0.0035,
		cacheReadsPrice: 0.007,
	},
	"qwen-plus": {
		maxTokens: 129_024,
		contextWindow: 131_072,
		supportsImages: false,
		supportsPromptCache: false,
		inputPrice: 0.0008,
		outputPrice: 0.002,
		cacheWritesPrice: 0.0004,
		cacheReadsPrice: 0.001,
	},
	"qwen-turbo": {
		maxTokens: 1_000_000,
		contextWindow: 1_000_000,
		supportsImages: false,
		supportsPromptCache: false,
		inputPrice: 0.0003,
		outputPrice: 0.0006,
		cacheWritesPrice: 0.00015,
		cacheReadsPrice: 0.0003,
	},
	"qwen-max": {
		maxTokens: 30_720,
		contextWindow: 32_768,
		supportsImages: false,
		supportsPromptCache: false,
		inputPrice: 0.0112,
		outputPrice: 0.0448,
		cacheWritesPrice: 0.0056,
		cacheReadsPrice: 0.0224,
	},
} as const satisfies Record<string, ModelInfo>

// Mistral
// https://docs.mistral.ai/getting-started/models/models_overview/
export type MistralModelId = keyof typeof mistralModels
export const mistralDefaultModelId: MistralModelId = "codestral-2501"
export const mistralModels = {
	"mistral-large-2411": {
		maxTokens: 131_000,
		contextWindow: 131_000,
		supportsImages: false,
		supportsPromptCache: false,
		inputPrice: 2.0,
		outputPrice: 6.0,
	},
	"pixtral-large-2411": {
		maxTokens: 131_000,
		contextWindow: 131_000,
		supportsImages: true,
		supportsPromptCache: false,
		inputPrice: 2.0,
		outputPrice: 6.0,
	},
	"ministral-3b-2410": {
		maxTokens: 131_000,
		contextWindow: 131_000,
		supportsImages: false,
		supportsPromptCache: false,
		inputPrice: 0.04,
		outputPrice: 0.04,
	},
	"ministral-8b-2410": {
		maxTokens: 131_000,
		contextWindow: 131_000,
		supportsImages: false,
		supportsPromptCache: false,
		inputPrice: 0.1,
		outputPrice: 0.1,
	},
	"mistral-small-2501": {
		maxTokens: 32_000,
		contextWindow: 32_000,
		supportsImages: false,
		supportsPromptCache: false,
		inputPrice: 0.1,
		outputPrice: 0.3,
	},
	"pixtral-12b-2409": {
		maxTokens: 131_000,
		contextWindow: 131_000,
		supportsImages: true,
		supportsPromptCache: false,
		inputPrice: 0.15,
		outputPrice: 0.15,
	},
	"open-mistral-nemo-2407": {
		maxTokens: 131_000,
		contextWindow: 131_000,
		supportsImages: false,
		supportsPromptCache: false,
		inputPrice: 0.15,
		outputPrice: 0.15,
	},
	"open-codestral-mamba": {
		maxTokens: 256_000,
		contextWindow: 256_000,
		supportsImages: false,
		supportsPromptCache: false,
		inputPrice: 0.15,
		outputPrice: 0.15,
	},
	"codestral-2501": {
		maxTokens: 256_000,
		contextWindow: 256_000,
		supportsImages: false,
		supportsPromptCache: false,
		inputPrice: 0.3,
		outputPrice: 0.9,
	},
} as const satisfies Record<string, ModelInfo>

// LiteLLM
// https://docs.litellm.ai/docs/
export type LiteLLMModelId = string
export const liteLlmDefaultModelId = "gpt-3.5-turbo"
export const liteLlmModelInfoSaneDefaults: ModelInfo = {
	maxTokens: 4096,
	contextWindow: 8192,
	supportsImages: false,
	supportsPromptCache: false,
	inputPrice: 0,
	outputPrice: 0,
}<|MERGE_RESOLUTION|>--- conflicted
+++ resolved
@@ -49,11 +49,8 @@
 	mistralApiKey?: string
 	azureApiVersion?: string
 	vsCodeLmModelSelector?: any
-<<<<<<< HEAD
 	o3MiniReasoningEffort?: string
-=======
 	qwenApiLine?: string
->>>>>>> 076b1e39
 }
 
 export type ApiConfiguration = ApiHandlerOptions & {
