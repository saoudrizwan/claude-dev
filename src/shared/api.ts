<<<<<<< HEAD
export type ApiProvider = "anthropic" | "openrouter" | "bedrock" | "vertex"
=======
export type ApiProvider = "anthropic" | "openrouter" | "bedrock" | "kodu"
>>>>>>> 63f3589f

export interface ApiHandlerOptions {
	apiModelId?: ApiModelId
	apiKey?: string // anthropic
	openRouterApiKey?: string
	awsAccessKey?: string
	awsSecretKey?: string
	awsRegion?: string
<<<<<<< HEAD
	gcRegion?: string
	gcProjectId?: string
	gcServiceAccountKey?: string
=======
	koduApiKey?: string
	koduEmail?: string
>>>>>>> 63f3589f
}

export type ApiConfiguration = ApiHandlerOptions & {
	apiProvider?: ApiProvider
}

// Models

export interface ModelInfo {
	maxTokens: number
	contextWindow: number
	supportsImages: boolean
	supportsPromptCache: boolean
	inputPrice: number
	outputPrice: number
	cacheWritesPrice?: number
	cacheReadsPrice?: number
}

export type ApiModelId = AnthropicModelId | OpenRouterModelId | BedrockModelId | VertexModelId

// Anthropic
// https://docs.anthropic.com/en/docs/about-claude/models
export type AnthropicModelId = keyof typeof anthropicModels
export const anthropicDefaultModelId: AnthropicModelId = "claude-3-5-sonnet-20240620"
export const anthropicModels = {
	"claude-3-5-sonnet-20240620": {
		maxTokens: 8192,
		contextWindow: 200_000,
		supportsImages: true,
		supportsPromptCache: true,
		inputPrice: 3.0, // $3 per million input tokens
		outputPrice: 15.0, // $15 per million output tokens
		cacheWritesPrice: 3.75, // $3.75 per million tokens
		cacheReadsPrice: 0.3, // $0.30 per million tokens
	},
	"claude-3-opus-20240229": {
		maxTokens: 4096,
		contextWindow: 200_000,
		supportsImages: true,
		supportsPromptCache: true,
		inputPrice: 15.0,
		outputPrice: 75.0,
		cacheWritesPrice: 18.75,
		cacheReadsPrice: 1.5,
	},
	"claude-3-sonnet-20240229": {
		maxTokens: 4096,
		contextWindow: 200_000,
		supportsImages: true,
		supportsPromptCache: false,
		inputPrice: 3.0,
		outputPrice: 15.0,
	},
	"claude-3-haiku-20240307": {
		maxTokens: 4096,
		contextWindow: 200_000,
		supportsImages: true,
		supportsPromptCache: true,
		inputPrice: 0.25,
		outputPrice: 1.25,
		cacheWritesPrice: 0.3,
		cacheReadsPrice: 0.03,
	},
} as const satisfies Record<string, ModelInfo> // as const assertion makes the object deeply readonly

// AWS Bedrock
// https://docs.aws.amazon.com/bedrock/latest/userguide/conversation-inference.html
export type BedrockModelId = keyof typeof bedrockModels
export const bedrockDefaultModelId: BedrockModelId = "anthropic.claude-3-5-sonnet-20240620-v1:0"
export const bedrockModels = {
	"anthropic.claude-3-5-sonnet-20240620-v1:0": {
		maxTokens: 4096,
		contextWindow: 200_000,
		supportsImages: true,
		supportsPromptCache: false,
		inputPrice: 3.0,
		outputPrice: 15.0,
	},
	"anthropic.claude-3-opus-20240229-v1:0": {
		maxTokens: 4096,
		contextWindow: 200_000,
		supportsImages: true,
		supportsPromptCache: false,
		inputPrice: 15.0,
		outputPrice: 75.0,
	},
	"anthropic.claude-3-sonnet-20240229-v1:0": {
		maxTokens: 4096,
		contextWindow: 200_000,
		supportsImages: true,
		supportsPromptCache: false,
		inputPrice: 3.0,
		outputPrice: 15.0,
	},
	"anthropic.claude-3-haiku-20240307-v1:0": {
		maxTokens: 4096,
		contextWindow: 200_000,
		supportsImages: true,
		supportsPromptCache: false,
		inputPrice: 0.25,
		outputPrice: 1.25,
	},
} as const satisfies Record<string, ModelInfo>

// OpenRouter
// https://openrouter.ai/models?order=newest&supported_parameters=tools
export type OpenRouterModelId = keyof typeof openRouterModels
export const openRouterDefaultModelId: OpenRouterModelId = "anthropic/claude-3.5-sonnet:beta"
export const openRouterModels = {
	"anthropic/claude-3.5-sonnet:beta": {
		maxTokens: 8192,
		contextWindow: 200_000,
		supportsImages: true,
		supportsPromptCache: false,
		inputPrice: 3.0,
		outputPrice: 15.0,
	},
	"anthropic/claude-3-opus:beta": {
		maxTokens: 4096,
		contextWindow: 200_000,
		supportsImages: true,
		supportsPromptCache: false,
		inputPrice: 15,
		outputPrice: 75,
	},
	"anthropic/claude-3-sonnet:beta": {
		maxTokens: 4096,
		contextWindow: 200_000,
		supportsImages: true,
		supportsPromptCache: false,
		inputPrice: 3,
		outputPrice: 15,
	},
	"anthropic/claude-3-haiku:beta": {
		maxTokens: 4096,
		contextWindow: 200_000,
		supportsImages: true,
		supportsPromptCache: false,
		inputPrice: 0.25,
		outputPrice: 1.25,
	},
	"openai/gpt-4o-2024-08-06": {
		maxTokens: 16384,
		contextWindow: 128_000,
		supportsImages: true,
		supportsPromptCache: false,
		inputPrice: 2.5,
		outputPrice: 10,
	},
	"openai/gpt-4o-mini-2024-07-18": {
		maxTokens: 16384,
		contextWindow: 128_000,
		supportsImages: true,
		supportsPromptCache: false,
		inputPrice: 0.15,
		outputPrice: 0.6,
	},
	"openai/gpt-4-turbo": {
		maxTokens: 4096,
		contextWindow: 128_000,
		supportsImages: true,
		supportsPromptCache: false,
		inputPrice: 10,
		outputPrice: 30,
	},
	// llama 3.1 models cannot use tools yet
	// "meta-llama/llama-3.1-405b-instruct": {
	// 	maxTokens: 2048,
	// 	supportsImages: false,
	// 	inputPrice: 2.7,
	// 	outputPrice: 2.7,
	// },
	// "meta-llama/llama-3.1-70b-instruct": {
	// 	maxTokens: 2048,
	// 	supportsImages: false,
	// 	inputPrice: 0.52,
	// 	outputPrice: 0.75,
	// },
	// "meta-llama/llama-3.1-8b-instruct": {
	// 	maxTokens: 2048,
	// 	supportsImages: false,
	// 	inputPrice: 0.06,
	// 	outputPrice: 0.06,
	// },
	// OpenRouter needs to fix mapping gemini 1.5 responses for tool calls properly, they return content with line breaks formatted wrong (too many escapes), and throw errors for being in the wrong order when they're not. They also cannot handle feedback given to a request with multiple tools. Giving feedback to one tool use requests works fine. ("Please ensure that function response turn comes immediately after a function call turn. And the number of function response parts should be equal to number of function call parts of the function call turn.")
	// "google/gemini-pro-1.5": {
	// 	maxTokens: 8192,
	// 	supportsImages: false, // "Function Calling is not supported with non-text input"
	// 	inputPrice: 2.5,
	// 	outputPrice: 7.5,
	// },
	// "google/gemini-flash-1.5": {
	// 	maxTokens: 8192,
	// 	supportsImages: false, // "Function Calling is not supported with non-text input"
	// 	inputPrice: 0.25,
	// 	outputPrice: 0.75,
	// },
	// "google/gemini-pro": {
	// 	maxTokens: 8192,
	// 	supportsImages: false, // "Function Calling is not supported with non-text input"
	// 	inputPrice: 0.125,
	// 	outputPrice: 0.375,
	// },
	// while deepseek coder can use tools, it may sometimes send tool invocation as a text block
	"deepseek/deepseek-coder": {
		maxTokens: 4096,
		contextWindow: 128_000,
		supportsImages: false,
		supportsPromptCache: false,
		inputPrice: 0.14,
		outputPrice: 0.28,
	},
	// mistral models can use tools but aren't great at going step-by-step and proceeding to the next step
	"mistralai/mistral-large": {
		maxTokens: 8192,
		contextWindow: 128_000,
		supportsImages: false,
		supportsPromptCache: false,
		inputPrice: 3,
		outputPrice: 9,
	},
	// This model is not capable of complex system/tool prompts
	// "mistralai/mistral-7b-instruct-v0.1": {
	// 	maxTokens: 4096,
	// 	supportsImages: false,
	// 	inputPrice: 0.06,
	// 	outputPrice: 0.06,
	// },
	// cohere models are not capable of complex system/tool prompts
	// "cohere/command-r-plus": {
	// 	maxTokens: 4000,
	// 	supportsImages: false,
	// 	inputPrice: 3,
	// 	outputPrice: 15,
	// },
	// "cohere/command-r": {
	// 	maxTokens: 4000,
	// 	supportsImages: false,
	// 	inputPrice: 0.5,
	// 	outputPrice: 1.5,
	// },
} as const satisfies Record<string, ModelInfo>

<<<<<<< HEAD
// Vertex AI
// https://cloud.google.com/vertex-ai/generative-ai/docs/partner-models/use-claude
export type VertexModelId = keyof typeof vertexModels;
export const vertexDefaultModelId: VertexModelId = "claude-3-5-sonnet@20240620";
export const vertexModels = {
	"claude-3-5-sonnet@20240620": {
		maxTokens: 8192,
		supportsImages: true,
		supportsPromptCache: false,
		inputPrice: 3.0,
		outputPrice: 15.0,
	},
	"claude-3-opus@20240229": {
		maxTokens: 4096,
		supportsImages: true,
		supportsPromptCache: false,
		inputPrice: 15.0,
		outputPrice: 75.0,
	},
	"claude-3-sonnet@20240229": {
		maxTokens: 4096,
		supportsImages: true,
		supportsPromptCache: false,
		inputPrice: 3.0,
		outputPrice: 15.0,
	},
	"claude-3-haiku@20240307": {
		maxTokens: 4096,
		supportsImages: true,
		supportsPromptCache: false,
		inputPrice: 0.25,
		outputPrice: 1.25,
	},
} as const satisfies Record<string, ModelInfo>;
=======
// Kodu
export type KoduModelId = keyof typeof koduModels
export const koduDefaultModelId: KoduModelId = "claude-3-5-sonnet-20240620"
export const koduModels = {
	...anthropicModels,
} as const satisfies Record<string, ModelInfo>
>>>>>>> 63f3589f
<|MERGE_RESOLUTION|>--- conflicted
+++ resolved
@@ -1,8 +1,4 @@
-<<<<<<< HEAD
-export type ApiProvider = "anthropic" | "openrouter" | "bedrock" | "vertex"
-=======
-export type ApiProvider = "anthropic" | "openrouter" | "bedrock" | "kodu"
->>>>>>> 63f3589f
+export type ApiProvider = "anthropic" | "openrouter" | "bedrock" | "kodu" | "vertex"
 
 export interface ApiHandlerOptions {
 	apiModelId?: ApiModelId
@@ -11,14 +7,11 @@
 	awsAccessKey?: string
 	awsSecretKey?: string
 	awsRegion?: string
-<<<<<<< HEAD
+	koduApiKey?: string
+	koduEmail?: string
 	gcRegion?: string
 	gcProjectId?: string
 	gcServiceAccountKey?: string
-=======
-	koduApiKey?: string
-	koduEmail?: string
->>>>>>> 63f3589f
 }
 
 export type ApiConfiguration = ApiHandlerOptions & {
@@ -263,7 +256,13 @@
 	// },
 } as const satisfies Record<string, ModelInfo>
 
-<<<<<<< HEAD
+// Kodu
+export type KoduModelId = keyof typeof koduModels
+export const koduDefaultModelId: KoduModelId = "claude-3-5-sonnet-20240620"
+export const koduModels = {
+	...anthropicModels,
+} as const satisfies Record<string, ModelInfo>
+
 // Vertex AI
 // https://cloud.google.com/vertex-ai/generative-ai/docs/partner-models/use-claude
 export type VertexModelId = keyof typeof vertexModels;
@@ -271,6 +270,7 @@
 export const vertexModels = {
 	"claude-3-5-sonnet@20240620": {
 		maxTokens: 8192,
+		contextWindow: 200_000,
 		supportsImages: true,
 		supportsPromptCache: false,
 		inputPrice: 3.0,
@@ -278,6 +278,7 @@
 	},
 	"claude-3-opus@20240229": {
 		maxTokens: 4096,
+		contextWindow: 200_000,
 		supportsImages: true,
 		supportsPromptCache: false,
 		inputPrice: 15.0,
@@ -285,6 +286,7 @@
 	},
 	"claude-3-sonnet@20240229": {
 		maxTokens: 4096,
+		contextWindow: 200_000,
 		supportsImages: true,
 		supportsPromptCache: false,
 		inputPrice: 3.0,
@@ -292,17 +294,10 @@
 	},
 	"claude-3-haiku@20240307": {
 		maxTokens: 4096,
+		contextWindow: 200_000,
 		supportsImages: true,
 		supportsPromptCache: false,
 		inputPrice: 0.25,
 		outputPrice: 1.25,
 	},
-} as const satisfies Record<string, ModelInfo>;
-=======
-// Kodu
-export type KoduModelId = keyof typeof koduModels
-export const koduDefaultModelId: KoduModelId = "claude-3-5-sonnet-20240620"
-export const koduModels = {
-	...anthropicModels,
-} as const satisfies Record<string, ModelInfo>
->>>>>>> 63f3589f
+} as const satisfies Record<string, ModelInfo>;