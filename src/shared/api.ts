--- conflicted
+++ resolved
@@ -16,12 +16,9 @@
 	| "vscode-lm"
 	| "cline"
 	| "litellm"
-<<<<<<< HEAD
-	| "sapaicore"
-=======
 	| "asksage"
 	| "xai"
->>>>>>> 6033d228
+	| "sapaicore"
 
 export interface ApiHandlerOptions {
 	apiModelId?: string
@@ -66,18 +63,15 @@
 	vsCodeLmModelSelector?: any
 	o3MiniReasoningEffort?: string
 	qwenApiLine?: string
-<<<<<<< HEAD
+	asksageApiUrl?: string
+	asksageApiKey?: string
+	xaiApiKey?: string
+	thinkingBudgetTokens?: number
 	sapAiCoreClientId?: string
 	sapAiCoreClientSecret?: string
 	sapAiResourceGroup?: string
 	sapAiCoreTokenUrl?: string
 	sapAiCoreBaseUrl?: string
-=======
-	asksageApiUrl?: string
-	asksageApiKey?: string
-	xaiApiKey?: string
-	thinkingBudgetTokens?: number
->>>>>>> 6033d228
 }
 
 export type ApiConfiguration = ApiHandlerOptions & {
@@ -914,67 +908,6 @@
 	outputPrice: 0,
 }
 
-<<<<<<< HEAD
-// SAP AI Core
-export type SapAiCoreModelId = keyof typeof sapAiCoreModels
-export const sapAiCoreDefaultModelId: SapAiCoreModelId = "anthropic--claude-3.5-sonnet"
-export const sapAiCoreModels = {
-	"anthropic--claude-3.5-sonnet": {
-		maxTokens: 8192,
-		contextWindow: 200_000,
-		supportsImages: true,
-		supportsPromptCache: false,
-		inputPrice: 3.0,
-		outputPrice: 15.0,
-	},
-	"anthropic--claude-3-sonnet": {
-		maxTokens: 4096,
-		contextWindow: 200_000,
-		supportsImages: true,
-		supportsPromptCache: false,
-		inputPrice: 3.0,
-		outputPrice: 15.0,
-	},
-	"anthropic--claude-3-haiku": {
-		maxTokens: 4096,
-		contextWindow: 200_000,
-		supportsImages: true,
-		supportsPromptCache: false,
-		inputPrice: 3.0,
-		outputPrice: 15.0,
-	},
-	"anthropic--claude-3-opus": {
-		maxTokens: 4096,
-		contextWindow: 200_000,
-		supportsImages: true,
-		supportsPromptCache: false,
-		inputPrice: 3.0,
-		outputPrice: 15.0,
-	},
-	"gpt-4o": {
-		maxTokens: 4096,
-		contextWindow: 200_000,
-		supportsImages: true,
-		supportsPromptCache: false,
-		inputPrice: 3.0,
-		outputPrice: 15.0,
-	},
-	"gpt-4o-mini": {
-		maxTokens: 4096,
-		contextWindow: 200_000,
-		supportsImages: true,
-		supportsPromptCache: false,
-		inputPrice: 3.0,
-		outputPrice: 15.0,
-	},
-	"gpt-4": {
-		maxTokens: 4096,
-		contextWindow: 200_000,
-		supportsImages: true,
-		supportsPromptCache: false,
-		inputPrice: 3.0,
-		outputPrice: 15.0,
-=======
 // AskSage Models
 // https://docs.asksage.ai/
 export type AskSageModelId = keyof typeof askSageModels
@@ -1099,6 +1032,67 @@
 		inputPrice: 5.0,
 		outputPrice: 15.0,
 		description: "X AI's Grok Beta model (legacy) with 131K context window",
->>>>>>> 6033d228
+	},
+} as const satisfies Record<string, ModelInfo>
+
+// SAP AI Core
+export type SapAiCoreModelId = keyof typeof sapAiCoreModels
+export const sapAiCoreDefaultModelId: SapAiCoreModelId = "anthropic--claude-3.5-sonnet"
+export const sapAiCoreModels = {
+	"anthropic--claude-3.5-sonnet": {
+		maxTokens: 8192,
+		contextWindow: 200_000,
+		supportsImages: true,
+		supportsPromptCache: false,
+		inputPrice: 3.0,
+		outputPrice: 15.0,
+	},
+	"anthropic--claude-3-sonnet": {
+		maxTokens: 4096,
+		contextWindow: 200_000,
+		supportsImages: true,
+		supportsPromptCache: false,
+		inputPrice: 3.0,
+		outputPrice: 15.0,
+	},
+	"anthropic--claude-3-haiku": {
+		maxTokens: 4096,
+		contextWindow: 200_000,
+		supportsImages: true,
+		supportsPromptCache: false,
+		inputPrice: 3.0,
+		outputPrice: 15.0,
+	},
+	"anthropic--claude-3-opus": {
+		maxTokens: 4096,
+		contextWindow: 200_000,
+		supportsImages: true,
+		supportsPromptCache: false,
+		inputPrice: 3.0,
+		outputPrice: 15.0,
+	},
+	"gpt-4o": {
+		maxTokens: 4096,
+		contextWindow: 200_000,
+		supportsImages: true,
+		supportsPromptCache: false,
+		inputPrice: 3.0,
+		outputPrice: 15.0,
+	},
+	"gpt-4o-mini": {
+		maxTokens: 4096,
+		contextWindow: 200_000,
+		supportsImages: true,
+		supportsPromptCache: false,
+		inputPrice: 3.0,
+		outputPrice: 15.0,
+	},
+	"gpt-4": {
+		maxTokens: 4096,
+		contextWindow: 200_000,
+		supportsImages: true,
+		supportsPromptCache: false,
+		inputPrice: 3.0,
+		outputPrice: 15.0,
 	},
 } as const satisfies Record<string, ModelInfo>