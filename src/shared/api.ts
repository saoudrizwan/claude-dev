--- conflicted
+++ resolved
@@ -15,14 +15,11 @@
 	openAiApiKey?: string
 	openAiModelId?: string
 	ollamaModelId?: string
-<<<<<<< HEAD
+	ollamaBaseUrl?: string
 	sapAiCoreClientId?: string
 	sapAiCoreClientSecret?: string
 	sapAiCoreTokenUrl?: string
 	sapAiCoreBaseUrl?: string
-=======
-	ollamaBaseUrl?: string
->>>>>>> ade506d1
 }
 
 export type ApiConfiguration = ApiHandlerOptions & {
