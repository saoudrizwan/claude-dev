{
	"name": "webview-ui",
	"version": "0.1.0",
	"private": true,
	"dependencies": {
		"@testing-library/jest-dom": "^5.17.0",
		"@testing-library/react": "^13.4.0",
		"@testing-library/user-event": "^13.5.0",
		"@types/jest": "^27.5.2",
		"@types/node": "^16.18.101",
		"@types/react": "^18.3.3",
		"@types/react-dom": "^18.3.0",
		"@types/source-map-support": "^0.5.4",
		"@vscode/webview-ui-toolkit": "^1.4.0",
		"debounce": "^2.1.1",
		"fast-deep-equal": "^3.1.3",
		"fuse.js": "^7.0.0",
		"path-browserify": "^1.0.1",
		"pretty-bytes": "^6.1.1",
		"react": "^18.3.1",
		"react-dom": "^18.3.1",
		"react-i18next": "^15.4.0",
		"react-remark": "^2.1.0",
		"react-scripts": "^5.0.1",
		"react-textarea-autosize": "^8.5.3",
		"react-use": "^17.5.1",
		"react-virtuoso": "^4.7.13",
		"rehype-highlight": "^7.0.0",
		"rewire": "^7.0.0",
		"source-map-support": "^0.5.21",
		"styled-components": "^6.1.13",
<<<<<<< HEAD
		"tslog": "^4",
		"typescript": "^4.9.5",
=======
		"typescript": "^5.7.3",
>>>>>>> b1810075
		"web-vitals": "^2.1.4"
	},
	"overrides": {
		"typescript": "^5.7.3"
	},
	"scripts": {
		"start": "react-scripts start",
		"build": "node ./scripts/build-react-no-split.js",
		"test": "react-scripts test",
		"eject": "react-scripts eject"
	},
	"eslintConfig": {
		"extends": [
			"react-app",
			"react-app/jest"
		]
	},
	"browserslist": {
		"production": [
			">0.2%",
			"not dead",
			"not op_mini all"
		],
		"development": [
			"last 1 chrome version",
			"last 1 firefox version",
			"last 1 safari version"
		]
	},
	"devDependencies": {
		"@types/vscode-webview": "^1.57.5"
	}
}<|MERGE_RESOLUTION|>--- conflicted
+++ resolved
@@ -29,12 +29,8 @@
 		"rewire": "^7.0.0",
 		"source-map-support": "^0.5.21",
 		"styled-components": "^6.1.13",
-<<<<<<< HEAD
 		"tslog": "^4",
-		"typescript": "^4.9.5",
-=======
 		"typescript": "^5.7.3",
->>>>>>> b1810075
 		"web-vitals": "^2.1.4"
 	},
 	"overrides": {
