import { VSCodeButton } from "@vscode/webview-ui-toolkit/react"
import React, { forwardRef, useCallback, useEffect, useLayoutEffect, useMemo, useRef, useState } from "react"
import DynamicTextArea from "react-textarea-autosize"
import { useClickAway, useWindowSize } from "react-use"
import styled from "styled-components"
import { mentionRegex, mentionRegexGlobal } from "../../../../src/shared/context-mentions"
import { useExtensionState } from "../../context/ExtensionStateContext"
import {
	ContextMenuOptionType,
	getContextMenuOptions,
	insertMention,
	removeMention,
	shouldShowContextMenu,
} from "../../utils/context-mentions"
import { validateApiConfiguration, validateModelId } from "../../utils/validate"
import { vscode } from "../../utils/vscode"
import { CODE_BLOCK_BG_COLOR } from "../common/CodeBlock"
import Thumbnails from "../common/Thumbnails"
import ApiOptions, { normalizeApiConfiguration } from "../settings/ApiOptions"
import { MAX_IMAGES_PER_MESSAGE } from "./ChatView"
import ContextMenu from "./ContextMenu"
<<<<<<< HEAD
import { useShortcut } from "../../utils/hooks"
=======
import Tooltip from "../common/Tooltip"
import { usePlatformDetection } from "../../utils/hooks"
>>>>>>> 5b41f0ad

interface ChatTextAreaProps {
	inputValue: string
	setInputValue: (value: string) => void
	textAreaDisabled: boolean
	placeholderText: string
	selectedImages: string[]
	setSelectedImages: React.Dispatch<React.SetStateAction<string[]>>
	onSend: () => void
	onSelectImages: () => void
	shouldDisableImages: boolean
	onHeightChange?: (height: number) => void
}

const PLAN_MODE_COLOR = "var(--vscode-inputValidation-warningBorder)"

const SwitchOption = styled.div<{ isActive: boolean }>`
	padding: 2px 8px;
	color: ${(props) => (props.isActive ? "white" : "var(--vscode-input-foreground)")};
	z-index: 1;
	transition: color 0.2s ease;
	font-size: 12px;
	width: 50%;
	text-align: center;

	&:hover {
		background-color: ${(props) => (!props.isActive ? "var(--vscode-toolbar-hoverBackground)" : "transparent")};
	}
`

const SwitchContainer = styled.div<{ disabled: boolean }>`
	display: flex;
	align-items: center;
	background-color: var(--vscode-editor-background);
	border: 1px solid var(--vscode-input-border);
	border-radius: 12px;
	overflow: hidden;
	cursor: ${(props) => (props.disabled ? "not-allowed" : "pointer")};
	opacity: ${(props) => (props.disabled ? 0.5 : 1)};
	transform: scale(0.85);
	transform-origin: right center;
	margin-left: -10px; // compensate for the transform so flex spacing works
	user-select: none; // Prevent text selection
`

const Slider = styled.div<{ isAct: boolean; isPlan?: boolean }>`
	position: absolute;
	height: 100%;
	width: 50%;
	background-color: ${(props) => (props.isPlan ? PLAN_MODE_COLOR : "var(--vscode-focusBorder)")};
	transition: transform 0.2s ease;
	transform: translateX(${(props) => (props.isAct ? "100%" : "0%")});
`

const ButtonGroup = styled.div`
	display: flex;
	align-items: center;
	gap: 4px;
	flex: 1;
	min-width: 0;
`

const ButtonContainer = styled.div`
	display: flex;
	align-items: center;
	gap: 3px;
	font-size: 10px;
	white-space: nowrap;
	min-width: 0;
	width: 100%;
`

const ControlsContainer = styled.div`
	display: flex;
	align-items: center;
	justify-content: space-between;
	margin-top: -5px;
	padding: 0px 15px 5px 15px;
`

const ModelSelectorTooltip = styled.div<ModelSelectorTooltipProps>`
	position: fixed;
	bottom: calc(100% + 9px);
	left: 15px;
	right: 15px;
	background: ${CODE_BLOCK_BG_COLOR};
	border: 1px solid var(--vscode-editorGroup-border);
	padding: 12px;
	border-radius: 3px;
	z-index: 1000;
	max-height: calc(100vh - 100px);
	overflow-y: auto;
	overscroll-behavior: contain;

	// Add invisible padding for hover zone
	&::before {
		content: "";
		position: fixed;
		bottom: ${(props) => `calc(100vh - ${props.menuPosition}px - 2px)`};
		left: 0;
		right: 0;
		height: 8px;
	}

	// Arrow pointing down
	&::after {
		content: "";
		position: fixed;
		bottom: ${(props) => `calc(100vh - ${props.menuPosition}px)`};
		right: ${(props) => props.arrowPosition}px;
		width: 10px;
		height: 10px;
		background: ${CODE_BLOCK_BG_COLOR};
		border-right: 1px solid var(--vscode-editorGroup-border);
		border-bottom: 1px solid var(--vscode-editorGroup-border);
		transform: rotate(45deg);
		z-index: -1;
	}
`

const ModelContainer = styled.div`
	position: relative;
	display: flex;
	flex: 1;
	min-width: 0;
`

const ModelButtonWrapper = styled.div`
	display: inline-flex; // Make it shrink to content
	min-width: 0; // Allow shrinking
	max-width: 100%; // Don't overflow parent
`

const ModelDisplayButton = styled.a<{ isActive?: boolean; disabled?: boolean }>`
	padding: 0px 0px;
	height: 20px;
	width: 100%;
	min-width: 0;
	cursor: ${(props) => (props.disabled ? "not-allowed" : "pointer")};
	text-decoration: ${(props) => (props.isActive ? "underline" : "none")};
	color: ${(props) => (props.isActive ? "var(--vscode-foreground)" : "var(--vscode-descriptionForeground)")};
	display: flex;
	align-items: center;
	font-size: 10px;
	outline: none;
	user-select: none;
	opacity: ${(props) => (props.disabled ? 0.5 : 1)};
	pointer-events: ${(props) => (props.disabled ? "none" : "auto")};

	&:hover,
	&:focus {
		color: ${(props) => (props.disabled ? "var(--vscode-descriptionForeground)" : "var(--vscode-foreground)")};
		text-decoration: ${(props) => (props.disabled ? "none" : "underline")};
		outline: none;
	}

	&:active {
		color: ${(props) => (props.disabled ? "var(--vscode-descriptionForeground)" : "var(--vscode-foreground)")};
		text-decoration: ${(props) => (props.disabled ? "none" : "underline")};
		outline: none;
	}

	&:focus-visible {
		outline: none;
	}
`

const ModelButtonContent = styled.div`
	width: 100%;
	min-width: 0;
	overflow: hidden;
	text-overflow: ellipsis;
	white-space: nowrap;
`

const ChatTextArea = forwardRef<HTMLTextAreaElement, ChatTextAreaProps>(
	(
		{
			inputValue,
			setInputValue,
			textAreaDisabled,
			placeholderText,
			selectedImages,
			setSelectedImages,
			onSend,
			onSelectImages,
			shouldDisableImages,
			onHeightChange,
		},
		ref,
	) => {
		const { filePaths, chatSettings, apiConfiguration, openRouterModels } = useExtensionState()
		const [isTextAreaFocused, setIsTextAreaFocused] = useState(false)
		const [thumbnailsHeight, setThumbnailsHeight] = useState(0)
		const [textAreaBaseHeight, setTextAreaBaseHeight] = useState<number | undefined>(undefined)
		const [showContextMenu, setShowContextMenu] = useState(false)
		const [cursorPosition, setCursorPosition] = useState(0)
		const [searchQuery, setSearchQuery] = useState("")
		const textAreaRef = useRef<HTMLTextAreaElement | null>(null)
		const [isMouseDownOnMenu, setIsMouseDownOnMenu] = useState(false)
		const highlightLayerRef = useRef<HTMLDivElement>(null)
		const [selectedMenuIndex, setSelectedMenuIndex] = useState(-1)
		const [selectedType, setSelectedType] = useState<ContextMenuOptionType | null>(null)
		const [justDeletedSpaceAfterMention, setJustDeletedSpaceAfterMention] = useState(false)
		const [intendedCursorPosition, setIntendedCursorPosition] = useState<number | null>(null)
		const contextMenuContainerRef = useRef<HTMLDivElement>(null)
		const [showModelSelector, setShowModelSelector] = useState(false)
		const modelSelectorRef = useRef<HTMLDivElement>(null)
		const { width: viewportWidth, height: viewportHeight } = useWindowSize()
		const buttonRef = useRef<HTMLDivElement>(null)
		const [arrowPosition, setArrowPosition] = useState(0)
		const [menuPosition, setMenuPosition] = useState(0)

		const [, metaKeyChar] = usePlatformDetection()

		// Add a ref to track previous menu state
		const prevShowModelSelector = useRef(showModelSelector)

		const queryItems = useMemo(() => {
			return [
				{ type: ContextMenuOptionType.Problems, value: "problems" },
				...filePaths
					.map((file) => "/" + file)
					.map((path) => ({
						type: path.endsWith("/") ? ContextMenuOptionType.Folder : ContextMenuOptionType.File,
						value: path,
					})),
			]
		}, [filePaths])

		useEffect(() => {
			const handleClickOutside = (event: MouseEvent) => {
				if (contextMenuContainerRef.current && !contextMenuContainerRef.current.contains(event.target as Node)) {
					setShowContextMenu(false)
				}
			}

			if (showContextMenu) {
				document.addEventListener("mousedown", handleClickOutside)
			}

			return () => {
				document.removeEventListener("mousedown", handleClickOutside)
			}
		}, [showContextMenu, setShowContextMenu])

		const handleMentionSelect = useCallback(
			(type: ContextMenuOptionType, value?: string) => {
				if (type === ContextMenuOptionType.NoResults) {
					return
				}

				if (type === ContextMenuOptionType.File || type === ContextMenuOptionType.Folder) {
					if (!value) {
						setSelectedType(type)
						setSearchQuery("")
						setSelectedMenuIndex(0)
						return
					}
				}

				setShowContextMenu(false)
				setSelectedType(null)
				if (textAreaRef.current) {
					let insertValue = value || ""
					if (type === ContextMenuOptionType.URL) {
						insertValue = value || ""
					} else if (type === ContextMenuOptionType.File || type === ContextMenuOptionType.Folder) {
						insertValue = value || ""
					} else if (type === ContextMenuOptionType.Problems) {
						insertValue = "problems"
					}

					const { newValue, mentionIndex } = insertMention(textAreaRef.current.value, cursorPosition, insertValue)

					setInputValue(newValue)
					const newCursorPosition = newValue.indexOf(" ", mentionIndex + insertValue.length) + 1
					setCursorPosition(newCursorPosition)
					setIntendedCursorPosition(newCursorPosition)
					// textAreaRef.current.focus()

					// scroll to cursor
					setTimeout(() => {
						if (textAreaRef.current) {
							textAreaRef.current.blur()
							textAreaRef.current.focus()
						}
					}, 0)
				}
			},
			[setInputValue, cursorPosition],
		)

		const handleKeyDown = useCallback(
			(event: React.KeyboardEvent<HTMLTextAreaElement>) => {
				if (showContextMenu) {
					if (event.key === "Escape") {
						// event.preventDefault()
						setSelectedType(null)
						setSelectedMenuIndex(3) // File by default
						return
					}

					if (event.key === "ArrowUp" || event.key === "ArrowDown") {
						event.preventDefault()
						setSelectedMenuIndex((prevIndex) => {
							const direction = event.key === "ArrowUp" ? -1 : 1
							const options = getContextMenuOptions(searchQuery, selectedType, queryItems)
							const optionsLength = options.length

							if (optionsLength === 0) return prevIndex

							// Find selectable options (non-URL types)
							const selectableOptions = options.filter(
								(option) =>
									option.type !== ContextMenuOptionType.URL && option.type !== ContextMenuOptionType.NoResults,
							)

							if (selectableOptions.length === 0) return -1 // No selectable options

							// Find the index of the next selectable option
							const currentSelectableIndex = selectableOptions.findIndex((option) => option === options[prevIndex])

							const newSelectableIndex =
								(currentSelectableIndex + direction + selectableOptions.length) % selectableOptions.length

							// Find the index of the selected option in the original options array
							return options.findIndex((option) => option === selectableOptions[newSelectableIndex])
						})
						return
					}
					if ((event.key === "Enter" || event.key === "Tab") && selectedMenuIndex !== -1) {
						event.preventDefault()
						const selectedOption = getContextMenuOptions(searchQuery, selectedType, queryItems)[selectedMenuIndex]
						if (
							selectedOption &&
							selectedOption.type !== ContextMenuOptionType.URL &&
							selectedOption.type !== ContextMenuOptionType.NoResults
						) {
							handleMentionSelect(selectedOption.type, selectedOption.value)
						}
						return
					}
				}

				const isComposing = event.nativeEvent?.isComposing ?? false
				if (event.key === "Enter" && !event.shiftKey && !isComposing) {
					event.preventDefault()
					setIsTextAreaFocused(false)
					onSend()
				}

				if (event.key === "Backspace" && !isComposing) {
					const charBeforeCursor = inputValue[cursorPosition - 1]
					const charAfterCursor = inputValue[cursorPosition + 1]

					const charBeforeIsWhitespace =
						charBeforeCursor === " " || charBeforeCursor === "\n" || charBeforeCursor === "\r\n"
					const charAfterIsWhitespace =
						charAfterCursor === " " || charAfterCursor === "\n" || charAfterCursor === "\r\n"
					// checks if char before cursor is whitespace after a mention
					if (
						charBeforeIsWhitespace &&
						inputValue.slice(0, cursorPosition - 1).match(new RegExp(mentionRegex.source + "$")) // "$" is added to ensure the match occurs at the end of the string
					) {
						const newCursorPosition = cursorPosition - 1
						// if mention is followed by another word, then instead of deleting the space separating them we just move the cursor to the end of the mention
						if (!charAfterIsWhitespace) {
							event.preventDefault()
							textAreaRef.current?.setSelectionRange(newCursorPosition, newCursorPosition)
							setCursorPosition(newCursorPosition)
						}
						setCursorPosition(newCursorPosition)
						setJustDeletedSpaceAfterMention(true)
					} else if (justDeletedSpaceAfterMention) {
						const { newText, newPosition } = removeMention(inputValue, cursorPosition)
						if (newText !== inputValue) {
							event.preventDefault()
							setInputValue(newText)
							setIntendedCursorPosition(newPosition) // Store the new cursor position in state
						}
						setJustDeletedSpaceAfterMention(false)
						setShowContextMenu(false)
					} else {
						setJustDeletedSpaceAfterMention(false)
					}
				}
			},
			[
				onSend,
				showContextMenu,
				searchQuery,
				selectedMenuIndex,
				handleMentionSelect,
				selectedType,
				inputValue,
				cursorPosition,
				setInputValue,
				justDeletedSpaceAfterMention,
				queryItems,
			],
		)

		useLayoutEffect(() => {
			if (intendedCursorPosition !== null && textAreaRef.current) {
				textAreaRef.current.setSelectionRange(intendedCursorPosition, intendedCursorPosition)
				setIntendedCursorPosition(null) // Reset the state
			}
		}, [inputValue, intendedCursorPosition])

		const handleInputChange = useCallback(
			(e: React.ChangeEvent<HTMLTextAreaElement>) => {
				const newValue = e.target.value
				const newCursorPosition = e.target.selectionStart
				setInputValue(newValue)
				setCursorPosition(newCursorPosition)
				const showMenu = shouldShowContextMenu(newValue, newCursorPosition)

				setShowContextMenu(showMenu)
				if (showMenu) {
					const lastAtIndex = newValue.lastIndexOf("@", newCursorPosition - 1)
					const query = newValue.slice(lastAtIndex + 1, newCursorPosition)
					setSearchQuery(query)
					if (query.length > 0) {
						setSelectedMenuIndex(0)
					} else {
						setSelectedMenuIndex(3) // Set to "File" option by default
					}
				} else {
					setSearchQuery("")
					setSelectedMenuIndex(-1)
				}
			},
			[setInputValue],
		)

		useEffect(() => {
			if (!showContextMenu) {
				setSelectedType(null)
			}
		}, [showContextMenu])

		const handleBlur = useCallback(() => {
			// Only hide the context menu if the user didn't click on it
			if (!isMouseDownOnMenu) {
				setShowContextMenu(false)
			}
			setIsTextAreaFocused(false)
		}, [isMouseDownOnMenu])

		const handlePaste = useCallback(
			async (e: React.ClipboardEvent) => {
				const items = e.clipboardData.items

				const pastedText = e.clipboardData.getData("text")
				// Check if the pasted content is a URL, add space after so user can easily delete if they don't want it
				const urlRegex = /^\S+:\/\/\S+$/
				if (urlRegex.test(pastedText.trim())) {
					e.preventDefault()
					const trimmedUrl = pastedText.trim()
					const newValue = inputValue.slice(0, cursorPosition) + trimmedUrl + " " + inputValue.slice(cursorPosition)
					setInputValue(newValue)
					const newCursorPosition = cursorPosition + trimmedUrl.length + 1
					setCursorPosition(newCursorPosition)
					setIntendedCursorPosition(newCursorPosition)
					setShowContextMenu(false)

					// Scroll to new cursor position
					// https://stackoverflow.com/questions/29899364/how-do-you-scroll-to-the-position-of-the-cursor-in-a-textarea/40951875#40951875
					setTimeout(() => {
						if (textAreaRef.current) {
							textAreaRef.current.blur()
							textAreaRef.current.focus()
						}
					}, 0)
					// NOTE: callbacks dont utilize return function to cleanup, but it's fine since this timeout immediately executes and will be cleaned up by the browser (no chance component unmounts before it executes)

					return
				}

				const acceptedTypes = ["png", "jpeg", "webp"] // supported by anthropic and openrouter (jpg is just a file extension but the image will be recognized as jpeg)
				const imageItems = Array.from(items).filter((item) => {
					const [type, subtype] = item.type.split("/")
					return type === "image" && acceptedTypes.includes(subtype)
				})
				if (!shouldDisableImages && imageItems.length > 0) {
					e.preventDefault()
					const imagePromises = imageItems.map((item) => {
						return new Promise<string | null>((resolve) => {
							const blob = item.getAsFile()
							if (!blob) {
								resolve(null)
								return
							}
							const reader = new FileReader()
							reader.onloadend = () => {
								if (reader.error) {
									console.error("Error reading file:", reader.error)
									resolve(null)
								} else {
									const result = reader.result
									resolve(typeof result === "string" ? result : null)
								}
							}
							reader.readAsDataURL(blob)
						})
					})
					const imageDataArray = await Promise.all(imagePromises)
					const dataUrls = imageDataArray.filter((dataUrl): dataUrl is string => dataUrl !== null)
					//.map((dataUrl) => dataUrl.split(",")[1]) // strip the mime type prefix, sharp doesn't need it
					if (dataUrls.length > 0) {
						setSelectedImages((prevImages) => [...prevImages, ...dataUrls].slice(0, MAX_IMAGES_PER_MESSAGE))
					} else {
						console.warn("No valid images were processed")
					}
				}
			},
			[shouldDisableImages, setSelectedImages, cursorPosition, setInputValue, inputValue],
		)

		const handleThumbnailsHeightChange = useCallback((height: number) => {
			setThumbnailsHeight(height)
		}, [])

		useEffect(() => {
			if (selectedImages.length === 0) {
				setThumbnailsHeight(0)
			}
		}, [selectedImages])

		const handleMenuMouseDown = useCallback(() => {
			setIsMouseDownOnMenu(true)
		}, [])

		const updateHighlights = useCallback(() => {
			if (!textAreaRef.current || !highlightLayerRef.current) return

			const text = textAreaRef.current.value

			highlightLayerRef.current.innerHTML = text
				.replace(/\n$/, "\n\n")
				.replace(/[<>&]/g, (c) => ({ "<": "&lt;", ">": "&gt;", "&": "&amp;" })[c] || c)
				.replace(mentionRegexGlobal, '<mark class="mention-context-textarea-highlight">$&</mark>')

			highlightLayerRef.current.scrollTop = textAreaRef.current.scrollTop
			highlightLayerRef.current.scrollLeft = textAreaRef.current.scrollLeft
		}, [])

		useLayoutEffect(() => {
			updateHighlights()
		}, [inputValue, updateHighlights])

		const updateCursorPosition = useCallback(() => {
			if (textAreaRef.current) {
				setCursorPosition(textAreaRef.current.selectionStart)
			}
		}, [])

		const handleKeyUp = useCallback(
			(e: React.KeyboardEvent<HTMLTextAreaElement>) => {
				if (["ArrowLeft", "ArrowRight", "ArrowUp", "ArrowDown", "Home", "End"].includes(e.key)) {
					updateCursorPosition()
				}
			},
			[updateCursorPosition],
		)

		// Separate the API config submission logic
		const submitApiConfig = useCallback(() => {
			const apiValidationResult = validateApiConfiguration(apiConfiguration)
			const modelIdValidationResult = validateModelId(apiConfiguration, openRouterModels)

			if (!apiValidationResult && !modelIdValidationResult) {
				vscode.postMessage({ type: "apiConfiguration", apiConfiguration })
			} else {
				vscode.postMessage({ type: "getLatestState" })
			}
		}, [apiConfiguration, openRouterModels])

		const onModeToggle = useCallback(() => {
			// if (textAreaDisabled) return
			let changeModeDelay = 0
			if (showModelSelector) {
				// user has model selector open, so we should save it before switching modes
				submitApiConfig()
				changeModeDelay = 250 // necessary to let the api config update (we send message and wait for it to be saved) FIXME: this is a hack and we ideally should check for api config changes, then wait for it to be saved, before switching modes
			}
			setTimeout(() => {
				const newMode = chatSettings.mode === "plan" ? "act" : "plan"
				vscode.postMessage({
					type: "chatSettings",
					chatSettings: {
						mode: newMode,
					},
				})
				// Focus the textarea after mode toggle with slight delay
				setTimeout(() => {
					textAreaRef.current?.focus()
				}, 100)
			}, changeModeDelay)
		}, [chatSettings.mode, showModelSelector, submitApiConfig])

		useShortcut("Meta+Shift+a", onModeToggle, { disableTextInputs: false }) // important that we don't disable the text input here

		const handleContextButtonClick = useCallback(() => {
			if (textAreaDisabled) return

			// Focus the textarea first
			textAreaRef.current?.focus()

			// If input is empty, just insert @
			if (!inputValue.trim()) {
				const event = {
					target: {
						value: "@",
						selectionStart: 1,
					},
				} as React.ChangeEvent<HTMLTextAreaElement>
				handleInputChange(event)
				updateHighlights()
				return
			}

			// If input ends with space or is empty, just append @
			if (inputValue.endsWith(" ")) {
				const event = {
					target: {
						value: inputValue + "@",
						selectionStart: inputValue.length + 1,
					},
				} as React.ChangeEvent<HTMLTextAreaElement>
				handleInputChange(event)
				updateHighlights()
				return
			}

			// Otherwise add space then @
			const event = {
				target: {
					value: inputValue + " @",
					selectionStart: inputValue.length + 2,
				},
			} as React.ChangeEvent<HTMLTextAreaElement>
			handleInputChange(event)
			updateHighlights()
		}, [inputValue, textAreaDisabled, handleInputChange, updateHighlights])

		// Use an effect to detect menu close
		useEffect(() => {
			if (prevShowModelSelector.current && !showModelSelector) {
				// Menu was just closed
				submitApiConfig()
			}
			prevShowModelSelector.current = showModelSelector
		}, [showModelSelector, submitApiConfig])

		// Remove the handleApiConfigSubmit callback
		// Update click handler to just toggle the menu
		const handleModelButtonClick = () => {
			setShowModelSelector(!showModelSelector)
		}

		// Update click away handler to just close menu
		useClickAway(modelSelectorRef, () => {
			setShowModelSelector(false)
		})

		// Get model display name
		const modelDisplayName = useMemo(() => {
			const { selectedProvider, selectedModelId } = normalizeApiConfiguration(apiConfiguration)
			const unknownModel = "unknown"
			if (!apiConfiguration) return unknownModel
			switch (selectedProvider) {
				case "anthropic":
				case "openrouter":
					return `${selectedProvider}:${selectedModelId}`
				case "openai":
					return `openai-compat:${selectedModelId}`
				case "vscode-lm":
					return `vscode-lm:${apiConfiguration.vsCodeLmModelSelector ? `${apiConfiguration.vsCodeLmModelSelector.vendor ?? ""}/${apiConfiguration.vsCodeLmModelSelector.family ?? ""}` : unknownModel}`
				default:
					return `${selectedProvider}:${selectedModelId}`
			}
		}, [apiConfiguration])

		// Calculate arrow position and menu position based on button location
		useEffect(() => {
			if (showModelSelector && buttonRef.current) {
				const buttonRect = buttonRef.current.getBoundingClientRect()
				const buttonCenter = buttonRect.left + buttonRect.width / 2

				// Calculate distance from right edge of viewport using viewport coordinates
				const rightPosition = document.documentElement.clientWidth - buttonCenter - 5

				setArrowPosition(rightPosition)
				setMenuPosition(buttonRect.top + 1) // Added +1 to move menu down by 1px
			}
		}, [showModelSelector, viewportWidth, viewportHeight])

		useEffect(() => {
			if (!showModelSelector) {
				// Attempt to save if possible
				// NOTE: we cannot call this here since it will create an infinite loop between this effect and the callback since getLatestState will update state. Instead we should submitapiconfig when the menu is explicitly closed, rather than as an effect of showModelSelector changing.
				// handleApiConfigSubmit()

				// Reset any active styling by blurring the button
				const button = buttonRef.current?.querySelector("a")
				if (button) {
					button.blur()
				}
			}
		}, [showModelSelector])

		/**
		 * Handles the drag over event to allow dropping.
		 * Prevents the default behavior to enable drop.
		 *
		 * @param {React.DragEvent} e - The drag event.
		 */
		const onDragOver = (e: React.DragEvent) => {
			e.preventDefault()
		}

		/**
		 * Handles the drop event for files and text.
		 * Processes dropped images and text, updating the state accordingly.
		 *
		 * @param {React.DragEvent} e - The drop event.
		 */
		const onDrop = async (e: React.DragEvent) => {
			e.preventDefault()

			const files = Array.from(e.dataTransfer.files)
			const text = e.dataTransfer.getData("text")

			if (text) {
				handleTextDrop(text)
				return
			}

			const acceptedTypes = ["png", "jpeg", "webp"]
			const imageFiles = files.filter((file) => {
				const [type, subtype] = file.type.split("/")
				return type === "image" && acceptedTypes.includes(subtype)
			})

			if (shouldDisableImages || imageFiles.length === 0) return

			const imageDataArray = await readImageFiles(imageFiles)
			const dataUrls = imageDataArray.filter((dataUrl): dataUrl is string => dataUrl !== null)

			if (dataUrls.length > 0) {
				setSelectedImages((prevImages) => [...prevImages, ...dataUrls].slice(0, MAX_IMAGES_PER_MESSAGE))
			} else {
				console.warn("No valid images were processed")
			}
		}

		/**
		 * Handles the drop event for text.
		 * Inserts the dropped text at the current cursor position.
		 *
		 * @param {string} text - The dropped text.
		 */
		const handleTextDrop = (text: string) => {
			const newValue = inputValue.slice(0, cursorPosition) + text + inputValue.slice(cursorPosition)
			setInputValue(newValue)
			const newCursorPosition = cursorPosition + text.length
			setCursorPosition(newCursorPosition)
			setIntendedCursorPosition(newCursorPosition)
		}

		/**
		 * Reads image files and returns their data URLs.
		 * Uses FileReader to read the files as data URLs.
		 *
		 * @param {File[]} imageFiles - The image files to read.
		 * @returns {Promise<(string | null)[]>} - A promise that resolves to an array of data URLs or null values.
		 */
		const readImageFiles = (imageFiles: File[]): Promise<(string | null)[]> => {
			return Promise.all(
				imageFiles.map(
					(file) =>
						new Promise<string | null>((resolve) => {
							const reader = new FileReader()
							reader.onloadend = () => {
								if (reader.error) {
									console.error("Error reading file:", reader.error)
									resolve(null)
								} else {
									const result = reader.result
									resolve(typeof result === "string" ? result : null)
								}
							}
							reader.readAsDataURL(file)
						}),
				),
			)
		}

		return (
			<div>
				<div
					style={{
						padding: "10px 15px",
						opacity: textAreaDisabled ? 0.5 : 1,
						position: "relative",
						display: "flex",
					}}
					onDrop={onDrop}
					onDragOver={onDragOver}>
					{showContextMenu && (
						<div ref={contextMenuContainerRef}>
							<ContextMenu
								onSelect={handleMentionSelect}
								searchQuery={searchQuery}
								onMouseDown={handleMenuMouseDown}
								selectedIndex={selectedMenuIndex}
								setSelectedIndex={setSelectedMenuIndex}
								selectedType={selectedType}
								queryItems={queryItems}
							/>
						</div>
					)}
					{!isTextAreaFocused && (
						<div
							style={{
								position: "absolute",
								inset: "10px 15px",
								border: "1px solid var(--vscode-input-border)",
								borderRadius: 2,
								pointerEvents: "none",
								zIndex: 5,
							}}
						/>
					)}
					<div
						ref={highlightLayerRef}
						style={{
							position: "absolute",
							top: 10,
							left: 15,
							right: 15,
							bottom: 10,
							pointerEvents: "none",
							whiteSpace: "pre-wrap",
							wordWrap: "break-word",
							color: "transparent",
							overflow: "hidden",
							backgroundColor: "var(--vscode-input-background)",
							fontFamily: "var(--vscode-font-family)",
							fontSize: "var(--vscode-editor-font-size)",
							lineHeight: "var(--vscode-editor-line-height)",
							borderRadius: 2,
							borderLeft: 0,
							borderRight: 0,
							borderTop: 0,
							borderColor: "transparent",
							borderBottom: `${thumbnailsHeight + 6}px solid transparent`,
							padding: "9px 49px 3px 9px",
						}}
					/>
					<DynamicTextArea
						data-testid="chat-input"
						ref={(el) => {
							if (typeof ref === "function") {
								ref(el)
							} else if (ref) {
								ref.current = el
							}
							textAreaRef.current = el
						}}
						value={inputValue}
						disabled={textAreaDisabled}
						onChange={(e) => {
							handleInputChange(e)
							updateHighlights()
						}}
						onKeyDown={handleKeyDown}
						onKeyUp={handleKeyUp}
						onFocus={() => setIsTextAreaFocused(true)}
						onBlur={handleBlur}
						onPaste={handlePaste}
						onSelect={updateCursorPosition}
						onMouseUp={updateCursorPosition}
						onHeightChange={(height) => {
							if (textAreaBaseHeight === undefined || height < textAreaBaseHeight) {
								setTextAreaBaseHeight(height)
							}
							onHeightChange?.(height)
						}}
						placeholder={placeholderText}
						maxRows={10}
						autoFocus={true}
						style={{
							width: "100%",
							boxSizing: "border-box",
							backgroundColor: "transparent",
							color: "var(--vscode-input-foreground)",
							//border: "1px solid var(--vscode-input-border)",
							borderRadius: 2,
							fontFamily: "var(--vscode-font-family)",
							fontSize: "var(--vscode-editor-font-size)",
							lineHeight: "var(--vscode-editor-line-height)",
							resize: "none",
							overflowX: "hidden",
							overflowY: "scroll",
							scrollbarWidth: "none",
							// Since we have maxRows, when text is long enough it starts to overflow the bottom padding, appearing behind the thumbnails. To fix this, we use a transparent border to push the text up instead. (https://stackoverflow.com/questions/42631947/maintaining-a-padding-inside-of-text-area/52538410#52538410)
							// borderTop: "9px solid transparent",
							borderLeft: 0,
							borderRight: 0,
							borderTop: 0,
							borderBottom: `${thumbnailsHeight + 6}px solid transparent`,
							borderColor: "transparent",
							// borderRight: "54px solid transparent",
							// borderLeft: "9px solid transparent", // NOTE: react-textarea-autosize doesn't calculate correct height when using borderLeft/borderRight so we need to use horizontal padding instead
							// Instead of using boxShadow, we use a div with a border to better replicate the behavior when the textarea is focused
							// boxShadow: "0px 0px 0px 1px var(--vscode-input-border)",
							padding: "9px 28px 3px 9px",
							cursor: textAreaDisabled ? "not-allowed" : undefined,
							flex: 1,
							zIndex: 1,
							outline: isTextAreaFocused
								? `1px solid ${chatSettings.mode === "plan" ? PLAN_MODE_COLOR : "var(--vscode-focusBorder)"}`
								: "none",
						}}
						onScroll={() => updateHighlights()}
					/>
					{selectedImages.length > 0 && (
						<Thumbnails
							images={selectedImages}
							setImages={setSelectedImages}
							onHeightChange={handleThumbnailsHeightChange}
							style={{
								position: "absolute",
								paddingTop: 4,
								bottom: 14,
								left: 22,
								right: 47, // (54 + 9) + 4 extra padding
								zIndex: 2,
							}}
						/>
					)}
					<div
						style={{
							position: "absolute",
							right: 23,
							display: "flex",
							alignItems: "flex-center",
							height: textAreaBaseHeight || 31,
							bottom: 9.5, // should be 10 but doesnt look good on mac
							zIndex: 2,
						}}>
						<div
							style={{
								display: "flex",
								flexDirection: "row",
								alignItems: "center",
							}}>
							{/* <div
								className={`input-icon-button ${shouldDisableImages ? "disabled" : ""} codicon codicon-device-camera`}
								onClick={() => {
									if (!shouldDisableImages) {
										onSelectImages()
									}
								}}
								style={{
									marginRight: 5.5,
									fontSize: 16.5,
								}}
							/> */}
							<div
								data-testid="send-button"
								className={`input-icon-button ${textAreaDisabled ? "disabled" : ""} codicon codicon-send`}
								onClick={() => {
									if (!textAreaDisabled) {
										setIsTextAreaFocused(false)
										onSend()
									}
								}}
								style={{ fontSize: 15 }}></div>
						</div>
					</div>
				</div>

				<ControlsContainer>
					<ButtonGroup>
						<VSCodeButton
							data-testid="context-button"
							appearance="icon"
							aria-label="Add Context"
							disabled={textAreaDisabled}
							onClick={handleContextButtonClick}
							style={{ padding: "0px 0px", height: "20px" }}>
							<ButtonContainer>
								<span style={{ fontSize: "13px", marginBottom: 1 }}>@</span>
								{/* {showButtonText && <span style={{ fontSize: "10px" }}>Context</span>} */}
							</ButtonContainer>
						</VSCodeButton>

						<VSCodeButton
							data-testid="images-button"
							appearance="icon"
							aria-label="Add Images"
							disabled={shouldDisableImages}
							onClick={() => {
								if (!shouldDisableImages) {
									onSelectImages()
								}
							}}
							style={{ padding: "0px 0px", height: "20px" }}>
							<ButtonContainer>
								<span className="codicon codicon-device-camera" style={{ fontSize: "14px", marginBottom: -3 }} />
								{/* {showButtonText && <span style={{ fontSize: "10px" }}>Images</span>} */}
							</ButtonContainer>
						</VSCodeButton>

						<ModelContainer ref={modelSelectorRef}>
							<ModelButtonWrapper ref={buttonRef}>
								<ModelDisplayButton
									role="button"
									isActive={showModelSelector}
									disabled={false}
									onClick={handleModelButtonClick}
									// onKeyDown={(e) => {
									// 	if (e.key === "Enter" || e.key === " ") {
									// 		e.preventDefault()
									// 		handleModelButtonClick()
									// 	}
									// }}
									tabIndex={0}>
									<ModelButtonContent>{modelDisplayName}</ModelButtonContent>
								</ModelDisplayButton>
							</ModelButtonWrapper>
							{showModelSelector && (
								<ModelSelectorTooltip
									arrowPosition={arrowPosition}
									menuPosition={menuPosition}
									style={{
										bottom: `calc(100vh - ${menuPosition}px + 6px)`,
									}}>
									<ApiOptions
										showModelOptions={true}
										apiErrorMessage={undefined}
										modelIdErrorMessage={undefined}
										isPopup={true}
									/>
								</ModelSelectorTooltip>
							)}
						</ModelContainer>
					</ButtonGroup>
					<Tooltip
						tipText={`When ${chatSettings.mode === "act" ? "Act" : "Plan"} mode is turned on, Cline ${chatSettings.mode === "act" ? "will" : "will not"} be able to make changes to code.`}
						hintText={`Toggle w/ (${metaKeyChar}+Shift+a)`}>
						<SwitchContainer data-testid="mode-switch" disabled={false} onClick={onModeToggle}>
							<Slider isAct={chatSettings.mode === "act"} isPlan={chatSettings.mode === "plan"} />
							<SwitchOption isActive={chatSettings.mode === "plan"}>Plan</SwitchOption>
							<SwitchOption isActive={chatSettings.mode === "act"}>Act</SwitchOption>
						</SwitchContainer>
					</Tooltip>
				</ControlsContainer>
			</div>
		)
	},
)

// Update TypeScript interface for styled-component props
interface ModelSelectorTooltipProps {
	arrowPosition: number
	menuPosition: number
}

export default ChatTextArea<|MERGE_RESOLUTION|>--- conflicted
+++ resolved
@@ -19,12 +19,9 @@
 import ApiOptions, { normalizeApiConfiguration } from "../settings/ApiOptions"
 import { MAX_IMAGES_PER_MESSAGE } from "./ChatView"
 import ContextMenu from "./ContextMenu"
-<<<<<<< HEAD
 import { useShortcut } from "../../utils/hooks"
-=======
 import Tooltip from "../common/Tooltip"
 import { usePlatformDetection } from "../../utils/hooks"
->>>>>>> 5b41f0ad
 
 interface ChatTextAreaProps {
 	inputValue: string
