--- conflicted
+++ resolved
@@ -998,11 +998,7 @@
 					</ButtonGroup>
 
 					<SwitchContainer data-testid="mode-switch" disabled={textAreaDisabled} onClick={onModeToggle}>
-<<<<<<< HEAD
-						<Slider isAct={chatSettings.mode === "act"} />
-=======
 						<Slider isAct={chatSettings.mode === "act"} isPlan={chatSettings.mode === "plan"} />
->>>>>>> cec26957
 						<SwitchOption isActive={chatSettings.mode === "plan"}>Plan</SwitchOption>
 						<SwitchOption isActive={chatSettings.mode === "act"}>Act</SwitchOption>
 					</SwitchContainer>
