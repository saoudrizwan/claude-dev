import { VSCodeBadge, VSCodeProgressRing } from "@vscode/webview-ui-toolkit/react"
import deepEqual from "fast-deep-equal"
import React, { memo, useCallback, useEffect, useMemo, useRef, useState } from "react"
import { useEvent, useSize } from "react-use"
import styled from "styled-components"
import {
	ClineApiReqInfo,
	ClineAskUseMcpServer,
	ClineMessage,
	ClineSayTool,
	COMPLETION_RESULT_CHANGES_FLAG,
	ExtensionMessage,
} from "../../../../src/shared/ExtensionMessage"
import { COMMAND_OUTPUT_STRING, COMMAND_REQ_APP_STRING } from "../../../../src/shared/combineCommandSequences"
import { useExtensionState } from "../../context/ExtensionStateContext"
import { findMatchingResourceOrTemplate } from "../../utils/mcp"
import { vscode } from "../../utils/vscode"
import { CheckpointControls, CheckpointOverlay } from "../common/CheckpointControls"
import CodeAccordian, { cleanPathPrefix } from "../common/CodeAccordian"
import CodeBlock, { CODE_BLOCK_BG_COLOR } from "../common/CodeBlock"
import MarkdownBlock from "../common/MarkdownBlock"
import SuccessButton from "../common/SuccessButton"
import Thumbnails from "../common/Thumbnails"
import McpResourceRow from "../mcp/McpResourceRow"
import McpToolRow from "../mcp/McpToolRow"
import { highlightMentions } from "./TaskHeader"
<<<<<<< HEAD
import CreditLimitError from "./CreditLimitError"
=======
import { CheckmarkControl } from "../common/CheckmarkControl"
>>>>>>> 9812dd40

const ChatRowContainer = styled.div`
	padding: 10px 6px 10px 15px;
	position: relative;

	&:hover ${CheckpointControls} {
		opacity: 1;
	}
`

interface ChatRowProps {
	message: ClineMessage
	isExpanded: boolean
	onToggleExpand: () => void
	lastModifiedMessage?: ClineMessage
	isLast: boolean
	onHeightChange: (isTaller: boolean) => void
}

interface ChatRowContentProps extends Omit<ChatRowProps, "onHeightChange"> {}

const ChatRow = memo(
	(props: ChatRowProps) => {
		const { isLast, onHeightChange, message, lastModifiedMessage } = props
		// Store the previous height to compare with the current height
		// This allows us to detect changes without causing re-renders
		const prevHeightRef = useRef(0)

		// NOTE: for tools that are interrupted and not responded to (approved or rejected), there won't be a checkpoint hash
		let shouldShowCheckpoints =
			message.lastCheckpointHash != null &&
			(message.say === "tool" ||
				message.ask === "tool" ||
				message.say === "command" ||
				message.ask === "command" ||
				// message.say === "completion_result" ||
				// message.ask === "completion_result" ||
				message.say === "use_mcp_server" ||
				message.ask === "use_mcp_server")

		if (shouldShowCheckpoints && isLast) {
			shouldShowCheckpoints =
				lastModifiedMessage?.ask === "resume_completed_task" || lastModifiedMessage?.ask === "resume_task"
		}

		const [chatrow, { height }] = useSize(
			<ChatRowContainer>
				<ChatRowContent {...props} />
				{shouldShowCheckpoints && <CheckpointOverlay messageTs={message.ts} />}
			</ChatRowContainer>,
		)

		useEffect(() => {
			// used for partials, command output, etc.
			// NOTE: it's important we don't distinguish between partial or complete here since our scroll effects in chatview need to handle height change during partial -> complete
			const isInitialRender = prevHeightRef.current === 0 // prevents scrolling when new element is added since we already scroll for that
			// height starts off at Infinity
			if (isLast && height !== 0 && height !== Infinity && height !== prevHeightRef.current) {
				if (!isInitialRender) {
					onHeightChange(height > prevHeightRef.current)
				}
				prevHeightRef.current = height
			}
		}, [height, isLast, onHeightChange, message])

		// we cannot return null as virtuoso does not support it, so we use a separate visibleMessages array to filter out messages that should not be rendered
		return chatrow
	},
	// memo does shallow comparison of props, so we need to do deep comparison of arrays/objects whose properties might change
	deepEqual,
)

export default ChatRow

export const ChatRowContent = ({ message, isExpanded, onToggleExpand, lastModifiedMessage, isLast }: ChatRowContentProps) => {
	const { mcpServers } = useExtensionState()

	const [seeNewChangesDisabled, setSeeNewChangesDisabled] = useState(false)

	const [cost, apiReqCancelReason, apiReqStreamingFailedMessage] = useMemo(() => {
		if (message.text != null && message.say === "api_req_started") {
			const info: ClineApiReqInfo = JSON.parse(message.text)
			return [info.cost, info.cancelReason, info.streamingFailedMessage]
		}
		return [undefined, undefined, undefined]
	}, [message.text, message.say])
	// when resuming task, last wont be api_req_failed but a resume_task message, so api_req_started will show loading spinner. that's why we just remove the last api_req_started that failed without streaming anything
	const apiRequestFailedMessage =
		isLast && lastModifiedMessage?.ask === "api_req_failed" // if request is retried then the latest message is a api_req_retried
			? lastModifiedMessage?.text
			: undefined
	const isCommandExecuting =
		isLast &&
		(lastModifiedMessage?.ask === "command" || lastModifiedMessage?.say === "command") &&
		lastModifiedMessage?.text?.includes(COMMAND_OUTPUT_STRING)

	const isMcpServerResponding = isLast && lastModifiedMessage?.say === "mcp_server_request_started"

	const type = message.type === "ask" ? message.ask : message.say

	const normalColor = "var(--vscode-foreground)"
	const errorColor = "var(--vscode-errorForeground)"
	const successColor = "var(--vscode-charts-green)"
	const cancelledColor = "var(--vscode-descriptionForeground)"

	const handleMessage = useCallback((event: MessageEvent) => {
		const message: ExtensionMessage = event.data
		switch (message.type) {
			case "relinquishControl": {
				setSeeNewChangesDisabled(false)
				break
			}
		}
	}, [])

	useEvent("message", handleMessage)

	const [icon, title] = useMemo(() => {
		switch (type) {
			case "error":
				return [
					<span
						className="codicon codicon-error"
						style={{
							color: errorColor,
							marginBottom: "-1.5px",
						}}></span>,
					<span style={{ color: errorColor, fontWeight: "bold" }}>Error</span>,
				]
			case "mistake_limit_reached":
				return [
					<span
						className="codicon codicon-error"
						style={{
							color: errorColor,
							marginBottom: "-1.5px",
						}}></span>,
					<span style={{ color: errorColor, fontWeight: "bold" }}>Cline is having trouble...</span>,
				]
			case "auto_approval_max_req_reached":
				return [
					<span
						className="codicon codicon-warning"
						style={{
							color: errorColor,
							marginBottom: "-1.5px",
						}}></span>,
					<span style={{ color: errorColor, fontWeight: "bold" }}>Maximum Requests Reached</span>,
				]
			case "command":
				return [
					isCommandExecuting ? (
						<ProgressIndicator />
					) : (
						<span
							className="codicon codicon-terminal"
							style={{
								color: normalColor,
								marginBottom: "-1.5px",
							}}></span>
					),
					<span style={{ color: normalColor, fontWeight: "bold" }}>Cline wants to execute this command:</span>,
				]
			case "use_mcp_server":
				const mcpServerUse = JSON.parse(message.text || "{}") as ClineAskUseMcpServer
				return [
					isMcpServerResponding ? (
						<ProgressIndicator />
					) : (
						<span
							className="codicon codicon-server"
							style={{
								color: normalColor,
								marginBottom: "-1.5px",
							}}></span>
					),
					<span style={{ color: normalColor, fontWeight: "bold" }}>
						Cline wants to {mcpServerUse.type === "use_mcp_tool" ? "use a tool" : "access a resource"} on the{" "}
						<code>{mcpServerUse.serverName}</code> MCP server:
					</span>,
				]
			case "completion_result":
				return [
					<span
						className="codicon codicon-check"
						style={{
							color: successColor,
							marginBottom: "-1.5px",
						}}></span>,
					<span style={{ color: successColor, fontWeight: "bold" }}>Task Completed</span>,
				]
			case "api_req_started":
				const getIconSpan = (iconName: string, color: string) => (
					<div
						style={{
							width: 16,
							height: 16,
							display: "flex",
							alignItems: "center",
							justifyContent: "center",
						}}>
						<span
							className={`codicon codicon-${iconName}`}
							style={{
								color,
								fontSize: 16,
								marginBottom: "-1.5px",
							}}></span>
					</div>
				)
				return [
					apiReqCancelReason != null ? (
						apiReqCancelReason === "user_cancelled" ? (
							getIconSpan("error", cancelledColor)
						) : (
							getIconSpan("error", errorColor)
						)
					) : cost != null ? (
						getIconSpan("check", successColor)
					) : apiRequestFailedMessage ? (
						getIconSpan("error", errorColor)
					) : (
						<ProgressIndicator />
					),
					(() => {
						if (apiReqCancelReason != null) {
							return apiReqCancelReason === "user_cancelled" ? (
								<span style={{ color: normalColor, fontWeight: "bold" }}>API Request Cancelled</span>
							) : (
								<span style={{ color: errorColor, fontWeight: "bold" }}>API Streaming Failed</span>
							)
						}

						if (cost != null) {
							return <span style={{ color: normalColor, fontWeight: "bold" }}>API Request</span>
						}

						if (apiRequestFailedMessage) {
							// const errorData = parseErrorText(apiRequestFailedMessage)
							// if (errorData) {
							// 	if (errorData.code === "insufficient_credits") {
							// 		return <span style={{ color: errorColor, fontWeight: "bold" }}>Credit Limit Reached</span>
							// 	}
							// }
							return <span style={{ color: errorColor, fontWeight: "bold" }}>API Request Failed</span>
						}

						return <span style={{ color: normalColor, fontWeight: "bold" }}>API Request...</span>
					})(),
				]
			case "followup":
				return [
					<span
						className="codicon codicon-question"
						style={{
							color: normalColor,
							marginBottom: "-1.5px",
						}}></span>,
					<span style={{ color: normalColor, fontWeight: "bold" }}>Cline has a question:</span>,
				]
			default:
				return [null, null]
		}
	}, [type, cost, apiRequestFailedMessage, isCommandExecuting, apiReqCancelReason, isMcpServerResponding, message.text])

	const headerStyle: React.CSSProperties = {
		display: "flex",
		alignItems: "center",
		gap: "10px",
		marginBottom: "12px",
	}

	const pStyle: React.CSSProperties = {
		margin: 0,
		whiteSpace: "pre-wrap",
		wordBreak: "break-word",
		overflowWrap: "anywhere",
	}

	const tool = useMemo(() => {
		if (message.ask === "tool" || message.say === "tool") {
			return JSON.parse(message.text || "{}") as ClineSayTool
		}
		return null
	}, [message.ask, message.say, message.text])

	if (tool) {
		const toolIcon = (name: string) => (
			<span
				className={`codicon codicon-${name}`}
				style={{
					color: "var(--vscode-foreground)",
					marginBottom: "-1.5px",
				}}></span>
		)

		switch (tool.tool) {
			case "editedExistingFile":
				return (
					<>
						<div style={headerStyle}>
							{toolIcon("edit")}
							<span style={{ fontWeight: "bold" }}>Cline wants to edit this file:</span>
						</div>
						<CodeAccordian
							// isLoading={message.partial}
							code={tool.content}
							path={tool.path!}
							isExpanded={isExpanded}
							onToggleExpand={onToggleExpand}
						/>
					</>
				)
			case "newFileCreated":
				return (
					<>
						<div style={headerStyle}>
							{toolIcon("new-file")}
							<span style={{ fontWeight: "bold" }}>Cline wants to create a new file:</span>
						</div>
						<CodeAccordian
							isLoading={message.partial}
							code={tool.content!}
							path={tool.path!}
							isExpanded={isExpanded}
							onToggleExpand={onToggleExpand}
						/>
					</>
				)
			case "readFile":
				return (
					<>
						<div style={headerStyle}>
							{toolIcon("file-code")}
							<span style={{ fontWeight: "bold" }}>
								{/* {message.type === "ask" ? "" : "Cline read this file:"} */}
								Cline wants to read this file:
							</span>
						</div>
						{/* <CodeAccordian
							code={tool.content!}
							path={tool.path!}
							isExpanded={isExpanded}
							onToggleExpand={onToggleExpand}
						/> */}
						<div
							style={{
								borderRadius: 3,
								backgroundColor: CODE_BLOCK_BG_COLOR,
								overflow: "hidden",
								border: "1px solid var(--vscode-editorGroup-border)",
							}}>
							<div
								style={{
									color: "var(--vscode-descriptionForeground)",
									display: "flex",
									alignItems: "center",
									padding: "9px 10px",
									cursor: "pointer",
									userSelect: "none",
									WebkitUserSelect: "none",
									MozUserSelect: "none",
									msUserSelect: "none",
								}}
								onClick={() => {
									vscode.postMessage({
										type: "openFile",
										text: tool.content,
									})
								}}>
								{tool.path?.startsWith(".") && <span>.</span>}
								<span
									style={{
										whiteSpace: "nowrap",
										overflow: "hidden",
										textOverflow: "ellipsis",
										marginRight: "8px",
										direction: "rtl",
										textAlign: "left",
									}}>
									{cleanPathPrefix(tool.path ?? "") + "\u200E"}
								</span>
								<div style={{ flexGrow: 1 }}></div>
								<span
									className={`codicon codicon-link-external`}
									style={{
										fontSize: 13.5,
										margin: "1px 0",
									}}></span>
							</div>
						</div>
					</>
				)
			case "listFilesTopLevel":
				return (
					<>
						<div style={headerStyle}>
							{toolIcon("folder-opened")}
							<span style={{ fontWeight: "bold" }}>
								{message.type === "ask"
									? "Cline wants to view the top level files in this directory:"
									: "Cline viewed the top level files in this directory:"}
							</span>
						</div>
						<CodeAccordian
							code={tool.content!}
							path={tool.path!}
							language="shell-session"
							isExpanded={isExpanded}
							onToggleExpand={onToggleExpand}
						/>
					</>
				)
			case "listFilesRecursive":
				return (
					<>
						<div style={headerStyle}>
							{toolIcon("folder-opened")}
							<span style={{ fontWeight: "bold" }}>
								{message.type === "ask"
									? "Cline wants to recursively view all files in this directory:"
									: "Cline recursively viewed all files in this directory:"}
							</span>
						</div>
						<CodeAccordian
							code={tool.content!}
							path={tool.path!}
							language="shell-session"
							isExpanded={isExpanded}
							onToggleExpand={onToggleExpand}
						/>
					</>
				)
			case "listCodeDefinitionNames":
				return (
					<>
						<div style={headerStyle}>
							{toolIcon("file-code")}
							<span style={{ fontWeight: "bold" }}>
								{message.type === "ask"
									? "Cline wants to view source code definition names used in this directory:"
									: "Cline viewed source code definition names used in this directory:"}
							</span>
						</div>
						<CodeAccordian
							code={tool.content!}
							path={tool.path!}
							isExpanded={isExpanded}
							onToggleExpand={onToggleExpand}
						/>
					</>
				)
			case "searchFiles":
				return (
					<>
						<div style={headerStyle}>
							{toolIcon("search")}
							<span style={{ fontWeight: "bold" }}>
								Cline wants to search this directory for <code>{tool.regex}</code>:
							</span>
						</div>
						<CodeAccordian
							code={tool.content!}
							path={tool.path! + (tool.filePattern ? `/(${tool.filePattern})` : "")}
							language="plaintext"
							isExpanded={isExpanded}
							onToggleExpand={onToggleExpand}
						/>
					</>
				)
			// case "inspectSite":
			// 	const isInspecting =
			// 		isLast && lastModifiedMessage?.say === "inspect_site_result" && !lastModifiedMessage?.images
			// 	return (
			// 		<>
			// 			<div style={headerStyle}>
			// 				{isInspecting ? <ProgressIndicator /> : toolIcon("inspect")}
			// 				<span style={{ fontWeight: "bold" }}>
			// 					{message.type === "ask" ? (
			// 						<>Cline wants to inspect this website:</>
			// 					) : (
			// 						<>Cline is inspecting this website:</>
			// 					)}
			// 				</span>
			// 			</div>
			// 			<div
			// 				style={{
			// 					borderRadius: 3,
			// 					border: "1px solid var(--vscode-editorGroup-border)",
			// 					overflow: "hidden",
			// 					backgroundColor: CODE_BLOCK_BG_COLOR,
			// 				}}>
			// 				<CodeBlock source={`${"```"}shell\n${tool.path}\n${"```"}`} forceWrap={true} />
			// 			</div>
			// 		</>
			// 	)
			default:
				return null
		}
	}

	if (message.ask === "command" || message.say === "command") {
		const splitMessage = (text: string) => {
			const outputIndex = text.indexOf(COMMAND_OUTPUT_STRING)
			if (outputIndex === -1) {
				return { command: text, output: "" }
			}
			return {
				command: text.slice(0, outputIndex).trim(),
				output: text
					.slice(outputIndex + COMMAND_OUTPUT_STRING.length)
					.trim()
					.split("")
					.map((char) => {
						switch (char) {
							case "\t":
								return "→   "
							case "\b":
								return "⌫"
							case "\f":
								return "⏏"
							case "\v":
								return "⇳"
							default:
								return char
						}
					})
					.join(""),
			}
		}

		const { command: rawCommand, output } = splitMessage(message.text || "")

		const requestsApproval = rawCommand.endsWith(COMMAND_REQ_APP_STRING)
		const command = requestsApproval ? rawCommand.slice(0, -COMMAND_REQ_APP_STRING.length) : rawCommand

		return (
			<>
				<div style={headerStyle}>
					{icon}
					{title}
				</div>
				{/* <Terminal
					rawOutput={command + (output ? "\n" + output : "")}
					shouldAllowInput={!!isCommandExecuting && output.length > 0}
				/> */}
				<div
					style={{
						borderRadius: 3,
						border: "1px solid var(--vscode-editorGroup-border)",
						overflow: "hidden",
						backgroundColor: CODE_BLOCK_BG_COLOR,
					}}>
					<CodeBlock source={`${"```"}shell\n${command}\n${"```"}`} forceWrap={true} />
					{output.length > 0 && (
						<div style={{ width: "100%" }}>
							<div
								onClick={onToggleExpand}
								style={{
									display: "flex",
									alignItems: "center",
									gap: "4px",
									width: "100%",
									justifyContent: "flex-start",
									cursor: "pointer",
									padding: `2px 8px ${isExpanded ? 0 : 8}px 8px`,
								}}>
								<span className={`codicon codicon-chevron-${isExpanded ? "down" : "right"}`}></span>
								<span style={{ fontSize: "0.8em" }}>Command Output</span>
							</div>
							{isExpanded && <CodeBlock source={`${"```"}shell\n${output}\n${"```"}`} />}
						</div>
					)}
				</div>
				{requestsApproval && (
					<div
						style={{
							display: "flex",
							alignItems: "center",
							gap: 10,
							padding: 8,
							fontSize: "12px",
							color: "var(--vscode-editorWarning-foreground)",
						}}>
						<i className="codicon codicon-warning"></i>
						<span>The model has determined this command requires explicit approval.</span>
					</div>
				)}
			</>
		)
	}

	if (message.ask === "use_mcp_server" || message.say === "use_mcp_server") {
		const useMcpServer = JSON.parse(message.text || "{}") as ClineAskUseMcpServer
		const server = mcpServers.find((server) => server.name === useMcpServer.serverName)
		return (
			<>
				<div style={headerStyle}>
					{icon}
					{title}
				</div>

				<div
					style={{
						background: "var(--vscode-textCodeBlock-background)",
						borderRadius: "3px",
						padding: "8px 10px",
						marginTop: "8px",
					}}>
					{useMcpServer.type === "access_mcp_resource" && (
						<McpResourceRow
							item={{
								// Use the matched resource/template details, with fallbacks
								...(findMatchingResourceOrTemplate(
									useMcpServer.uri || "",
									server?.resources,
									server?.resourceTemplates,
								) || {
									name: "",
									mimeType: "",
									description: "",
								}),
								// Always use the actual URI from the request
								uri: useMcpServer.uri || "",
							}}
						/>
					)}

					{useMcpServer.type === "use_mcp_tool" && (
						<>
							<div onClick={(e) => e.stopPropagation()}>
								<McpToolRow
									tool={{
										name: useMcpServer.toolName || "",
										description:
											server?.tools?.find((tool) => tool.name === useMcpServer.toolName)?.description || "",
										autoApprove:
											server?.tools?.find((tool) => tool.name === useMcpServer.toolName)?.autoApprove ||
											false,
									}}
									serverName={useMcpServer.serverName}
								/>
							</div>
							{useMcpServer.arguments && useMcpServer.arguments !== "{}" && (
								<div style={{ marginTop: "8px" }}>
									<div
										style={{
											marginBottom: "4px",
											opacity: 0.8,
											fontSize: "12px",
											textTransform: "uppercase",
										}}>
										Arguments
									</div>
									<CodeAccordian
										code={useMcpServer.arguments}
										language="json"
										isExpanded={true}
										onToggleExpand={onToggleExpand}
									/>
								</div>
							)}
						</>
					)}
				</div>
			</>
		)
	}

	switch (message.type) {
		case "say":
			switch (message.say) {
				case "api_req_started":
					return (
						<>
							<div
								style={{
									...headerStyle,
									marginBottom:
										(cost == null && apiRequestFailedMessage) || apiReqStreamingFailedMessage ? 10 : 0,
									justifyContent: "space-between",
									cursor: "pointer",
									userSelect: "none",
									WebkitUserSelect: "none",
									MozUserSelect: "none",
									msUserSelect: "none",
								}}
								onClick={onToggleExpand}>
								<div
									style={{
										display: "flex",
										alignItems: "center",
										gap: "10px",
									}}>
									{icon}
									{title}
									{/* Need to render this every time since it affects height of row by 2px */}
									<VSCodeBadge
										style={{
											opacity: cost != null && cost > 0 ? 1 : 0,
										}}>
										${Number(cost || 0)?.toFixed(4)}
									</VSCodeBadge>
								</div>
								<span className={`codicon codicon-chevron-${isExpanded ? "up" : "down"}`}></span>
							</div>
							{((cost == null && apiRequestFailedMessage) || apiReqStreamingFailedMessage) && (
								<>
									{(() => {
										// Try to parse the error message as JSON for credit limit error
										const errorData = parseErrorText(apiRequestFailedMessage)
										if (errorData) {
											if (
												errorData.code === "insufficient_credits" &&
												typeof errorData.current_balance === "number" &&
												typeof errorData.total_spent === "number" &&
												typeof errorData.total_promotions === "number" &&
												typeof errorData.message === "string"
											) {
												return (
													<CreditLimitError
														currentBalance={errorData.current_balance}
														totalSpent={errorData.total_spent}
														totalPromotions={errorData.total_promotions}
														message={errorData.message}
													/>
												)
											}
										}

										// Default error display
										return (
											<p
												style={{
													...pStyle,
													color: "var(--vscode-errorForeground)",
												}}>
												{apiRequestFailedMessage || apiReqStreamingFailedMessage}
												{apiRequestFailedMessage?.toLowerCase().includes("powershell") && (
													<>
														<br />
														<br />
														It seems like you're having Windows PowerShell issues, please see this{" "}
														<a
															href="https://github.com/cline/cline/wiki/TroubleShooting-%E2%80%90-%22PowerShell-is-not-recognized-as-an-internal-or-external-command%22"
															style={{
																color: "inherit",
																textDecoration: "underline",
															}}>
															troubleshooting guide
														</a>
														.
													</>
												)}
											</p>
										)
									})()}

									{/* {apiProvider === "" && (
											<div
												style={{
													display: "flex",
													alignItems: "center",
													backgroundColor:
														"color-mix(in srgb, var(--vscode-errorForeground) 20%, transparent)",
													color: "var(--vscode-editor-foreground)",
													padding: "6px 8px",
													borderRadius: "3px",
													margin: "10px 0 0 0",
													fontSize: "12px",
												}}>
												<i
													className="codicon codicon-warning"
													style={{
														marginRight: 6,
														fontSize: 16,
														color: "var(--vscode-errorForeground)",
													}}></i>
												<span>
													Uh-oh, this could be a problem on end. We've been alerted and
													will resolve this ASAP. You can also{" "}
													<a
														href=""
														style={{ color: "inherit", textDecoration: "underline" }}>
														contact us
													</a>
													.
												</span>
											</div>
										)} */}
								</>
							)}

							{isExpanded && (
								<div style={{ marginTop: "10px" }}>
									<CodeAccordian
										code={JSON.parse(message.text || "{}").request}
										language="markdown"
										isExpanded={true}
										onToggleExpand={onToggleExpand}
									/>
								</div>
							)}
						</>
					)
				case "api_req_finished":
					return null // we should never see this message type
				case "text":
					return (
						<div>
							<Markdown markdown={message.text} />
						</div>
					)
				case "reasoning":
					return (
						<>
							{message.text && (
								<div
									onClick={onToggleExpand}
									style={{
										// marginBottom: 15,
										cursor: "pointer",
										color: "var(--vscode-descriptionForeground)",

										fontStyle: "italic",
										overflow: "hidden",
									}}>
									{isExpanded ? (
										<div style={{ marginTop: -3 }}>
											<span style={{ fontWeight: "bold", display: "block", marginBottom: "4px" }}>
												Reasoning
												<span
													className="codicon codicon-chevron-down"
													style={{
														display: "inline-block",
														transform: "translateY(3px)",
														marginLeft: "1.5px",
													}}
												/>
											</span>
											{message.text}
										</div>
									) : (
										<div style={{ display: "flex", alignItems: "center" }}>
											<span style={{ fontWeight: "bold", marginRight: "4px" }}>Reasoning:</span>
											<span
												style={{
													whiteSpace: "nowrap",
													overflow: "hidden",
													textOverflow: "ellipsis",
													direction: "rtl",
													textAlign: "left",
													flex: 1,
												}}>
												{message.text + "\u200E"}
											</span>
											<span
												className="codicon codicon-chevron-right"
												style={{
													marginLeft: "4px",
													flexShrink: 0,
												}}
											/>
										</div>
									)}
								</div>
							)}
						</>
					)
				case "user_feedback":
					return (
						<div
							style={{
								backgroundColor: "var(--vscode-badge-background)",
								color: "var(--vscode-badge-foreground)",
								borderRadius: "3px",
								padding: "9px",
								whiteSpace: "pre-line",
								wordWrap: "break-word",
							}}>
							<span style={{ display: "block" }}>{highlightMentions(message.text)}</span>
							{message.images && message.images.length > 0 && (
								<Thumbnails images={message.images} style={{ marginTop: "8px" }} />
							)}
						</div>
					)
				case "user_feedback_diff":
					const tool = JSON.parse(message.text || "{}") as ClineSayTool
					return (
						<div
							style={{
								marginTop: -10,
								width: "100%",
							}}>
							<CodeAccordian
								diff={tool.diff!}
								isFeedback={true}
								isExpanded={isExpanded}
								onToggleExpand={onToggleExpand}
							/>
						</div>
					)
				case "error":
					return (
						<>
							{title && (
								<div style={headerStyle}>
									{icon}
									{title}
								</div>
							)}
							<p
								style={{
									...pStyle,
									color: "var(--vscode-errorForeground)",
								}}>
								{message.text}
							</p>
						</>
					)
				case "diff_error":
					return (
						<>
							<div
								style={{
									display: "flex",
									flexDirection: "column",
									backgroundColor: "rgba(255, 191, 0, 0.1)",
									padding: 8,
									borderRadius: 3,
									fontSize: 12,
								}}>
								<div
									style={{
										display: "flex",
										alignItems: "center",
										marginBottom: 4,
									}}>
									<i
										className="codicon codicon-error"
										style={{
											marginRight: 8,
											fontSize: 18,
											color: "#FFA500",
										}}></i>
									<span
										style={{
											fontWeight: 500,
											color: "#FFA500",
										}}>
										Diff Edit Failed
									</span>
								</div>
								<div>
									This usually happens when the model uses search patterns that don't match anything in the
									file. Retrying...
								</div>
							</div>
						</>
					)
				case "clineignore_error":
					return (
						<>
							<div
								style={{
									display: "flex",
									flexDirection: "column",
									backgroundColor: "rgba(255, 191, 0, 0.1)",
									padding: 8,
									borderRadius: 3,
									fontSize: 12,
								}}>
								<div
									style={{
										display: "flex",
										alignItems: "center",
										marginBottom: 4,
									}}>
									<i
										className="codicon codicon-error"
										style={{
											marginRight: 8,
											fontSize: 18,
											color: "#FFA500",
										}}></i>
									<span
										style={{
											fontWeight: 500,
											color: "#FFA500",
										}}>
										Access Denied
									</span>
								</div>
								<div>
									Cline tried to access <code>{message.text}</code> which is blocked by the{" "}
									<code>.clineignore</code>
									file.
								</div>
							</div>
						</>
					)
				case "checkpoint_created":
					return (
						<>
							<CheckmarkControl messageTs={message.ts} isCheckpointCheckedOut={message.isCheckpointCheckedOut} />
						</>
					)
				case "completion_result":
					const hasChanges = message.text?.endsWith(COMPLETION_RESULT_CHANGES_FLAG) ?? false
					const text = hasChanges ? message.text?.slice(0, -COMPLETION_RESULT_CHANGES_FLAG.length) : message.text
					return (
						<>
							<div
								style={{
									...headerStyle,
									marginBottom: "10px",
								}}>
								{icon}
								{title}
							</div>
							<div
								style={{
									color: "var(--vscode-charts-green)",
									paddingTop: 10,
								}}>
								<Markdown markdown={text} />
							</div>
							{message.partial !== true && hasChanges && (
								<div style={{ paddingTop: 17 }}>
									<SuccessButton
										disabled={seeNewChangesDisabled}
										onClick={() => {
											setSeeNewChangesDisabled(true)
											vscode.postMessage({
												type: "taskCompletionViewChanges",
												number: message.ts,
											})
										}}
										style={{
											width: "100%",
											cursor: seeNewChangesDisabled ? "wait" : "pointer",
										}}>
										<i className="codicon codicon-new-file" style={{ marginRight: 6 }} />
										See new changes
									</SuccessButton>
								</div>
							)}
						</>
					)
				case "shell_integration_warning":
					return (
						<>
							<div
								style={{
									display: "flex",
									flexDirection: "column",
									backgroundColor: "rgba(255, 191, 0, 0.1)",
									padding: 8,
									borderRadius: 3,
									fontSize: 12,
								}}>
								<div
									style={{
										display: "flex",
										alignItems: "center",
										marginBottom: 4,
									}}>
									<i
										className="codicon codicon-warning"
										style={{
											marginRight: 8,
											fontSize: 18,
											color: "#FFA500",
										}}></i>
									<span
										style={{
											fontWeight: 500,
											color: "#FFA500",
										}}>
										Shell Integration Unavailable
									</span>
								</div>
								<div>
									Cline won't be able to view the command's output. Please update VSCode (
									<code>CMD/CTRL + Shift + P</code> → "Update") and make sure you're using a supported shell:
									zsh, bash, fish, or PowerShell (<code>CMD/CTRL + Shift + P</code> → "Terminal: Select Default
									Profile").{" "}
									<a
										href="https://github.com/cline/cline/wiki/Troubleshooting-%E2%80%90-Shell-Integration-Unavailable"
										style={{
											color: "inherit",
											textDecoration: "underline",
										}}>
										Still having trouble?
									</a>
								</div>
							</div>
						</>
					)
				case "mcp_server_response":
					return (
						<>
							<div style={{ paddingTop: 0 }}>
								<div
									style={{
										marginBottom: "4px",
										opacity: 0.8,
										fontSize: "12px",
										textTransform: "uppercase",
									}}>
									Response
								</div>
								<CodeAccordian
									code={message.text}
									language="json"
									isExpanded={true}
									onToggleExpand={onToggleExpand}
								/>
							</div>
						</>
					)
				default:
					return (
						<>
							{title && (
								<div style={headerStyle}>
									{icon}
									{title}
								</div>
							)}
							<div style={{ paddingTop: 10 }}>
								<Markdown markdown={message.text} />
							</div>
						</>
					)
			}
		case "ask":
			switch (message.ask) {
				case "mistake_limit_reached":
					return (
						<>
							<div style={headerStyle}>
								{icon}
								{title}
							</div>
							<p
								style={{
									...pStyle,
									color: "var(--vscode-errorForeground)",
								}}>
								{message.text}
							</p>
						</>
					)
				case "auto_approval_max_req_reached":
					return (
						<>
							<div style={headerStyle}>
								{icon}
								{title}
							</div>
							<p
								style={{
									...pStyle,
									color: "var(--vscode-errorForeground)",
								}}>
								{message.text}
							</p>
						</>
					)
				case "completion_result":
					if (message.text) {
						// FIXME: is this ever even used?
						const hasChanges = message.text.endsWith(COMPLETION_RESULT_CHANGES_FLAG) ?? false
						const text = hasChanges ? message.text.slice(0, -COMPLETION_RESULT_CHANGES_FLAG.length) : message.text
						return (
							<div>
								<div
									style={{
										...headerStyle,
										marginBottom: "10px",
									}}>
									{icon}
									{title}
								</div>
								<div
									style={{
										color: "var(--vscode-charts-green)",
										paddingTop: 10,
									}}>
									<Markdown markdown={text} />
									{message.partial !== true && hasChanges && (
										<div style={{ marginTop: 15 }}>
											<SuccessButton
												appearance="secondary"
												disabled={seeNewChangesDisabled}
												onClick={() => {
													setSeeNewChangesDisabled(true)
													vscode.postMessage({
														type: "taskCompletionViewChanges",
														number: message.ts,
													})
												}}>
												<i
													className="codicon codicon-new-file"
													style={{
														marginRight: 6,
														cursor: seeNewChangesDisabled ? "wait" : "pointer",
													}}
												/>
												See new changes
											</SuccessButton>
										</div>
									)}
								</div>
							</div>
						)
					} else {
						return null // Don't render anything when we get a completion_result ask without text
					}
				case "followup":
					return (
						<>
							{title && (
								<div style={headerStyle}>
									{icon}
									{title}
								</div>
							)}
							<div style={{ paddingTop: 10 }}>
								<Markdown markdown={message.text} />
							</div>
						</>
					)
				case "plan_mode_response":
					return (
						<div style={{}}>
							<Markdown markdown={message.text} />
						</div>
					)
				default:
					return null
			}
	}
}

export const ProgressIndicator = () => (
	<div
		style={{
			width: "16px",
			height: "16px",
			display: "flex",
			alignItems: "center",
			justifyContent: "center",
		}}>
		<div style={{ transform: "scale(0.55)", transformOrigin: "center" }}>
			<VSCodeProgressRing />
		</div>
	</div>
)

const Markdown = memo(({ markdown }: { markdown?: string }) => {
	return (
		<div
			style={{
				wordBreak: "break-word",
				overflowWrap: "anywhere",
				marginBottom: -15,
				marginTop: -15,
			}}>
			<MarkdownBlock markdown={markdown} />
		</div>
	)
})

function parseErrorText(text: string | undefined) {
	if (!text) {
		return undefined
	}
	try {
		const startIndex = text.indexOf("{")
		const endIndex = text.lastIndexOf("}")
		if (startIndex !== -1 && endIndex !== -1) {
			const jsonStr = text.substring(startIndex, endIndex + 1)
			const errorObject = JSON.parse(jsonStr)
			return errorObject
		}
	} catch (e) {
		// Not JSON or missing required fields
	}
}<|MERGE_RESOLUTION|>--- conflicted
+++ resolved
@@ -24,11 +24,8 @@
 import McpResourceRow from "../mcp/McpResourceRow"
 import McpToolRow from "../mcp/McpToolRow"
 import { highlightMentions } from "./TaskHeader"
-<<<<<<< HEAD
 import CreditLimitError from "./CreditLimitError"
-=======
 import { CheckmarkControl } from "../common/CheckmarkControl"
->>>>>>> 9812dd40
 
 const ChatRowContainer = styled.div`
 	padding: 10px 6px 10px 15px;
