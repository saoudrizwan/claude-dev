--- conflicted
+++ resolved
@@ -186,15 +186,11 @@
 								marginBottom: "-1.5px",
 							}}></span>
 					),
-<<<<<<< HEAD
 					<span style={{ color: normalColor, fontWeight: "bold" }}>
 						{message.type === "ask"
 							? "OG Assistant wants to execute this command:"
 							: "OG Assistant executed this command:"}
 					</span>,
-=======
-					<span style={{ color: normalColor, fontWeight: "bold" }}>Cline wants to execute this command:</span>,
->>>>>>> 8e12bdb0
 				]
 			case "use_mcp_server":
 				const mcpServerUse = JSON.parse(message.text || "{}") as ClineAskUseMcpServer
@@ -210,7 +206,6 @@
 							}}></span>
 					),
 					<span style={{ color: normalColor, fontWeight: "bold" }}>
-<<<<<<< HEAD
 						{message.type === "ask" ? (
 							<>
 								OG Assistant wants to {mcpServerUse.type === "use_mcp_tool" ? "use a tool" : "access a resource"}{" "}
@@ -222,10 +217,6 @@
 								<code>{mcpServerUse.serverName}</code> MCP server:
 							</>
 						)}
-=======
-						Cline wants to {mcpServerUse.type === "use_mcp_tool" ? "use a tool" : "access a resource"} on the{" "}
-						<code>{mcpServerUse.serverName}</code> MCP server:
->>>>>>> 8e12bdb0
 					</span>,
 				]
 			case "completion_result":
@@ -349,15 +340,11 @@
 					<>
 						<div style={headerStyle}>
 							{toolIcon("edit")}
-<<<<<<< HEAD
 							<span style={{ fontWeight: "bold" }}>
 								{message.type === "ask"
 									? "OG Assistant wants to edit this file:"
 									: "OG Assistant is editing this file:"}
 							</span>
-=======
-							<span style={{ fontWeight: "bold" }}>Cline wants to edit this file:</span>
->>>>>>> 8e12bdb0
 						</div>
 						<CodeAccordian
 							// isLoading={message.partial}
@@ -373,15 +360,11 @@
 					<>
 						<div style={headerStyle}>
 							{toolIcon("new-file")}
-<<<<<<< HEAD
 							<span style={{ fontWeight: "bold" }}>
 								{message.type === "ask"
 									? "OG Assistant wants to create a new file:"
 									: "OG Assistant is creating a new file:"}
 							</span>
-=======
-							<span style={{ fontWeight: "bold" }}>Cline wants to create a new file:</span>
->>>>>>> 8e12bdb0
 						</div>
 						<CodeAccordian
 							isLoading={message.partial}
@@ -398,14 +381,9 @@
 						<div style={headerStyle}>
 							{toolIcon("file-code")}
 							<span style={{ fontWeight: "bold" }}>
-<<<<<<< HEAD
 								{message.type === "ask"
 									? "OG Assistant wants to read this file:"
 									: "OG Assistant read this file:"}
-=======
-								{/* {message.type === "ask" ? "" : "Cline read this file:"} */}
-								Cline wants to read this file:
->>>>>>> 8e12bdb0
 							</span>
 						</div>
 						{/* <CodeAccordian
@@ -527,7 +505,6 @@
 						<div style={headerStyle}>
 							{toolIcon("search")}
 							<span style={{ fontWeight: "bold" }}>
-<<<<<<< HEAD
 								{message.type === "ask" ? (
 									<>
 										OG Assistant wants to search this directory for <code>{tool.regex}</code>:
@@ -537,9 +514,6 @@
 										OG Assistant searched this directory for <code>{tool.regex}</code>:
 									</>
 								)}
-=======
-								Cline wants to search this directory for <code>{tool.regex}</code>:
->>>>>>> 8e12bdb0
 							</span>
 						</div>
 						<CodeAccordian
