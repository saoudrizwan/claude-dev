import { VSCodeButton, VSCodeLink } from "@vscode/webview-ui-toolkit/react"
import { memo } from "react"
<<<<<<< HEAD
import styled from "styled-components"
import { getVarValue, INACTIVE_SELECTION_BACKGROUND_VAR, FOREGROUND_VAR } from "../../utils/vscStyles"

const AnnouncementContainer = styled.div`
	background-color: ${getVarValue(INACTIVE_SELECTION_BACKGROUND_VAR)};
	border-radius: 3px;
	padding: 12px 16px;
	margin: 5px 15px 5px 15px;
	position: relative;
	flex-shrink: 0;
`

const AnnouncementSpacer = styled.div`
	height: 1px;
	background: ${getVarValue(FOREGROUND_VAR)};
	opacity: 0.1;
	margin: 8px 0;
`

// Avoid code duplication by using a styled component
const AnnouncementIcon = styled.span`
	font-size: 12px;
	margin-right: 4px;
`
=======
import { useTranslation } from "react-i18next"
import { Trans } from "react-i18next"
>>>>>>> 67ac1fd3

interface AnnouncementProps {
	version: string
	hideAnnouncement: () => void
}

/*
 * You must update the latestAnnouncementId in ClineProvider for new announcements to show to users.
 * This new id will be compared with what's in state for the 'last announcement shown',
 * and if it's different then the announcement will render. As soon as an announcement is shown,
 * the id will be updated in state. This ensures that announcements are not shown more than once,
 * even if the user doesn't close it themselves.
 */
const Announcement = ({ version, hideAnnouncement }: AnnouncementProps) => {
	const { t } = useTranslation("translation", { keyPrefix: "announcement" })

	const minorVersion = version.split(".").slice(0, 2).join(".") // 2.0.0 -> 2.0
	return (
		<AnnouncementContainer>
			<VSCodeButton appearance="icon" onClick={hideAnnouncement} style={{ position: "absolute", top: "8px", right: "8px" }}>
				<span className="codicon codicon-close"></span>
			</VSCodeButton>
			<h3 style={{ margin: "0 0 8px" }}>{t("newInVersion", { version: minorVersion })}</h3>
			<ul style={{ margin: "0 0 8px", paddingLeft: "12px" }}>
				<li>
<<<<<<< HEAD
					<b>Checkpoints are here!</b> Cline now saves a snapshot of your workspace at each step of the task. Hover over
					any message to see two new buttons:
					<ul style={{ margin: "4px 0", paddingLeft: "22px" }}>
						<li>
							<AnnouncementIcon className="codicon codicon-diff-multiple"></AnnouncementIcon>
							<b>Compare</b> shows you a diff between the snapshot and your current workspace
						</li>
						<li>
							<AnnouncementIcon className="codicon codicon-discard"></AnnouncementIcon>
							<b>Restore</b> lets you revert your project's files back to that point in the task
						</li>
					</ul>
=======
					<b>Plan/Act mode toggle:</b> Plan mode turns Cline into an architect that gathers information, asks clarifying
					questions, and designs a solution. Switch back to Act mode to let him execute the plan!{" "}
					<VSCodeLink href="https://x.com/sdrzn/status/1881761978986934582" style={{ display: "inline" }}>
						See a demo here.
					</VSCodeLink>
				</li>
				<li>
					<b>Quick API/model switching</b> with a new popup menu under the chat field
				</li>
				<li>
					<b>VS Code LM API</b> lets you use models from other extensions like GitHub Copilot
				</li>
				<li>
					<b>MCP server improvements:</b> On/off toggle to disable servers when not in use, and Auto-approve option for
					individual tools
>>>>>>> 67ac1fd3
				</li>
				<li>
					In case you missed it, Cline now supports Checkpoints!{" "}
					<VSCodeLink href="https://x.com/sdrzn/status/1876378124126236949" style={{ display: "inline" }}>
						See it in action here.
					</VSCodeLink>
				</li>
			</ul>
<<<<<<< HEAD
			<p style={{ margin: "8px 0" }}>
				<VSCodeLink href="https://x.com/sdrzn/status/1876378124126236949" style={{ display: "inline" }}>
					See a demo of Checkpoints here!
				</VSCodeLink>
			</p>
			<AnnouncementSpacer />
=======
			{/*<ul style={{ margin: "0 0 8px", paddingLeft: "12px" }}>
				 <li>
					OpenRouter now supports prompt caching! They also have much higher rate limits than other providers,
					so I recommend trying them out.
					<br />
					{!apiConfiguration?.openRouterApiKey && (
						<VSCodeButtonLink
							href={getOpenRouterAuthUrl(vscodeUriScheme)}
							style={{
								transform: "scale(0.85)",
								transformOrigin: "left center",
								margin: "4px -30px 2px 0",
							}}>
							Get OpenRouter API Key
						</VSCodeButtonLink>
					)}
					{apiConfiguration?.openRouterApiKey && apiConfiguration?.apiProvider !== "openrouter" && (
						<VSCodeButton
							onClick={() => {
								vscode.postMessage({
									type: "apiConfiguration",
									apiConfiguration: { ...apiConfiguration, apiProvider: "openrouter" },
								})
							}}
							style={{
								transform: "scale(0.85)",
								transformOrigin: "left center",
								margin: "4px -30px 2px 0",
							}}>
							Switch to OpenRouter
						</VSCodeButton>
					)}
				</li>
				<li>
					<b>Edit Cline's changes before accepting!</b> When he creates or edits a file, you can modify his
					changes directly in the right side of the diff view (+ hover over the 'Revert Block' arrow button in
					the center to undo "<code>{"// rest of code here"}</code>" shenanigans)
				</li>
				<li>
					New <code>search_files</code> tool that lets Cline perform regex searches in your project, letting
					him refactor code, address TODOs and FIXMEs, remove dead code, and more!
				</li>
				<li>
					When Cline runs commands, you can now type directly in the terminal (+ support for Python
					environments)
				</li>
			</ul>*/}
			<div
				style={{
					height: "1px",
					background: "var(--vscode-foreground)",
					opacity: 0.1,
					margin: "8px 0",
				}}
			/>
>>>>>>> 67ac1fd3
			<p style={{ margin: "0" }}>
				<Trans
					i18nKey="announcement.joinOurCommunities"
					components={{
						DiscordLink: <VSCodeLink href="https://discord.gg/cline" />,
						RedditLink: <VSCodeLink href="https://www.reddit.com/r/cline/" />,
					}}
				/>
			</p>
		</AnnouncementContainer>
	)
}

export default memo(Announcement)<|MERGE_RESOLUTION|>--- conflicted
+++ resolved
@@ -1,34 +1,7 @@
 import { VSCodeButton, VSCodeLink } from "@vscode/webview-ui-toolkit/react"
 import { memo } from "react"
-<<<<<<< HEAD
-import styled from "styled-components"
-import { getVarValue, INACTIVE_SELECTION_BACKGROUND_VAR, FOREGROUND_VAR } from "../../utils/vscStyles"
-
-const AnnouncementContainer = styled.div`
-	background-color: ${getVarValue(INACTIVE_SELECTION_BACKGROUND_VAR)};
-	border-radius: 3px;
-	padding: 12px 16px;
-	margin: 5px 15px 5px 15px;
-	position: relative;
-	flex-shrink: 0;
-`
-
-const AnnouncementSpacer = styled.div`
-	height: 1px;
-	background: ${getVarValue(FOREGROUND_VAR)};
-	opacity: 0.1;
-	margin: 8px 0;
-`
-
-// Avoid code duplication by using a styled component
-const AnnouncementIcon = styled.span`
-	font-size: 12px;
-	margin-right: 4px;
-`
-=======
 import { useTranslation } from "react-i18next"
 import { Trans } from "react-i18next"
->>>>>>> 67ac1fd3
 
 interface AnnouncementProps {
 	version: string
@@ -36,38 +9,28 @@
 }
 
 /*
- * You must update the latestAnnouncementId in ClineProvider for new announcements to show to users.
- * This new id will be compared with what's in state for the 'last announcement shown',
- * and if it's different then the announcement will render. As soon as an announcement is shown,
- * the id will be updated in state. This ensures that announcements are not shown more than once,
- * even if the user doesn't close it themselves.
- */
+You must update the latestAnnouncementId in ClineProvider for new announcements to show to users. This new id will be compared with whats in state for the 'last announcement shown', and if it's different then the announcement will render. As soon as an announcement is shown, the id will be updated in state. This ensures that announcements are not shown more than once, even if the user doesn't close it themselves.
+*/
 const Announcement = ({ version, hideAnnouncement }: AnnouncementProps) => {
 	const { t } = useTranslation("translation", { keyPrefix: "announcement" })
 
 	const minorVersion = version.split(".").slice(0, 2).join(".") // 2.0.0 -> 2.0
 	return (
-		<AnnouncementContainer>
+		<div
+			style={{
+				backgroundColor: "var(--vscode-editor-inactiveSelectionBackground)",
+				borderRadius: "3px",
+				padding: "12px 16px",
+				margin: "5px 15px 5px 15px",
+				position: "relative",
+				flexShrink: 0,
+			}}>
 			<VSCodeButton appearance="icon" onClick={hideAnnouncement} style={{ position: "absolute", top: "8px", right: "8px" }}>
 				<span className="codicon codicon-close"></span>
 			</VSCodeButton>
 			<h3 style={{ margin: "0 0 8px" }}>{t("newInVersion", { version: minorVersion })}</h3>
 			<ul style={{ margin: "0 0 8px", paddingLeft: "12px" }}>
 				<li>
-<<<<<<< HEAD
-					<b>Checkpoints are here!</b> Cline now saves a snapshot of your workspace at each step of the task. Hover over
-					any message to see two new buttons:
-					<ul style={{ margin: "4px 0", paddingLeft: "22px" }}>
-						<li>
-							<AnnouncementIcon className="codicon codicon-diff-multiple"></AnnouncementIcon>
-							<b>Compare</b> shows you a diff between the snapshot and your current workspace
-						</li>
-						<li>
-							<AnnouncementIcon className="codicon codicon-discard"></AnnouncementIcon>
-							<b>Restore</b> lets you revert your project's files back to that point in the task
-						</li>
-					</ul>
-=======
 					<b>Plan/Act mode toggle:</b> Plan mode turns Cline into an architect that gathers information, asks clarifying
 					questions, and designs a solution. Switch back to Act mode to let him execute the plan!{" "}
 					<VSCodeLink href="https://x.com/sdrzn/status/1881761978986934582" style={{ display: "inline" }}>
@@ -83,7 +46,6 @@
 				<li>
 					<b>MCP server improvements:</b> On/off toggle to disable servers when not in use, and Auto-approve option for
 					individual tools
->>>>>>> 67ac1fd3
 				</li>
 				<li>
 					In case you missed it, Cline now supports Checkpoints!{" "}
@@ -92,14 +54,6 @@
 					</VSCodeLink>
 				</li>
 			</ul>
-<<<<<<< HEAD
-			<p style={{ margin: "8px 0" }}>
-				<VSCodeLink href="https://x.com/sdrzn/status/1876378124126236949" style={{ display: "inline" }}>
-					See a demo of Checkpoints here!
-				</VSCodeLink>
-			</p>
-			<AnnouncementSpacer />
-=======
 			{/*<ul style={{ margin: "0 0 8px", paddingLeft: "12px" }}>
 				 <li>
 					OpenRouter now supports prompt caching! They also have much higher rate limits than other providers,
@@ -155,7 +109,6 @@
 					margin: "8px 0",
 				}}
 			/>
->>>>>>> 67ac1fd3
 			<p style={{ margin: "0" }}>
 				<Trans
 					i18nKey="announcement.joinOurCommunities"
@@ -165,7 +118,7 @@
 					}}
 				/>
 			</p>
-		</AnnouncementContainer>
+		</div>
 	)
 }
 
