import { VSCodeButton, VSCodeLink, VSCodeTextField } from "@vscode/webview-ui-toolkit/react"
import { useEffect, useState, useCallback } from "react"
import { useExtensionState } from "../../context/ExtensionStateContext"
import { validateApiConfiguration } from "../../utils/validate"
import { vscode } from "../../utils/vscode"
import ApiOptions from "../settings/ApiOptions"
import { useTranslation } from "react-i18next"
import LanguageOptions from "../settings/LanguageOptions"
import { Trans } from "react-i18next"
import { useEvent } from "react-use"
import { ExtensionMessage } from "../../../../src/shared/ExtensionMessage"

const WelcomeView = () => {
	const { t } = useTranslation("translation", { keyPrefix: "welcomeView" })

	const { apiConfiguration } = useExtensionState()

	const [apiErrorMessage, setApiErrorMessage] = useState<string | undefined>(undefined)
	const [email, setEmail] = useState("")
	const [isSubscribed, setIsSubscribed] = useState(false)

	const disableLetsGoButton = apiErrorMessage != null

	const handleSubmit = () => {
		vscode.postMessage({ type: "apiConfiguration", apiConfiguration })
	}

	const handleSubscribe = () => {
		if (email) {
			vscode.postMessage({ type: "subscribeEmail", text: email })
		}
	}

	useEffect(() => {
		setApiErrorMessage(validateApiConfiguration(apiConfiguration))
	}, [apiConfiguration])

	// Add message handler for subscription confirmation
	const handleMessage = useCallback((e: MessageEvent) => {
		const message: ExtensionMessage = e.data
		if (message.type === "emailSubscribed") {
			setIsSubscribed(true)
			setEmail("")
		}
	}, [])

	useEvent("message", handleMessage)

	return (
		<div
			style={{
				position: "fixed",
				top: 0,
				left: 0,
				right: 0,
				bottom: 0,
			}}>
			<div
				style={{
					height: "100%",
					padding: "0 20px",
					overflow: "auto",
				}}>
				<h2>{t("greeting")}</h2>
				<p>
					<Trans
						i18nKey="welcomeView.description"
						components={{
							ClaudeLink: (
								<VSCodeLink
									href="https://www-cdn.anthropic.com/fed9cc193a14b84131812372d8d5857f8f304c52/Model_Card_Claude_3_Addendum.pdf"
									style={{ display: "inline" }}
								/>
							),
						}}
					/>
				</p>

				<b>{t("getStarted")}</b>

				<div
					style={{
						marginTop: "15px",
						padding: isSubscribed ? "5px 15px 5px 15px" : "12px",
						background: "var(--vscode-textBlockQuote-background)",
						borderRadius: "6px",
						fontSize: "0.9em",
					}}>
					{isSubscribed ? (
						<p style={{ display: "flex", alignItems: "center", gap: "8px" }}>
							<span style={{ color: "var(--vscode-testing-iconPassed)", fontSize: "1.5em" }}>✓</span>
							Thanks for subscribing! We'll keep you updated on new features.
						</p>
					) : (
						<>
							<p style={{ margin: 0, marginBottom: "8px" }}>
								While Cline currently requires you bring your own API key, we are working on an official accounts
								system with additional capabilities. Subscribe to our mailing list to get updates!
							</p>
							<div style={{ display: "flex", gap: "10px", alignItems: "center" }}>
								<VSCodeTextField
									type="email"
									value={email}
									onInput={(e: any) => setEmail(e.target.value)}
									placeholder="Enter your email"
									style={{ flex: 1 }}
								/>
								<VSCodeButton appearance="secondary" onClick={handleSubscribe} disabled={!email}>
									Subscribe
								</VSCodeButton>
							</div>
						</>
					)}
				</div>

<<<<<<< HEAD
				<div style={{ marginTop: "15px" }}>
					<ApiOptions showModelOptions={false} />
					<VSCodeButton onClick={handleSubmit} disabled={disableLetsGoButton} style={{ marginTop: "3px" }}>
						{t("letsGo")}
					</VSCodeButton>
				</div>
=======
			<div style={{ marginTop: "10px" }}>
				<ApiOptions showModelOptions={false} />
				<LanguageOptions />
				<VSCodeButton onClick={handleSubmit} disabled={disableLetsGoButton} style={{ marginTop: "3px" }}>
					{t("letsGo")}
				</VSCodeButton>
>>>>>>> e506f48d
			</div>
		</div>
	)
}

export default WelcomeView<|MERGE_RESOLUTION|>--- conflicted
+++ resolved
@@ -113,21 +113,12 @@
 					)}
 				</div>
 
-<<<<<<< HEAD
-				<div style={{ marginTop: "15px" }}>
-					<ApiOptions showModelOptions={false} />
-					<VSCodeButton onClick={handleSubmit} disabled={disableLetsGoButton} style={{ marginTop: "3px" }}>
-						{t("letsGo")}
-					</VSCodeButton>
-				</div>
-=======
-			<div style={{ marginTop: "10px" }}>
+			<div style={{ marginTop: "15px" }}>
 				<ApiOptions showModelOptions={false} />
 				<LanguageOptions />
 				<VSCodeButton onClick={handleSubmit} disabled={disableLetsGoButton} style={{ marginTop: "3px" }}>
 					{t("letsGo")}
 				</VSCodeButton>
->>>>>>> e506f48d
 			</div>
 		</div>
 	)
