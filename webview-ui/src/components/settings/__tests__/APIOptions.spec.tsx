import { render, screen } from "@testing-library/react"
import userEvent from "@testing-library/user-event"
import ApiOptions from "../ApiOptions"
import { ExtensionStateContextProvider } from "../../../context/ExtensionStateContext"

vi.mock("../src/utils/vscode", () => ({
	vscode: {
		postMessage: vi.fn(),
	},
}))

const renderComponent = (props = {}) => {
	return render(
		<ExtensionStateContextProvider>
			<ApiOptions showModelOptions={true} {...props} />
		</ExtensionStateContextProvider>,
	)
}

describe("ApiOptions", () => {
	beforeEach(() => {
		vi.clearAllMocks()
		Element.prototype.scrollIntoView = vi.fn()
	})

	it("renders API Provider dropdown", () => {
		renderComponent()
		expect(screen.getByLabelText(/API Provider/i)).toBeInTheDocument()
	})

	it("renders OpenAI API Key input when OpenAI provider is selected", async () => {
		renderComponent()
		const dropdown = screen.getAllByRole("combobox")[0]
		await userEvent.click(dropdown)
		const option = screen.getByRole("option", { name: "OpenAI" })
		await userEvent.click(option)
		expect(screen.getByPlaceholderText(/Enter API Key/i)).toBeInTheDocument()
	})

	it("renders error message when apiErrorMessage is provided", () => {
		renderComponent({ apiErrorMessage: "API Error" })
		expect(screen.getByText(/API Error/i)).toBeInTheDocument()
	})

	it("renders model dropdown for selected provider", async () => {
		renderComponent()
		const dropdown = screen.getAllByRole("combobox")[0]
		await userEvent.click(dropdown)
		const option = screen.getByRole("option", { name: "Anthropic" })
		await userEvent.click(option)
		expect(screen.getByPlaceholderText(/Enter API Key/i)).toBeInTheDocument()
	})

<<<<<<< HEAD
	it("renders OpenRouter API Key input when OpenRouter provider is selected", async () => {
		renderComponent()
		const dropdown = screen.getAllByRole("combobox")[0]
		await userEvent.click(dropdown)
		const option = screen.getByRole("option", { name: "OpenRouter" })
		await userEvent.click(option)
		expect(screen.getByPlaceholderText(/Enter API Key/i)).toBeInTheDocument()
	})

	it("renders AWS credentials inputs when AWS Bedrock provider is selected", async () => {
		renderComponent()
		const dropdown = screen.getAllByRole("combobox")[0]
		await userEvent.click(dropdown)
		const option = screen.getByRole("option", { name: "AWS Bedrock" })
		await userEvent.click(option)
		expect(screen.getByPlaceholderText(/Enter Access Key/i)).toBeInTheDocument()
		expect(screen.getByPlaceholderText(/Enter Secret Key/i)).toBeInTheDocument()
		expect(screen.getByPlaceholderText(/Enter Session Token/i)).toBeInTheDocument()
		const toggle = screen.getByText("AWS Profile")
		await userEvent.click(toggle)
		expect(screen.getByPlaceholderText(/Enter profile name/i)).toBeInTheDocument()
	})

	it("renders Google Cloud Project ID input when Vertex provider is selected", async () => {
		renderComponent()
		const dropdown = screen.getAllByRole("combobox")[0]
		await userEvent.click(dropdown)
		const option = screen.getByRole("option", { name: "GCP Vertex AI" })
		await userEvent.click(option)
		expect(screen.getByPlaceholderText(/Enter Project ID/i)).toBeInTheDocument()
=======
	it("renders OpenAI Supports Images input", () => {
		render(
			<ExtensionStateContextProvider>
				<ApiOptions showModelOptions={true} />
			</ExtensionStateContextProvider>,
		)
		fireEvent.click(screen.getByText("Model Configuration"))
		const apiKeyInput = screen.getByText("Supports Images")
		expect(apiKeyInput).toBeInTheDocument()
	})

	it("renders OpenAI Context Window Size input", () => {
		render(
			<ExtensionStateContextProvider>
				<ApiOptions showModelOptions={true} />
			</ExtensionStateContextProvider>,
		)
		fireEvent.click(screen.getByText("Model Configuration"))
		const orgIdInput = screen.getByText("Context Window Size")
		expect(orgIdInput).toBeInTheDocument()
	})

	it("renders OpenAI Max Output Tokens input", () => {
		render(
			<ExtensionStateContextProvider>
				<ApiOptions showModelOptions={true} />
			</ExtensionStateContextProvider>,
		)
		fireEvent.click(screen.getByText("Model Configuration"))
		const modelInput = screen.getByText("Max Output Tokens")
		expect(modelInput).toBeInTheDocument()
>>>>>>> d7e73b4a
	})
})<|MERGE_RESOLUTION|>--- conflicted
+++ resolved
@@ -51,7 +51,6 @@
 		expect(screen.getByPlaceholderText(/Enter API Key/i)).toBeInTheDocument()
 	})
 
-<<<<<<< HEAD
 	it("renders OpenRouter API Key input when OpenRouter provider is selected", async () => {
 		renderComponent()
 		const dropdown = screen.getAllByRole("combobox")[0]
@@ -82,7 +81,7 @@
 		const option = screen.getByRole("option", { name: "GCP Vertex AI" })
 		await userEvent.click(option)
 		expect(screen.getByPlaceholderText(/Enter Project ID/i)).toBeInTheDocument()
-=======
+
 	it("renders OpenAI Supports Images input", () => {
 		render(
 			<ExtensionStateContextProvider>
@@ -114,6 +113,5 @@
 		fireEvent.click(screen.getByText("Model Configuration"))
 		const modelInput = screen.getByText("Max Output Tokens")
 		expect(modelInput).toBeInTheDocument()
->>>>>>> d7e73b4a
 	})
 })