--- conflicted
+++ resolved
@@ -32,17 +32,12 @@
 	openAiNativeModels,
 	openRouterDefaultModelId,
 	openRouterDefaultModelInfo,
-<<<<<<< HEAD
 	vortnDefaultModelId,
 	vortnDefaultModelInfo,
-	qwenDefaultModelId,
-	qwenModels,
-=======
 	mainlandQwenModels,
 	internationalQwenModels,
 	mainlandQwenDefaultModelId,
 	internationalQwenDefaultModelId,
->>>>>>> 39359307
 	vertexDefaultModelId,
 	vertexModels,
 	askSageModels,
@@ -1535,19 +1530,16 @@
 				selectedModelId: apiConfiguration?.openRouterModelId || openRouterDefaultModelId,
 				selectedModelInfo: apiConfiguration?.openRouterModelInfo || openRouterDefaultModelInfo,
 			}
-<<<<<<< HEAD
 		case "vortn":
 			return {
 				selectedProvider: provider,
 				selectedModelId: apiConfiguration?.vortnModelId || vortnDefaultModelId,
 				selectedModelInfo: apiConfiguration?.vortnModelInfo || vortnDefaultModelInfo,
-=======
 		case "cline":
 			return {
 				selectedProvider: provider,
 				selectedModelId: apiConfiguration?.openRouterModelId || openRouterDefaultModelId,
 				selectedModelInfo: apiConfiguration?.openRouterModelInfo || openRouterDefaultModelInfo,
->>>>>>> 39359307
 			}
 		case "openai":
 			return {
