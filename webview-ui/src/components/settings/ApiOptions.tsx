import {
	VSCodeCheckbox,
	VSCodeDropdown,
	VSCodeLink,
	VSCodeOption,
	VSCodeRadio,
	VSCodeRadioGroup,
	VSCodeTextField,
} from "@vscode/webview-ui-toolkit/react"
import { Fragment, memo, useCallback, useEffect, useMemo, useState } from "react"
import ThinkingBudgetSlider from "./ThinkingBudgetSlider"
import { useEvent, useInterval } from "react-use"
import {
	ApiConfiguration,
	ApiProvider,
	ModelInfo,
	anthropicDefaultModelId,
	anthropicModels,
	azureOpenAiDefaultApiVersion,
	bedrockDefaultModelId,
	bedrockModels,
	deepSeekDefaultModelId,
	deepSeekModels,
	qwenDefaultModelId,
	qwenModels,
	geminiDefaultModelId,
	geminiModels,
	mistralDefaultModelId,
	mistralModels,
	openAiModelInfoSaneDefaults,
	openAiNativeDefaultModelId,
	openAiNativeModels,
	openRouterDefaultModelId,
	openRouterDefaultModelInfo,
	requestyDefaultModelId,
	requestyDefaultModelInfo,
	vertexDefaultModelId,
	vertexModels,
<<<<<<< HEAD
	askSageModels,
	askSageDefaultModelId,
	askSageDefaultURL,
=======
	xaiDefaultModelId,
	xaiModels,
>>>>>>> df7b4582
} from "../../../../src/shared/api"
import { ExtensionMessage } from "../../../../src/shared/ExtensionMessage"
import { useExtensionState } from "../../context/ExtensionStateContext"
import { vscode } from "../../utils/vscode"
import VSCodeButtonLink from "../common/VSCodeButtonLink"
import OpenRouterModelPicker from "./OpenRouterModelPicker"
import RequestyModelPicker from "./RequestyModelPicker"
import ModelDescriptionMarkdown from "./ModelDescriptionMarkdown"
import styled from "styled-components"
import * as vscodemodels from "vscode"
import { getAsVar, VSC_DESCRIPTION_FOREGROUND } from "../../utils/vscStyles"

interface ApiOptionsProps {
	showModelOptions: boolean
	apiErrorMessage?: string
	modelIdErrorMessage?: string
	isPopup?: boolean
}

// This is necessary to ensure dropdown opens downward, important for when this is used in popup
const DROPDOWN_Z_INDEX = 1001 // Higher than the Requesty/OpenRouterModelPicker's and ModelSelectorTooltip's z-index

const DropdownContainer = styled.div<{ zIndex?: number }>`
	position: relative;
	z-index: ${(props) => props.zIndex || DROPDOWN_Z_INDEX};

	// Force dropdowns to open downward
	& vscode-dropdown::part(listbox) {
		position: absolute !important;
		top: 100% !important;
		bottom: auto !important;
	}
`

declare module "vscode" {
	interface LanguageModelChatSelector {
		vendor?: string
		family?: string
		version?: string
		id?: string
	}
}

const ApiOptions = ({ showModelOptions, apiErrorMessage, modelIdErrorMessage, isPopup }: ApiOptionsProps) => {
	const { apiConfiguration, setApiConfiguration, uriScheme } = useExtensionState()
	const [ollamaModels, setOllamaModels] = useState<string[]>([])
	const [lmStudioModels, setLmStudioModels] = useState<string[]>([])
	const [vsCodeLmModels, setVsCodeLmModels] = useState<vscodemodels.LanguageModelChatSelector[]>([])
	const [anthropicBaseUrlSelected, setAnthropicBaseUrlSelected] = useState(!!apiConfiguration?.anthropicBaseUrl)
	const [azureApiVersionSelected, setAzureApiVersionSelected] = useState(!!apiConfiguration?.azureApiVersion)
	const [modelConfigurationSelected, setModelConfigurationSelected] = useState(false)
	const [isDescriptionExpanded, setIsDescriptionExpanded] = useState(false)

	const handleInputChange = (field: keyof ApiConfiguration) => (event: any) => {
		setApiConfiguration({
			...apiConfiguration,
			[field]: event.target.value,
		})
	}

	const { selectedProvider, selectedModelId, selectedModelInfo } = useMemo(() => {
		return normalizeApiConfiguration(apiConfiguration)
	}, [apiConfiguration])

	// Poll ollama/lmstudio models
	const requestLocalModels = useCallback(() => {
		if (selectedProvider === "ollama") {
			vscode.postMessage({
				type: "requestOllamaModels",
				text: apiConfiguration?.ollamaBaseUrl,
			})
		} else if (selectedProvider === "lmstudio") {
			vscode.postMessage({
				type: "requestLmStudioModels",
				text: apiConfiguration?.lmStudioBaseUrl,
			})
		} else if (selectedProvider === "vscode-lm") {
			vscode.postMessage({ type: "requestVsCodeLmModels" })
		}
	}, [selectedProvider, apiConfiguration?.ollamaBaseUrl, apiConfiguration?.lmStudioBaseUrl])
	useEffect(() => {
		if (selectedProvider === "ollama" || selectedProvider === "lmstudio" || selectedProvider === "vscode-lm") {
			requestLocalModels()
		}
	}, [selectedProvider, requestLocalModels])
	useInterval(
		requestLocalModels,
		selectedProvider === "ollama" || selectedProvider === "lmstudio" || selectedProvider === "vscode-lm" ? 2000 : null,
	)

	const handleMessage = useCallback((event: MessageEvent) => {
		const message: ExtensionMessage = event.data
		if (message.type === "ollamaModels" && message.ollamaModels) {
			setOllamaModels(message.ollamaModels)
		} else if (message.type === "lmStudioModels" && message.lmStudioModels) {
			setLmStudioModels(message.lmStudioModels)
		} else if (message.type === "vsCodeLmModels" && message.vsCodeLmModels) {
			setVsCodeLmModels(message.vsCodeLmModels)
		}
	}, [])
	useEvent("message", handleMessage)

	/*
	VSCodeDropdown has an open bug where dynamically rendered options don't auto select the provided value prop. You can see this for yourself by comparing  it with normal select/option elements, which work as expected.
	https://github.com/microsoft/vscode-webview-ui-toolkit/issues/433

	In our case, when the user switches between providers, we recalculate the selectedModelId depending on the provider, the default model for that provider, and a modelId that the user may have selected. Unfortunately, the VSCodeDropdown component wouldn't select this calculated value, and would default to the first "Select a model..." option instead, which makes it seem like the model was cleared out when it wasn't.

	As a workaround, we create separate instances of the dropdown for each provider, and then conditionally render the one that matches the current provider.
	*/
	const createDropdown = (models: Record<string, ModelInfo>) => {
		return (
			<VSCodeDropdown
				id="model-id"
				value={selectedModelId}
				onChange={handleInputChange("apiModelId")}
				style={{ width: "100%" }}>
				<VSCodeOption value="">Select a model...</VSCodeOption>
				{Object.keys(models).map((modelId) => (
					<VSCodeOption
						key={modelId}
						value={modelId}
						style={{
							whiteSpace: "normal",
							wordWrap: "break-word",
							maxWidth: "100%",
						}}>
						{modelId}
					</VSCodeOption>
				))}
			</VSCodeDropdown>
		)
	}

	return (
		<div style={{ display: "flex", flexDirection: "column", gap: 5, marginBottom: isPopup ? -10 : 0 }}>
			<DropdownContainer className="dropdown-container">
				<label htmlFor="api-provider">
					<span style={{ fontWeight: 500 }}>API Provider</span>
				</label>
				<VSCodeDropdown
					id="api-provider"
					value={selectedProvider}
					onChange={handleInputChange("apiProvider")}
					style={{
						minWidth: 130,
						position: "relative",
					}}>
					<VSCodeOption value="openrouter">OpenRouter</VSCodeOption>
					<VSCodeOption value="anthropic">Anthropic</VSCodeOption>
					<VSCodeOption value="bedrock">AWS Bedrock</VSCodeOption>
					<VSCodeOption value="openai">OpenAI Compatible</VSCodeOption>
					<VSCodeOption value="vertex">GCP Vertex AI</VSCodeOption>
					<VSCodeOption value="gemini">Google Gemini</VSCodeOption>
					<VSCodeOption value="deepseek">DeepSeek</VSCodeOption>
					<VSCodeOption value="mistral">Mistral</VSCodeOption>
					<VSCodeOption value="openai-native">OpenAI</VSCodeOption>
					<VSCodeOption value="vscode-lm">VS Code LM API</VSCodeOption>
					<VSCodeOption value="requesty">Requesty</VSCodeOption>
					<VSCodeOption value="together">Together</VSCodeOption>
					<VSCodeOption value="qwen">Alibaba Qwen</VSCodeOption>
					<VSCodeOption value="lmstudio">LM Studio</VSCodeOption>
					<VSCodeOption value="ollama">Ollama</VSCodeOption>
					<VSCodeOption value="litellm">LiteLLM</VSCodeOption>
<<<<<<< HEAD
					<VSCodeOption value="asksage">AskSage</VSCodeOption>
=======
					<VSCodeOption value="xai">X AI</VSCodeOption>
>>>>>>> df7b4582
				</VSCodeDropdown>
			</DropdownContainer>

			{selectedProvider === "asksage" && (
				<div>
					<VSCodeTextField
						value={apiConfiguration?.asksageApiKey || ""}
						style={{ width: "100%" }}
						type="password"
						onInput={handleInputChange("asksageApiKey")}
						placeholder="Enter API Key...">
						<span style={{ fontWeight: 500 }}>AskSage API Key</span>
					</VSCodeTextField>
					<p
						style={{
							fontSize: "12px",
							marginTop: 3,
							color: "var(--vscode-descriptionForeground)",
						}}>
						This key is stored locally and only used to make API requests from this extension.
					</p>
					<VSCodeTextField
						value={apiConfiguration?.asksageApiUrl || askSageDefaultURL}
						style={{ width: "100%" }}
						type="url"
						onInput={handleInputChange("asksageApiUrl")}
						placeholder="Enter AskSage API URL...">
						<span style={{ fontWeight: 500 }}>AskSage API URL</span>
					</VSCodeTextField>
				</div>
			)}

			{selectedProvider === "anthropic" && (
				<div>
					<VSCodeTextField
						value={apiConfiguration?.apiKey || ""}
						style={{ width: "100%" }}
						type="password"
						onInput={handleInputChange("apiKey")}
						placeholder="Enter API Key...">
						<span style={{ fontWeight: 500 }}>Anthropic API Key</span>
					</VSCodeTextField>

					<VSCodeCheckbox
						checked={anthropicBaseUrlSelected}
						onChange={(e: any) => {
							const isChecked = e.target.checked === true
							setAnthropicBaseUrlSelected(isChecked)
							if (!isChecked) {
								setApiConfiguration({
									...apiConfiguration,
									anthropicBaseUrl: "",
								})
							}
						}}>
						Use custom base URL
					</VSCodeCheckbox>

					{anthropicBaseUrlSelected && (
						<VSCodeTextField
							value={apiConfiguration?.anthropicBaseUrl || ""}
							style={{ width: "100%", marginTop: 3 }}
							type="url"
							onInput={handleInputChange("anthropicBaseUrl")}
							placeholder="Default: https://api.anthropic.com"
						/>
					)}

					<p
						style={{
							fontSize: "12px",
							marginTop: 3,
							color: "var(--vscode-descriptionForeground)",
						}}>
						This key is stored locally and only used to make API requests from this extension.
						{!apiConfiguration?.apiKey && (
							<VSCodeLink
								href="https://console.anthropic.com/settings/keys"
								style={{
									display: "inline",
									fontSize: "inherit",
								}}>
								You can get an Anthropic API key by signing up here.
							</VSCodeLink>
						)}
					</p>
				</div>
			)}

			{selectedProvider === "openai-native" && (
				<div>
					<VSCodeTextField
						value={apiConfiguration?.openAiNativeApiKey || ""}
						style={{ width: "100%" }}
						type="password"
						onInput={handleInputChange("openAiNativeApiKey")}
						placeholder="Enter API Key...">
						<span style={{ fontWeight: 500 }}>OpenAI API Key</span>
					</VSCodeTextField>
					<p
						style={{
							fontSize: "12px",
							marginTop: 3,
							color: "var(--vscode-descriptionForeground)",
						}}>
						This key is stored locally and only used to make API requests from this extension.
						{!apiConfiguration?.openAiNativeApiKey && (
							<VSCodeLink
								href="https://platform.openai.com/api-keys"
								style={{
									display: "inline",
									fontSize: "inherit",
								}}>
								You can get an OpenAI API key by signing up here.
							</VSCodeLink>
						)}
					</p>
				</div>
			)}

			{selectedProvider === "deepseek" && (
				<div>
					<VSCodeTextField
						value={apiConfiguration?.deepSeekApiKey || ""}
						style={{ width: "100%" }}
						type="password"
						onInput={handleInputChange("deepSeekApiKey")}
						placeholder="Enter API Key...">
						<span style={{ fontWeight: 500 }}>DeepSeek API Key</span>
					</VSCodeTextField>
					<p
						style={{
							fontSize: "12px",
							marginTop: 3,
							color: "var(--vscode-descriptionForeground)",
						}}>
						This key is stored locally and only used to make API requests from this extension.
						{!apiConfiguration?.deepSeekApiKey && (
							<VSCodeLink
								href="https://www.deepseek.com/"
								style={{
									display: "inline",
									fontSize: "inherit",
								}}>
								You can get a DeepSeek API key by signing up here.
							</VSCodeLink>
						)}
					</p>
				</div>
			)}

			{selectedProvider === "qwen" && (
				<div>
					<DropdownContainer className="dropdown-container" style={{ position: "inherit" }}>
						<label htmlFor="qwen-line-provider">
							<span style={{ fontWeight: 500, marginTop: 5 }}>Alibaba API Line</span>
						</label>
						<VSCodeDropdown
							id="qwen-line-provider"
							value={apiConfiguration?.qwenApiLine || "china"}
							onChange={handleInputChange("qwenApiLine")}
							style={{
								minWidth: 130,
								position: "relative",
							}}>
							<VSCodeOption value="china">China API</VSCodeOption>
							<VSCodeOption value="international">International API</VSCodeOption>
						</VSCodeDropdown>
					</DropdownContainer>
					<p
						style={{
							fontSize: "12px",
							marginTop: 3,
							color: "var(--vscode-descriptionForeground)",
						}}>
						Please select the appropriate API interface based on your location. If you are in China, choose the China
						API interface. Otherwise, choose the International API interface.
					</p>
					<VSCodeTextField
						value={apiConfiguration?.qwenApiKey || ""}
						style={{ width: "100%" }}
						type="password"
						onInput={handleInputChange("qwenApiKey")}
						placeholder="Enter API Key...">
						<span style={{ fontWeight: 500 }}>Qwen API Key</span>
					</VSCodeTextField>
					<p
						style={{
							fontSize: "12px",
							marginTop: 3,
							color: "var(--vscode-descriptionForeground)",
						}}>
						This key is stored locally and only used to make API requests from this extension.
						{!apiConfiguration?.qwenApiKey && (
							<VSCodeLink
								href="https://bailian.console.aliyun.com/"
								style={{
									display: "inline",
									fontSize: "inherit",
								}}>
								You can get a Qwen API key by signing up here.
							</VSCodeLink>
						)}
					</p>
				</div>
			)}

			{selectedProvider === "mistral" && (
				<div>
					<VSCodeTextField
						value={apiConfiguration?.mistralApiKey || ""}
						style={{ width: "100%" }}
						type="password"
						onInput={handleInputChange("mistralApiKey")}
						placeholder="Enter API Key...">
						<span style={{ fontWeight: 500 }}>Mistral API Key</span>
					</VSCodeTextField>
					<p
						style={{
							fontSize: "12px",
							marginTop: 3,
							color: "var(--vscode-descriptionForeground)",
						}}>
						This key is stored locally and only used to make API requests from this extension.
						{!apiConfiguration?.mistralApiKey && (
							<VSCodeLink
								href="https://console.mistral.ai/codestral"
								style={{
									display: "inline",
									fontSize: "inherit",
								}}>
								You can get a Mistral API key by signing up here.
							</VSCodeLink>
						)}
					</p>
				</div>
			)}

			{selectedProvider === "openrouter" && (
				<div>
					<VSCodeTextField
						value={apiConfiguration?.openRouterApiKey || ""}
						style={{ width: "100%" }}
						type="password"
						onInput={handleInputChange("openRouterApiKey")}
						placeholder="Enter API Key...">
						<span style={{ fontWeight: 500 }}>OpenRouter API Key</span>
					</VSCodeTextField>
					{!apiConfiguration?.openRouterApiKey && (
						<VSCodeButtonLink
							href={getOpenRouterAuthUrl(uriScheme)}
							style={{ margin: "5px 0 0 0" }}
							appearance="secondary">
							Get OpenRouter API Key
						</VSCodeButtonLink>
					)}
					<p
						style={{
							fontSize: "12px",
							marginTop: "5px",
							color: "var(--vscode-descriptionForeground)",
						}}>
						This key is stored locally and only used to make API requests from this extension.{" "}
						{/* {!apiConfiguration?.openRouterApiKey && (
							<span style={{ color: "var(--vscode-charts-green)" }}>
								(<span style={{ fontWeight: 500 }}>Note:</span> OpenRouter is recommended for high rate
								limits, prompt caching, and wider selection of models.)
							</span>
						)} */}
					</p>
				</div>
			)}

			{selectedProvider === "bedrock" && (
				<div
					style={{
						display: "flex",
						flexDirection: "column",
						gap: 5,
					}}>
					<VSCodeRadioGroup
						value={apiConfiguration?.awsUseProfile ? "profile" : "credentials"}
						onChange={(e) => {
							const value = (e.target as HTMLInputElement)?.value
							const useProfile = value === "profile"
							setApiConfiguration({
								...apiConfiguration,
								awsUseProfile: useProfile,
							})
						}}>
						<VSCodeRadio value="credentials">AWS Credentials</VSCodeRadio>
						<VSCodeRadio value="profile">AWS Profile</VSCodeRadio>
					</VSCodeRadioGroup>

					{apiConfiguration?.awsUseProfile ? (
						<VSCodeTextField
							value={apiConfiguration?.awsProfile || ""}
							style={{ width: "100%" }}
							onInput={handleInputChange("awsProfile")}
							placeholder="Enter profile name (default if empty)">
							<span style={{ fontWeight: 500 }}>AWS Profile Name</span>
						</VSCodeTextField>
					) : (
						<>
							<VSCodeTextField
								value={apiConfiguration?.awsAccessKey || ""}
								style={{ width: "100%" }}
								type="password"
								onInput={handleInputChange("awsAccessKey")}
								placeholder="Enter Access Key...">
								<span style={{ fontWeight: 500 }}>AWS Access Key</span>
							</VSCodeTextField>
							<VSCodeTextField
								value={apiConfiguration?.awsSecretKey || ""}
								style={{ width: "100%" }}
								type="password"
								onInput={handleInputChange("awsSecretKey")}
								placeholder="Enter Secret Key...">
								<span style={{ fontWeight: 500 }}>AWS Secret Key</span>
							</VSCodeTextField>
							<VSCodeTextField
								value={apiConfiguration?.awsSessionToken || ""}
								style={{ width: "100%" }}
								type="password"
								onInput={handleInputChange("awsSessionToken")}
								placeholder="Enter Session Token...">
								<span style={{ fontWeight: 500 }}>AWS Session Token</span>
							</VSCodeTextField>
						</>
					)}
					<DropdownContainer zIndex={DROPDOWN_Z_INDEX - 1} className="dropdown-container">
						<label htmlFor="aws-region-dropdown">
							<span style={{ fontWeight: 500 }}>AWS Region</span>
						</label>
						<VSCodeDropdown
							id="aws-region-dropdown"
							value={apiConfiguration?.awsRegion || ""}
							style={{ width: "100%" }}
							onChange={handleInputChange("awsRegion")}>
							<VSCodeOption value="">Select a region...</VSCodeOption>
							{/* The user will have to choose a region that supports the model they use, but this shouldn't be a problem since they'd have to request access for it in that region in the first place. */}
							<VSCodeOption value="us-east-1">us-east-1</VSCodeOption>
							<VSCodeOption value="us-east-2">us-east-2</VSCodeOption>
							{/* <VSCodeOption value="us-west-1">us-west-1</VSCodeOption> */}
							<VSCodeOption value="us-west-2">us-west-2</VSCodeOption>
							{/* <VSCodeOption value="af-south-1">af-south-1</VSCodeOption> */}
							{/* <VSCodeOption value="ap-east-1">ap-east-1</VSCodeOption> */}
							<VSCodeOption value="ap-south-1">ap-south-1</VSCodeOption>
							<VSCodeOption value="ap-northeast-1">ap-northeast-1</VSCodeOption>
							<VSCodeOption value="ap-northeast-2">ap-northeast-2</VSCodeOption>
							{/* <VSCodeOption value="ap-northeast-3">ap-northeast-3</VSCodeOption> */}
							<VSCodeOption value="ap-southeast-1">ap-southeast-1</VSCodeOption>
							<VSCodeOption value="ap-southeast-2">ap-southeast-2</VSCodeOption>
							<VSCodeOption value="ca-central-1">ca-central-1</VSCodeOption>
							<VSCodeOption value="eu-central-1">eu-central-1</VSCodeOption>
							<VSCodeOption value="eu-central-2">eu-central-2</VSCodeOption>
							<VSCodeOption value="eu-west-1">eu-west-1</VSCodeOption>
							<VSCodeOption value="eu-west-2">eu-west-2</VSCodeOption>
							<VSCodeOption value="eu-west-3">eu-west-3</VSCodeOption>
							{/* <VSCodeOption value="eu-north-1">eu-north-1</VSCodeOption> */}
							{/* <VSCodeOption value="me-south-1">me-south-1</VSCodeOption> */}
							<VSCodeOption value="sa-east-1">sa-east-1</VSCodeOption>
							<VSCodeOption value="us-gov-east-1">us-gov-east-1</VSCodeOption>
							<VSCodeOption value="us-gov-west-1">us-gov-west-1</VSCodeOption>
							{/* <VSCodeOption value="us-gov-east-1">us-gov-east-1</VSCodeOption> */}
						</VSCodeDropdown>
					</DropdownContainer>
					<VSCodeCheckbox
						checked={apiConfiguration?.awsUseCrossRegionInference || false}
						onChange={(e: any) => {
							const isChecked = e.target.checked === true
							setApiConfiguration({
								...apiConfiguration,
								awsUseCrossRegionInference: isChecked,
							})
						}}>
						Use cross-region inference
					</VSCodeCheckbox>
					<p
						style={{
							fontSize: "12px",
							marginTop: "5px",
							color: "var(--vscode-descriptionForeground)",
						}}>
						{apiConfiguration?.awsUseProfile ? (
							<>
								Using AWS Profile credentials from ~/.aws/credentials. Leave profile name empty to use the default
								profile. These credentials are only used locally to make API requests from this extension.
							</>
						) : (
							<>
								Authenticate by either providing the keys above or use the default AWS credential providers, i.e.
								~/.aws/credentials or environment variables. These credentials are only used locally to make API
								requests from this extension.
							</>
						)}
					</p>
				</div>
			)}

			{apiConfiguration?.apiProvider === "vertex" && (
				<div
					style={{
						display: "flex",
						flexDirection: "column",
						gap: 5,
					}}>
					<VSCodeTextField
						value={apiConfiguration?.vertexProjectId || ""}
						style={{ width: "100%" }}
						onInput={handleInputChange("vertexProjectId")}
						placeholder="Enter Project ID...">
						<span style={{ fontWeight: 500 }}>Google Cloud Project ID</span>
					</VSCodeTextField>
					<DropdownContainer zIndex={DROPDOWN_Z_INDEX - 2} className="dropdown-container">
						<label htmlFor="vertex-region-dropdown">
							<span style={{ fontWeight: 500 }}>Google Cloud Region</span>
						</label>
						<VSCodeDropdown
							id="vertex-region-dropdown"
							value={apiConfiguration?.vertexRegion || ""}
							style={{ width: "100%" }}
							onChange={handleInputChange("vertexRegion")}>
							<VSCodeOption value="">Select a region...</VSCodeOption>
							<VSCodeOption value="us-east5">us-east5</VSCodeOption>
							<VSCodeOption value="us-central1">us-central1</VSCodeOption>
							<VSCodeOption value="europe-west1">europe-west1</VSCodeOption>
							<VSCodeOption value="europe-west4">europe-west4</VSCodeOption>
							<VSCodeOption value="asia-southeast1">asia-southeast1</VSCodeOption>
						</VSCodeDropdown>
					</DropdownContainer>
					<p
						style={{
							fontSize: "12px",
							marginTop: "5px",
							color: "var(--vscode-descriptionForeground)",
						}}>
						To use Google Cloud Vertex AI, you need to
						<VSCodeLink
							href="https://cloud.google.com/vertex-ai/generative-ai/docs/partner-models/use-claude#before_you_begin"
							style={{ display: "inline", fontSize: "inherit" }}>
							{"1) create a Google Cloud account › enable the Vertex AI API › enable the desired Claude models,"}
						</VSCodeLink>{" "}
						<VSCodeLink
							href="https://cloud.google.com/docs/authentication/provide-credentials-adc#google-idp"
							style={{ display: "inline", fontSize: "inherit" }}>
							{"2) install the Google Cloud CLI › configure Application Default Credentials."}
						</VSCodeLink>
					</p>
				</div>
			)}

			{selectedProvider === "gemini" && (
				<div>
					<VSCodeTextField
						value={apiConfiguration?.geminiApiKey || ""}
						style={{ width: "100%" }}
						type="password"
						onInput={handleInputChange("geminiApiKey")}
						placeholder="Enter API Key...">
						<span style={{ fontWeight: 500 }}>Gemini API Key</span>
					</VSCodeTextField>
					<p
						style={{
							fontSize: "12px",
							marginTop: 3,
							color: "var(--vscode-descriptionForeground)",
						}}>
						This key is stored locally and only used to make API requests from this extension.
						{!apiConfiguration?.geminiApiKey && (
							<VSCodeLink
								href="https://ai.google.dev/"
								style={{
									display: "inline",
									fontSize: "inherit",
								}}>
								You can get a Gemini API key by signing up here.
							</VSCodeLink>
						)}
					</p>
				</div>
			)}

			{selectedProvider === "openai" && (
				<div>
					<VSCodeTextField
						value={apiConfiguration?.openAiBaseUrl || ""}
						style={{ width: "100%" }}
						type="url"
						onInput={handleInputChange("openAiBaseUrl")}
						placeholder={"Enter base URL..."}>
						<span style={{ fontWeight: 500 }}>Base URL</span>
					</VSCodeTextField>
					<VSCodeTextField
						value={apiConfiguration?.openAiApiKey || ""}
						style={{ width: "100%" }}
						type="password"
						onInput={handleInputChange("openAiApiKey")}
						placeholder="Enter API Key...">
						<span style={{ fontWeight: 500 }}>API Key</span>
					</VSCodeTextField>
					<VSCodeTextField
						value={apiConfiguration?.openAiModelId || ""}
						style={{ width: "100%" }}
						onInput={handleInputChange("openAiModelId")}
						placeholder={"Enter Model ID..."}>
						<span style={{ fontWeight: 500 }}>Model ID</span>
					</VSCodeTextField>
					<VSCodeCheckbox
						checked={azureApiVersionSelected}
						onChange={(e: any) => {
							const isChecked = e.target.checked === true
							setAzureApiVersionSelected(isChecked)
							if (!isChecked) {
								setApiConfiguration({
									...apiConfiguration,
									azureApiVersion: "",
								})
							}
						}}>
						Set Azure API version
					</VSCodeCheckbox>
					{azureApiVersionSelected && (
						<VSCodeTextField
							value={apiConfiguration?.azureApiVersion || ""}
							style={{ width: "100%", marginTop: 3 }}
							onInput={handleInputChange("azureApiVersion")}
							placeholder={`Default: ${azureOpenAiDefaultApiVersion}`}
						/>
					)}
					<div
						style={{
							color: getAsVar(VSC_DESCRIPTION_FOREGROUND),
							display: "flex",
							margin: "10px 0",
							cursor: "pointer",
							alignItems: "center",
						}}
						onClick={() => setModelConfigurationSelected((val) => !val)}>
						<span
							className={`codicon ${modelConfigurationSelected ? "codicon-chevron-down" : "codicon-chevron-right"}`}
							style={{
								marginRight: "4px",
							}}></span>
						<span
							style={{
								fontWeight: 700,
								textTransform: "uppercase",
							}}>
							Model Configuration
						</span>
					</div>
					{modelConfigurationSelected && (
						<>
							<VSCodeCheckbox
								checked={!!apiConfiguration?.openAiModelInfo?.supportsImages}
								onChange={(e: any) => {
									const isChecked = e.target.checked === true
									let modelInfo = apiConfiguration?.openAiModelInfo
										? apiConfiguration.openAiModelInfo
										: { ...openAiModelInfoSaneDefaults }
									modelInfo.supportsImages = isChecked
									setApiConfiguration({
										...apiConfiguration,
										openAiModelInfo: modelInfo,
									})
								}}>
								Supports Images
							</VSCodeCheckbox>
							<div style={{ display: "flex", gap: 10, marginTop: "5px" }}>
								<VSCodeTextField
									value={
										apiConfiguration?.openAiModelInfo?.contextWindow
											? apiConfiguration.openAiModelInfo.contextWindow.toString()
											: openAiModelInfoSaneDefaults.contextWindow?.toString()
									}
									style={{ flex: 1 }}
									onInput={(input: any) => {
										let modelInfo = apiConfiguration?.openAiModelInfo
											? apiConfiguration.openAiModelInfo
											: { ...openAiModelInfoSaneDefaults }
										modelInfo.contextWindow = Number(input.target.value)
										setApiConfiguration({
											...apiConfiguration,
											openAiModelInfo: modelInfo,
										})
									}}>
									<span style={{ fontWeight: 500 }}>Context Window Size</span>
								</VSCodeTextField>
								<VSCodeTextField
									value={
										apiConfiguration?.openAiModelInfo?.maxTokens
											? apiConfiguration.openAiModelInfo.maxTokens.toString()
											: openAiModelInfoSaneDefaults.maxTokens?.toString()
									}
									style={{ flex: 1 }}
									onInput={(input: any) => {
										let modelInfo = apiConfiguration?.openAiModelInfo
											? apiConfiguration.openAiModelInfo
											: { ...openAiModelInfoSaneDefaults }
										modelInfo.maxTokens = input.target.value
										setApiConfiguration({
											...apiConfiguration,
											openAiModelInfo: modelInfo,
										})
									}}>
									<span style={{ fontWeight: 500 }}>Max Output Tokens</span>
								</VSCodeTextField>
							</div>
							<div style={{ display: "flex", gap: 10, marginTop: "5px" }}>
								<VSCodeTextField
									value={
										apiConfiguration?.openAiModelInfo?.inputPrice
											? apiConfiguration.openAiModelInfo.inputPrice.toString()
											: openAiModelInfoSaneDefaults.inputPrice?.toString()
									}
									style={{ flex: 1 }}
									onInput={(input: any) => {
										let modelInfo = apiConfiguration?.openAiModelInfo
											? apiConfiguration.openAiModelInfo
											: { ...openAiModelInfoSaneDefaults }
										modelInfo.inputPrice = input.target.value
										setApiConfiguration({
											...apiConfiguration,
											openAiModelInfo: modelInfo,
										})
									}}>
									<span style={{ fontWeight: 500 }}>Input Price / 1M tokens</span>
								</VSCodeTextField>
								<VSCodeTextField
									value={
										apiConfiguration?.openAiModelInfo?.outputPrice
											? apiConfiguration.openAiModelInfo.outputPrice.toString()
											: openAiModelInfoSaneDefaults.outputPrice?.toString()
									}
									style={{ flex: 1 }}
									onInput={(input: any) => {
										let modelInfo = apiConfiguration?.openAiModelInfo
											? apiConfiguration.openAiModelInfo
											: { ...openAiModelInfoSaneDefaults }
										modelInfo.outputPrice = input.target.value
										setApiConfiguration({
											...apiConfiguration,
											openAiModelInfo: modelInfo,
										})
									}}>
									<span style={{ fontWeight: 500 }}>Output Price / 1M tokens</span>
								</VSCodeTextField>
							</div>
						</>
					)}
					<p
						style={{
							fontSize: "12px",
							marginTop: 3,
							color: "var(--vscode-descriptionForeground)",
						}}>
						<span style={{ color: "var(--vscode-errorForeground)" }}>
							(<span style={{ fontWeight: 500 }}>Note:</span> Cline uses complex prompts and works best with Claude
							models. Less capable models may not work as expected.)
						</span>
					</p>
				</div>
			)}

			{selectedProvider === "requesty" && (
				<div>
					<VSCodeTextField
						value={apiConfiguration?.requestyApiKey || ""}
						style={{ width: "100%" }}
						type="password"
						onInput={handleInputChange("requestyApiKey")}
						placeholder="Enter API Key...">
						<span style={{ fontWeight: 500 }}>API Key</span>
					</VSCodeTextField>
					{!apiConfiguration?.requestyApiKey && <a href="https://app.requesty.ai/manage-api">Get API Key</a>}
				</div>
			)}

			{selectedProvider === "together" && (
				<div>
					<VSCodeTextField
						value={apiConfiguration?.togetherApiKey || ""}
						style={{ width: "100%" }}
						type="password"
						onInput={handleInputChange("togetherApiKey")}
						placeholder="Enter API Key...">
						<span style={{ fontWeight: 500 }}>API Key</span>
					</VSCodeTextField>
					<VSCodeTextField
						value={apiConfiguration?.togetherModelId || ""}
						style={{ width: "100%" }}
						onInput={handleInputChange("togetherModelId")}
						placeholder={"Enter Model ID..."}>
						<span style={{ fontWeight: 500 }}>Model ID</span>
					</VSCodeTextField>
					<p
						style={{
							fontSize: "12px",
							marginTop: 3,
							color: "var(--vscode-descriptionForeground)",
						}}>
						<span style={{ color: "var(--vscode-errorForeground)" }}>
							(<span style={{ fontWeight: 500 }}>Note:</span> Cline uses complex prompts and works best with Claude
							models. Less capable models may not work as expected.)
						</span>
					</p>
				</div>
			)}

			{selectedProvider === "vscode-lm" && (
				<div>
					<DropdownContainer zIndex={DROPDOWN_Z_INDEX - 2} className="dropdown-container">
						<label htmlFor="vscode-lm-model">
							<span style={{ fontWeight: 500 }}>Language Model</span>
						</label>
						{vsCodeLmModels.length > 0 ? (
							<VSCodeDropdown
								id="vscode-lm-model"
								value={
									apiConfiguration?.vsCodeLmModelSelector
										? `${apiConfiguration.vsCodeLmModelSelector.vendor ?? ""}/${apiConfiguration.vsCodeLmModelSelector.family ?? ""}`
										: ""
								}
								onChange={(e) => {
									const value = (e.target as HTMLInputElement).value
									if (!value) {
										return
									}
									const [vendor, family] = value.split("/")
									handleInputChange("vsCodeLmModelSelector")({
										target: {
											value: { vendor, family },
										},
									})
								}}
								style={{ width: "100%" }}>
								<VSCodeOption value="">Select a model...</VSCodeOption>
								{vsCodeLmModels.map((model) => (
									<VSCodeOption
										key={`${model.vendor}/${model.family}`}
										value={`${model.vendor}/${model.family}`}>
										{model.vendor} - {model.family}
									</VSCodeOption>
								))}
							</VSCodeDropdown>
						) : (
							<p
								style={{
									fontSize: "12px",
									marginTop: "5px",
									color: "var(--vscode-descriptionForeground)",
								}}>
								The VS Code Language Model API allows you to run models provided by other VS Code extensions
								(including but not limited to GitHub Copilot). The easiest way to get started is to install the
								Copilot extension from the VS Marketplace and enabling Claude 3.7 Sonnet.
							</p>
						)}

						<p
							style={{
								fontSize: "12px",
								marginTop: "5px",
								color: "var(--vscode-errorForeground)",
								fontWeight: 500,
							}}>
							Note: This is a very experimental integration and may not work as expected.
						</p>
					</DropdownContainer>
				</div>
			)}

			{selectedProvider === "lmstudio" && (
				<div>
					<VSCodeTextField
						value={apiConfiguration?.lmStudioBaseUrl || ""}
						style={{ width: "100%" }}
						type="url"
						onInput={handleInputChange("lmStudioBaseUrl")}
						placeholder={"Default: http://localhost:1234"}>
						<span style={{ fontWeight: 500 }}>Base URL (optional)</span>
					</VSCodeTextField>
					<VSCodeTextField
						value={apiConfiguration?.lmStudioModelId || ""}
						style={{ width: "100%" }}
						onInput={handleInputChange("lmStudioModelId")}
						placeholder={"e.g. meta-llama-3.1-8b-instruct"}>
						<span style={{ fontWeight: 500 }}>Model ID</span>
					</VSCodeTextField>
					{lmStudioModels.length > 0 && (
						<VSCodeRadioGroup
							value={
								lmStudioModels.includes(apiConfiguration?.lmStudioModelId || "")
									? apiConfiguration?.lmStudioModelId
									: ""
							}
							onChange={(e) => {
								const value = (e.target as HTMLInputElement)?.value
								// need to check value first since radio group returns empty string sometimes
								if (value) {
									handleInputChange("lmStudioModelId")({
										target: { value },
									})
								}
							}}>
							{lmStudioModels.map((model) => (
								<VSCodeRadio key={model} value={model} checked={apiConfiguration?.lmStudioModelId === model}>
									{model}
								</VSCodeRadio>
							))}
						</VSCodeRadioGroup>
					)}
					<p
						style={{
							fontSize: "12px",
							marginTop: "5px",
							color: "var(--vscode-descriptionForeground)",
						}}>
						LM Studio allows you to run models locally on your computer. For instructions on how to get started, see
						their
						<VSCodeLink href="https://lmstudio.ai/docs" style={{ display: "inline", fontSize: "inherit" }}>
							quickstart guide.
						</VSCodeLink>
						You will also need to start LM Studio's{" "}
						<VSCodeLink
							href="https://lmstudio.ai/docs/basics/server"
							style={{ display: "inline", fontSize: "inherit" }}>
							local server
						</VSCodeLink>{" "}
						feature to use it with this extension.{" "}
						<span style={{ color: "var(--vscode-errorForeground)" }}>
							(<span style={{ fontWeight: 500 }}>Note:</span> Cline uses complex prompts and works best with Claude
							models. Less capable models may not work as expected.)
						</span>
					</p>
				</div>
			)}

			{selectedProvider === "litellm" && (
				<div>
					<VSCodeTextField
						value={apiConfiguration?.liteLlmApiKey || ""}
						style={{ width: "100%" }}
						type="password"
						onInput={handleInputChange("liteLlmApiKey")}
						placeholder="Default: noop">
						<span style={{ fontWeight: 500 }}>API Key</span>
					</VSCodeTextField>
					<VSCodeTextField
						value={apiConfiguration?.liteLlmBaseUrl || ""}
						style={{ width: "100%" }}
						type="url"
						onInput={handleInputChange("liteLlmBaseUrl")}
						placeholder={"Default: http://localhost:4000"}>
						<span style={{ fontWeight: 500 }}>Base URL (optional)</span>
					</VSCodeTextField>
					<VSCodeTextField
						value={apiConfiguration?.liteLlmModelId || ""}
						style={{ width: "100%" }}
						onInput={handleInputChange("liteLlmModelId")}
						placeholder={"e.g. gpt-4"}>
						<span style={{ fontWeight: 500 }}>Model ID</span>
					</VSCodeTextField>
					<p
						style={{
							fontSize: "12px",
							marginTop: "5px",
							color: "var(--vscode-descriptionForeground)",
						}}>
						LiteLLM provides a unified interface to access various LLM providers' models. See their{" "}
						<VSCodeLink href="https://docs.litellm.ai/docs/" style={{ display: "inline", fontSize: "inherit" }}>
							quickstart guide
						</VSCodeLink>{" "}
						for more information.
					</p>
				</div>
			)}

			{selectedProvider === "ollama" && (
				<div>
					<VSCodeTextField
						value={apiConfiguration?.ollamaBaseUrl || ""}
						style={{ width: "100%" }}
						type="url"
						onInput={handleInputChange("ollamaBaseUrl")}
						placeholder={"Default: http://localhost:11434"}>
						<span style={{ fontWeight: 500 }}>Base URL (optional)</span>
					</VSCodeTextField>
					<VSCodeTextField
						value={apiConfiguration?.ollamaModelId || ""}
						style={{ width: "100%" }}
						onInput={handleInputChange("ollamaModelId")}
						placeholder={"e.g. llama3.1"}>
						<span style={{ fontWeight: 500 }}>Model ID</span>
					</VSCodeTextField>
					{ollamaModels.length > 0 && (
						<VSCodeRadioGroup
							value={
								ollamaModels.includes(apiConfiguration?.ollamaModelId || "")
									? apiConfiguration?.ollamaModelId
									: ""
							}
							onChange={(e) => {
								const value = (e.target as HTMLInputElement)?.value
								// need to check value first since radio group returns empty string sometimes
								if (value) {
									handleInputChange("ollamaModelId")({
										target: { value },
									})
								}
							}}>
							{ollamaModels.map((model) => (
								<VSCodeRadio key={model} value={model} checked={apiConfiguration?.ollamaModelId === model}>
									{model}
								</VSCodeRadio>
							))}
						</VSCodeRadioGroup>
					)}
					<p
						style={{
							fontSize: "12px",
							marginTop: "5px",
							color: "var(--vscode-descriptionForeground)",
						}}>
						Ollama allows you to run models locally on your computer. For instructions on how to get started, see
						their
						<VSCodeLink
							href="https://github.com/ollama/ollama/blob/main/README.md"
							style={{ display: "inline", fontSize: "inherit" }}>
							quickstart guide.
						</VSCodeLink>
						<span style={{ color: "var(--vscode-errorForeground)" }}>
							(<span style={{ fontWeight: 500 }}>Note:</span> Cline uses complex prompts and works best with Claude
							models. Less capable models may not work as expected.)
						</span>
					</p>
				</div>
			)}

			{selectedProvider === "xai" && (
				<div>
					<VSCodeTextField
						value={apiConfiguration?.xaiApiKey || ""}
						style={{ width: "100%" }}
						type="password"
						onInput={handleInputChange("xaiApiKey")}
						placeholder="Enter API Key...">
						<span style={{ fontWeight: 500 }}>X AI API Key</span>
					</VSCodeTextField>
					<p
						style={{
							fontSize: "12px",
							marginTop: 3,
							color: "var(--vscode-descriptionForeground)",
						}}>
						This key is stored locally and only used to make API requests from this extension.
						{!apiConfiguration?.xaiApiKey && (
							<VSCodeLink href="https://x.ai" style={{ display: "inline", fontSize: "inherit" }}>
								You can get an X AI API key by signing up here.
							</VSCodeLink>
						)}
					</p>
					{/* Note: To fully implement this, you would need to add a handler in ClineProvider.ts */}
					{/* {apiConfiguration?.xaiApiKey && (
						<button
							onClick={() => {
								vscode.postMessage({
									type: "requestXAIModels",
									text: apiConfiguration?.xaiApiKey,
								})
							}}
							style={{ margin: "5px 0 0 0" }}
							className="vscode-button">
							Fetch Available Models
						</button>
					)} */}
				</div>
			)}

			{apiErrorMessage && (
				<p
					style={{
						margin: "-10px 0 4px 0",
						fontSize: 12,
						color: "var(--vscode-errorForeground)",
					}}>
					{apiErrorMessage}
				</p>
			)}

			{selectedProvider !== "openrouter" &&
				selectedProvider !== "requesty" &&
				selectedProvider !== "openai" &&
				selectedProvider !== "ollama" &&
				selectedProvider !== "lmstudio" &&
				selectedProvider !== "vscode-lm" &&
				showModelOptions && (
					<>
						<DropdownContainer zIndex={DROPDOWN_Z_INDEX - 2} className="dropdown-container">
							<label htmlFor="model-id">
								<span style={{ fontWeight: 500 }}>Model</span>
							</label>
							{selectedProvider === "anthropic" && createDropdown(anthropicModels)}
							{selectedProvider === "bedrock" && createDropdown(bedrockModels)}
							{selectedProvider === "vertex" && createDropdown(vertexModels)}
							{selectedProvider === "gemini" && createDropdown(geminiModels)}
							{selectedProvider === "openai-native" && createDropdown(openAiNativeModels)}
							{selectedProvider === "deepseek" && createDropdown(deepSeekModels)}
							{selectedProvider === "qwen" && createDropdown(qwenModels)}
							{selectedProvider === "mistral" && createDropdown(mistralModels)}
<<<<<<< HEAD
							{selectedProvider === "asksage" && createDropdown(askSageModels)}
=======
							{selectedProvider === "xai" && createDropdown(xaiModels)}
>>>>>>> df7b4582
						</DropdownContainer>

						{selectedProvider === "anthropic" && selectedModelId === "claude-3-7-sonnet-20250219" && (
							<ThinkingBudgetSlider apiConfiguration={apiConfiguration} setApiConfiguration={setApiConfiguration} />
						)}

						<ModelInfoView
							selectedModelId={selectedModelId}
							modelInfo={selectedModelInfo}
							isDescriptionExpanded={isDescriptionExpanded}
							setIsDescriptionExpanded={setIsDescriptionExpanded}
							isPopup={isPopup}
						/>
					</>
				)}

			{selectedProvider === "openrouter" && showModelOptions && <OpenRouterModelPicker isPopup={isPopup} />}
			{selectedProvider === "requesty" && showModelOptions && <RequestyModelPicker isPopup={isPopup} />}

			{modelIdErrorMessage && (
				<p
					style={{
						margin: "-10px 0 4px 0",
						fontSize: 12,
						color: "var(--vscode-errorForeground)",
					}}>
					{modelIdErrorMessage}
				</p>
			)}
		</div>
	)
}

export function getOpenRouterAuthUrl(uriScheme?: string) {
	return `https://openrouter.ai/auth?callback_url=${uriScheme || "vscode"}://saoudrizwan.claude-dev/openrouter`
}

export const formatPrice = (price: number) => {
	return new Intl.NumberFormat("en-US", {
		style: "currency",
		currency: "USD",
		minimumFractionDigits: 2,
		maximumFractionDigits: 2,
	}).format(price)
}

export const ModelInfoView = ({
	selectedModelId,
	modelInfo,
	isDescriptionExpanded,
	setIsDescriptionExpanded,
	isPopup,
}: {
	selectedModelId: string
	modelInfo: ModelInfo
	isDescriptionExpanded: boolean
	setIsDescriptionExpanded: (isExpanded: boolean) => void
	isPopup?: boolean
}) => {
	const isGemini = Object.keys(geminiModels).includes(selectedModelId)

	const infoItems = [
		modelInfo.description && (
			<ModelDescriptionMarkdown
				key="description"
				markdown={modelInfo.description}
				isExpanded={isDescriptionExpanded}
				setIsExpanded={setIsDescriptionExpanded}
				isPopup={isPopup}
			/>
		),
		<ModelInfoSupportsItem
			key="supportsImages"
			isSupported={modelInfo.supportsImages ?? false}
			supportsLabel="Supports images"
			doesNotSupportLabel="Does not support images"
		/>,
		<ModelInfoSupportsItem
			key="supportsComputerUse"
			isSupported={modelInfo.supportsComputerUse ?? false}
			supportsLabel="Supports computer use"
			doesNotSupportLabel="Does not support computer use"
		/>,
		!isGemini && (
			<ModelInfoSupportsItem
				key="supportsPromptCache"
				isSupported={modelInfo.supportsPromptCache}
				supportsLabel="Supports prompt caching"
				doesNotSupportLabel="Does not support prompt caching"
			/>
		),
		modelInfo.maxTokens !== undefined && modelInfo.maxTokens > 0 && (
			<span key="maxTokens">
				<span style={{ fontWeight: 500 }}>Max output:</span> {modelInfo.maxTokens?.toLocaleString()} tokens
			</span>
		),
		modelInfo.inputPrice !== undefined && modelInfo.inputPrice > 0 && (
			<span key="inputPrice">
				<span style={{ fontWeight: 500 }}>Input price:</span> {formatPrice(modelInfo.inputPrice)}/million tokens
			</span>
		),
		modelInfo.supportsPromptCache && modelInfo.cacheWritesPrice && (
			<span key="cacheWritesPrice">
				<span style={{ fontWeight: 500 }}>Cache writes price:</span> {formatPrice(modelInfo.cacheWritesPrice || 0)}
				/million tokens
			</span>
		),
		modelInfo.supportsPromptCache && modelInfo.cacheReadsPrice && (
			<span key="cacheReadsPrice">
				<span style={{ fontWeight: 500 }}>Cache reads price:</span> {formatPrice(modelInfo.cacheReadsPrice || 0)}/million
				tokens
			</span>
		),
		modelInfo.outputPrice !== undefined && modelInfo.outputPrice > 0 && (
			<span key="outputPrice">
				<span style={{ fontWeight: 500 }}>Output price:</span> {formatPrice(modelInfo.outputPrice)}/million tokens
			</span>
		),
		isGemini && (
			<span key="geminiInfo" style={{ fontStyle: "italic" }}>
				* Free up to {selectedModelId && selectedModelId.includes("flash") ? "15" : "2"} requests per minute. After that,
				billing depends on prompt size.{" "}
				<VSCodeLink href="https://ai.google.dev/pricing" style={{ display: "inline", fontSize: "inherit" }}>
					For more info, see pricing details.
				</VSCodeLink>
			</span>
		),
	].filter(Boolean)

	return (
		<p
			style={{
				fontSize: "12px",
				marginTop: "2px",
				color: "var(--vscode-descriptionForeground)",
			}}>
			{infoItems.map((item, index) => (
				<Fragment key={index}>
					{item}
					{index < infoItems.length - 1 && <br />}
				</Fragment>
			))}
		</p>
	)
}

const ModelInfoSupportsItem = ({
	isSupported,
	supportsLabel,
	doesNotSupportLabel,
}: {
	isSupported: boolean
	supportsLabel: string
	doesNotSupportLabel: string
}) => (
	<span
		style={{
			fontWeight: 500,
			color: isSupported ? "var(--vscode-charts-green)" : "var(--vscode-errorForeground)",
		}}>
		<i
			className={`codicon codicon-${isSupported ? "check" : "x"}`}
			style={{
				marginRight: 4,
				marginBottom: isSupported ? 1 : -1,
				fontSize: isSupported ? 11 : 13,
				fontWeight: 700,
				display: "inline-block",
				verticalAlign: "bottom",
			}}></i>
		{isSupported ? supportsLabel : doesNotSupportLabel}
	</span>
)

export function normalizeApiConfiguration(apiConfiguration?: ApiConfiguration): {
	selectedProvider: ApiProvider
	selectedModelId: string
	selectedModelInfo: ModelInfo
} {
	const provider = apiConfiguration?.apiProvider || "anthropic"
	const modelId = apiConfiguration?.apiModelId

	const getProviderData = (models: Record<string, ModelInfo>, defaultId: string) => {
		let selectedModelId: string
		let selectedModelInfo: ModelInfo
		if (modelId && modelId in models) {
			selectedModelId = modelId
			selectedModelInfo = models[modelId]
		} else {
			selectedModelId = defaultId
			selectedModelInfo = models[defaultId]
		}
		return {
			selectedProvider: provider,
			selectedModelId,
			selectedModelInfo,
		}
	}
	switch (provider) {
		case "anthropic":
			return getProviderData(anthropicModels, anthropicDefaultModelId)
		case "bedrock":
			return getProviderData(bedrockModels, bedrockDefaultModelId)
		case "vertex":
			return getProviderData(vertexModels, vertexDefaultModelId)
		case "gemini":
			return getProviderData(geminiModels, geminiDefaultModelId)
		case "openai-native":
			return getProviderData(openAiNativeModels, openAiNativeDefaultModelId)
		case "deepseek":
			return getProviderData(deepSeekModels, deepSeekDefaultModelId)
		case "qwen":
			return getProviderData(qwenModels, qwenDefaultModelId)
		case "mistral":
			return getProviderData(mistralModels, mistralDefaultModelId)
		case "asksage":
			return getProviderData(askSageModels, askSageDefaultModelId)
		case "openrouter":
			return {
				selectedProvider: provider,
				selectedModelId: apiConfiguration?.openRouterModelId || openRouterDefaultModelId,
				selectedModelInfo: apiConfiguration?.openRouterModelInfo || openRouterDefaultModelInfo,
			}
		case "requesty":
			return {
				selectedProvider: provider,
				selectedModelId: apiConfiguration?.requestyModelId || requestyDefaultModelId,
				selectedModelInfo: apiConfiguration?.requestyModelInfo || requestyDefaultModelInfo,
			}
		case "openai":
			return {
				selectedProvider: provider,
				selectedModelId: apiConfiguration?.openAiModelId || "",
				selectedModelInfo: openAiModelInfoSaneDefaults,
			}
		case "ollama":
			return {
				selectedProvider: provider,
				selectedModelId: apiConfiguration?.ollamaModelId || "",
				selectedModelInfo: openAiModelInfoSaneDefaults,
			}
		case "lmstudio":
			return {
				selectedProvider: provider,
				selectedModelId: apiConfiguration?.lmStudioModelId || "",
				selectedModelInfo: openAiModelInfoSaneDefaults,
			}
		case "vscode-lm":
			return {
				selectedProvider: provider,
				selectedModelId: apiConfiguration?.vsCodeLmModelSelector
					? `${apiConfiguration.vsCodeLmModelSelector.vendor}/${apiConfiguration.vsCodeLmModelSelector.family}`
					: "",
				selectedModelInfo: {
					...openAiModelInfoSaneDefaults,
					supportsImages: false, // VSCode LM API currently doesn't support images
				},
			}
		case "litellm":
			return {
				selectedProvider: provider,
				selectedModelId: apiConfiguration?.liteLlmModelId || "",
				selectedModelInfo: openAiModelInfoSaneDefaults,
			}
		case "xai":
			return getProviderData(xaiModels, xaiDefaultModelId)
		default:
			return getProviderData(anthropicModels, anthropicDefaultModelId)
	}
}

export default memo(ApiOptions)<|MERGE_RESOLUTION|>--- conflicted
+++ resolved
@@ -36,14 +36,11 @@
 	requestyDefaultModelInfo,
 	vertexDefaultModelId,
 	vertexModels,
-<<<<<<< HEAD
 	askSageModels,
 	askSageDefaultModelId,
 	askSageDefaultURL,
-=======
 	xaiDefaultModelId,
 	xaiModels,
->>>>>>> df7b4582
 } from "../../../../src/shared/api"
 import { ExtensionMessage } from "../../../../src/shared/ExtensionMessage"
 import { useExtensionState } from "../../context/ExtensionStateContext"
@@ -208,11 +205,8 @@
 					<VSCodeOption value="lmstudio">LM Studio</VSCodeOption>
 					<VSCodeOption value="ollama">Ollama</VSCodeOption>
 					<VSCodeOption value="litellm">LiteLLM</VSCodeOption>
-<<<<<<< HEAD
 					<VSCodeOption value="asksage">AskSage</VSCodeOption>
-=======
 					<VSCodeOption value="xai">X AI</VSCodeOption>
->>>>>>> df7b4582
 				</VSCodeDropdown>
 			</DropdownContainer>
 
@@ -1223,11 +1217,8 @@
 							{selectedProvider === "deepseek" && createDropdown(deepSeekModels)}
 							{selectedProvider === "qwen" && createDropdown(qwenModels)}
 							{selectedProvider === "mistral" && createDropdown(mistralModels)}
-<<<<<<< HEAD
 							{selectedProvider === "asksage" && createDropdown(askSageModels)}
-=======
 							{selectedProvider === "xai" && createDropdown(xaiModels)}
->>>>>>> df7b4582
 						</DropdownContainer>
 
 						{selectedProvider === "anthropic" && selectedModelId === "claude-3-7-sonnet-20250219" && (
