--- conflicted
+++ resolved
@@ -204,12 +204,9 @@
 					<VSCodeOption value="lmstudio">LM Studio</VSCodeOption>
 					<VSCodeOption value="ollama">Ollama</VSCodeOption>
 					<VSCodeOption value="litellm">LiteLLM</VSCodeOption>
-<<<<<<< HEAD
 					<VSCodeOption value="nebius">Nebius AI Studio</VSCodeOption>
-=======
 					<VSCodeOption value="asksage">AskSage</VSCodeOption>
 					<VSCodeOption value="xai">X AI</VSCodeOption>
->>>>>>> 6033d228
 				</VSCodeDropdown>
 			</DropdownContainer>
 
@@ -1197,7 +1194,6 @@
 				</div>
 			)}
 
-<<<<<<< HEAD
 			{selectedProvider === "nebius" && (
 				<div>
 					<VSCodeTextField
@@ -1214,7 +1210,6 @@
 						onInput={handleInputChange("nebiusModelId")}
 						placeholder={"Enter Model ID..."}>
 						<span style={{ fontWeight: 500 }}>Model ID</span>
-=======
 			{selectedProvider === "xai" && (
 				<div>
 					<VSCodeTextField
@@ -1224,7 +1219,6 @@
 						onInput={handleInputChange("xaiApiKey")}
 						placeholder="Enter API Key...">
 						<span style={{ fontWeight: 500 }}>X AI API Key</span>
->>>>>>> 6033d228
 					</VSCodeTextField>
 					<p
 						style={{
@@ -1232,13 +1226,11 @@
 							marginTop: 3,
 							color: "var(--vscode-descriptionForeground)",
 						}}>
-<<<<<<< HEAD
 						<span style={{ color: "var(--vscode-errorForeground)" }}>
 							(<span style={{ fontWeight: 500 }}>Note:</span> Cline uses complex prompts and works best with Claude
 							models. Less capable models may not work as expected.)
 						</span>
 					</p>
-=======
 						This key is stored locally and only used to make API requests from this extension.
 						{!apiConfiguration?.xaiApiKey && (
 							<VSCodeLink href="https://x.ai" style={{ display: "inline", fontSize: "inherit" }}>
@@ -1260,7 +1252,6 @@
 							Fetch Available Models
 						</button>
 					)} */}
->>>>>>> 6033d228
 				</div>
 			)}
 
