import { VSCodeButton, VSCodeCheckbox, VSCodeLink, VSCodeTextArea } from "@vscode/webview-ui-toolkit/react"
import { memo, useEffect, useState } from "react"
import { useExtensionState } from "../../context/ExtensionStateContext"
import { validateApiConfiguration, validateModelId } from "../../utils/validate"
import { vscode } from "../../utils/vscode"
import SettingsButton from "../common/SettingsButton"
import ApiOptions from "./ApiOptions"
const { IS_DEV } = process.env

type SettingsViewProps = {
	onDone: () => void
}

const SettingsView = ({ onDone }: SettingsViewProps) => {
<<<<<<< HEAD
	const { apiConfiguration, version, customInstructions, setCustomInstructions, openRouterModels, requestyModels } =
		useExtensionState()
=======
	const {
		apiConfiguration,
		version,
		customInstructions,
		setCustomInstructions,
		openRouterModels,
		telemetrySetting,
		setTelemetrySetting,
	} = useExtensionState()
>>>>>>> 43e93966
	const [apiErrorMessage, setApiErrorMessage] = useState<string | undefined>(undefined)
	const [modelIdErrorMessage, setModelIdErrorMessage] = useState<string | undefined>(undefined)

	const handleSubmit = () => {
		const apiValidationResult = validateApiConfiguration(apiConfiguration)
		const modelIdValidationResult = validateModelId(apiConfiguration, openRouterModels, requestyModels)

		setApiErrorMessage(apiValidationResult)
		setModelIdErrorMessage(modelIdValidationResult)

		if (!apiValidationResult && !modelIdValidationResult) {
			vscode.postMessage({ type: "apiConfiguration", apiConfiguration })
			vscode.postMessage({
				type: "customInstructions",
				text: customInstructions,
			})
			vscode.postMessage({
				type: "telemetrySetting",
				text: telemetrySetting,
			})
			onDone()
		}
	}

	useEffect(() => {
		setApiErrorMessage(undefined)
		setModelIdErrorMessage(undefined)
	}, [apiConfiguration])

	// validate as soon as the component is mounted
	/*
	useEffect will use stale values of variables if they are not included in the dependency array. so trying to use useEffect with a dependency array of only one value for example will use any other variables' old values. In most cases you don't want this, and should opt to use react-use hooks.
	
	useEffect(() => {
		// uses someVar and anotherVar
	// eslint-disable-next-line react-hooks/exhaustive-deps
	}, [someVar])

	If we only want to run code once on mount we can use react-use's useEffectOnce or useMount
	*/

	const handleResetState = () => {
		vscode.postMessage({ type: "resetState" })
	}

	return (
		<div
			style={{
				position: "fixed",
				top: 0,
				left: 0,
				right: 0,
				bottom: 0,
				padding: "10px 0px 0px 20px",
				display: "flex",
				flexDirection: "column",
				overflow: "hidden",
			}}>
			<div
				style={{
					display: "flex",
					justifyContent: "space-between",
					alignItems: "center",
					marginBottom: "17px",
					paddingRight: 17,
				}}>
				<h3 style={{ color: "var(--vscode-foreground)", margin: 0 }}>Settings</h3>
				<VSCodeButton onClick={handleSubmit}>Done</VSCodeButton>
			</div>
			<div
				style={{
					flexGrow: 1,
					overflowY: "scroll",
					paddingRight: 8,
					display: "flex",
					flexDirection: "column",
				}}>
				<div style={{ marginBottom: 5 }}>
					<ApiOptions
						showModelOptions={true}
						apiErrorMessage={apiErrorMessage}
						modelIdErrorMessage={modelIdErrorMessage}
					/>
				</div>

				<div style={{ marginBottom: 5 }}>
					<VSCodeTextArea
						value={customInstructions ?? ""}
						style={{ width: "100%" }}
						resize="vertical"
						rows={4}
						placeholder={'e.g. "Run unit tests at the end", "Use TypeScript with async/await", "Speak in Spanish"'}
						onInput={(e: any) => setCustomInstructions(e.target?.value ?? "")}>
						<span style={{ fontWeight: "500" }}>Custom Instructions</span>
					</VSCodeTextArea>
					<p
						style={{
							fontSize: "12px",
							marginTop: "5px",
							color: "var(--vscode-descriptionForeground)",
						}}>
						These instructions are added to the end of the system prompt sent with every request.
					</p>
				</div>

				<div style={{ marginBottom: 5 }}>
					<VSCodeCheckbox
						style={{ marginBottom: "5px" }}
						checked={telemetrySetting === "enabled"}
						onChange={(e: any) => {
							const checked = e.target.checked === true
							setTelemetrySetting(checked ? "enabled" : "disabled")
						}}>
						Allow anonymous error and usage reporting
					</VSCodeCheckbox>
					<p
						style={{
							fontSize: "12px",
							marginTop: "5px",
							color: "var(--vscode-descriptionForeground)",
						}}>
						Help improve Cline by sending anonymous usage data and error reports. No code, prompts, or personal
						information is ever sent. See our{" "}
						<VSCodeLink
							href="https://github.com/cline/cline/blob/main/docs/PRIVACY.md"
							style={{ fontSize: "inherit" }}>
							privacy policy
						</VSCodeLink>{" "}
						for more details.
					</p>
				</div>

				{IS_DEV && (
					<>
						<div style={{ marginTop: "10px", marginBottom: "4px" }}>Debug</div>
						<VSCodeButton onClick={handleResetState} style={{ marginTop: "5px", width: "auto" }}>
							Reset State
						</VSCodeButton>
						<p
							style={{
								fontSize: "12px",
								marginTop: "5px",
								color: "var(--vscode-descriptionForeground)",
							}}>
							This will reset all global state and secret storage in the extension.
						</p>
					</>
				)}

				<div
					style={{
						marginTop: "auto",
						paddingRight: 8,
						display: "flex",
						justifyContent: "center",
					}}>
					<SettingsButton
						onClick={() => vscode.postMessage({ type: "openExtensionSettings" })}
						style={{
							margin: "0 0 16px 0",
						}}>
						<i className="codicon codicon-settings-gear" />
						Advanced Settings
					</SettingsButton>
				</div>
				<div
					style={{
						textAlign: "center",
						color: "var(--vscode-descriptionForeground)",
						fontSize: "12px",
						lineHeight: "1.2",
						padding: "0 8px 15px 0",
					}}>
					<p
						style={{
							wordWrap: "break-word",
							margin: 0,
							padding: 0,
						}}>
						If you have any questions or feedback, feel free to open an issue at{" "}
						<VSCodeLink href="https://github.com/cline/cline" style={{ display: "inline" }}>
							https://github.com/cline/cline
						</VSCodeLink>
					</p>
					<p
						style={{
							fontStyle: "italic",
							margin: "10px 0 0 0",
							padding: 0,
						}}>
						v{version}
					</p>
				</div>
			</div>
		</div>
	)
}

export default memo(SettingsView)<|MERGE_RESOLUTION|>--- conflicted
+++ resolved
@@ -12,20 +12,16 @@
 }
 
 const SettingsView = ({ onDone }: SettingsViewProps) => {
-<<<<<<< HEAD
-	const { apiConfiguration, version, customInstructions, setCustomInstructions, openRouterModels, requestyModels } =
-		useExtensionState()
-=======
 	const {
 		apiConfiguration,
 		version,
 		customInstructions,
 		setCustomInstructions,
 		openRouterModels,
+    requestyModels,
 		telemetrySetting,
 		setTelemetrySetting,
 	} = useExtensionState()
->>>>>>> 43e93966
 	const [apiErrorMessage, setApiErrorMessage] = useState<string | undefined>(undefined)
 	const [modelIdErrorMessage, setModelIdErrorMessage] = useState<string | undefined>(undefined)
 
