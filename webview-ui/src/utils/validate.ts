import { ApiConfiguration } from "../../../src/shared/api"

export function validateApiConfiguration(apiConfiguration?: ApiConfiguration): string | undefined {
	if (apiConfiguration) {
		switch (apiConfiguration.apiProvider) {
			case "anthropic":
				if (!apiConfiguration.apiKey) {
					return "You must provide a valid API key or choose a different provider."
				}
				break
			case "bedrock":
				if (!apiConfiguration.awsRegion) {
					return "You must choose a region to use with AWS Bedrock."
				}
				break
			case "openrouter":
				if (!apiConfiguration.openRouterApiKey) {
					return "You must provide a valid API key or choose a different provider."
				}
				break
			case "vertex":
				if (!apiConfiguration.vertexProjectId || !apiConfiguration.vertexRegion) {
					return "You must provide a valid Google Cloud Project ID and Region."
				}
				break
<<<<<<< HEAD
			case "sapaicore":
				if (!apiConfiguration.sapAiCoreBaseUrl) {
					return "You must provide a valid Base URL key or choose a different provider."
				}
				if (!apiConfiguration.sapAiCoreClientId) {
					return "You must provide a valid Client Id or choose a different provider."
				}
				if (!apiConfiguration.sapAiCoreClientSecret) {
					return "You must provide a valid Client Secret or choose a different provider."
				}
				if (!apiConfiguration.sapAiCoreTokenUrl) {
					return "You must provide a valid Aith URL or choose a different provider."
=======
			case "gemini":
				if (!apiConfiguration.geminiApiKey) {
					return "You must provide a valid API key or choose a different provider."
				}
				break
			case "openai-native":
				if (!apiConfiguration.openAiNativeApiKey) {
					return "You must provide a valid API key or choose a different provider."
>>>>>>> b1655775
				}
				break
			case "openai":
				if (
					!apiConfiguration.openAiBaseUrl ||
					!apiConfiguration.openAiApiKey ||
					!apiConfiguration.openAiModelId
				) {
					return "You must provide a valid base URL, API key, and model ID."
				}
				break
			case "ollama":
				if (!apiConfiguration.ollamaModelId) {
					return "You must provide a valid model ID."
				}
				break
		}
	}
	return undefined
}<|MERGE_RESOLUTION|>--- conflicted
+++ resolved
@@ -23,7 +23,16 @@
 					return "You must provide a valid Google Cloud Project ID and Region."
 				}
 				break
-<<<<<<< HEAD
+			case "gemini":
+				if (!apiConfiguration.geminiApiKey) {
+					return "You must provide a valid API key or choose a different provider."
+				}
+				break
+			case "openai-native":
+				if (!apiConfiguration.openAiNativeApiKey) {
+					return "You must provide a valid API key or choose a different provider."
+				}
+				break
 			case "sapaicore":
 				if (!apiConfiguration.sapAiCoreBaseUrl) {
 					return "You must provide a valid Base URL key or choose a different provider."
@@ -36,16 +45,6 @@
 				}
 				if (!apiConfiguration.sapAiCoreTokenUrl) {
 					return "You must provide a valid Aith URL or choose a different provider."
-=======
-			case "gemini":
-				if (!apiConfiguration.geminiApiKey) {
-					return "You must provide a valid API key or choose a different provider."
-				}
-				break
-			case "openai-native":
-				if (!apiConfiguration.openAiNativeApiKey) {
-					return "You must provide a valid API key or choose a different provider."
->>>>>>> b1655775
 				}
 				break
 			case "openai":
