import { ApiConfiguration } from "../../../src/shared/api"

export function validateApiConfiguration(apiConfiguration?: ApiConfiguration): string | undefined {
	if (apiConfiguration) {
		switch (apiConfiguration.apiProvider) {
			case "anthropic":
				if (!apiConfiguration.apiKey) {
					return "You must provide a valid API key or choose a different provider."
				}
				break
			case "bedrock":
				if (!apiConfiguration.awsAccessKey || !apiConfiguration.awsSecretKey || !apiConfiguration.awsRegion) {
					return "You must provide a valid AWS access key, secret key, and region."
				}
				break
			case "openrouter":
				if (!apiConfiguration.openRouterApiKey) {
					return "You must provide a valid API key or choose a different provider."
				}
				break
<<<<<<< HEAD
			case "sapaicore":
				if (!apiConfiguration.sapAiCoreBaseUrl) {
					return "You must provide a valid Base URL key or choose a different provider."
				}
				if (!apiConfiguration.sapAiCoreClientId) {
					return "You must provide a valid Client Id or choose a different provider."
				}
				if (!apiConfiguration.sapAiCoreClientSecret) {
					return "You must provide a valid Client Secret or choose a different provider."
				}
				if (!apiConfiguration.sapAiCoreTokenUrl) {
					return "You must provide a valid Aith URL or choose a different provider."
				}
				break

=======
			case "vertex":
				if (!apiConfiguration.vertexProjectId || !apiConfiguration.vertexRegion) {
					return "You must provide a valid Google Cloud Project ID and Region."
				}
				break
>>>>>>> dcd6d846
		}
	}
	return undefined
}

export function validateMaxRequestsPerTask(maxRequestsPerTask?: string): string | undefined {
	if (maxRequestsPerTask && maxRequestsPerTask.trim()) {
		const num = Number(maxRequestsPerTask)
		if (isNaN(num) || num < 3 || num > 100) {
			return "Maximum requests must be between 3 and 100"
		}
	}
	return undefined
}<|MERGE_RESOLUTION|>--- conflicted
+++ resolved
@@ -18,7 +18,11 @@
 					return "You must provide a valid API key or choose a different provider."
 				}
 				break
-<<<<<<< HEAD
+			case "vertex":
+				if (!apiConfiguration.vertexProjectId || !apiConfiguration.vertexRegion) {
+					return "You must provide a valid Google Cloud Project ID and Region."
+				}
+				break
 			case "sapaicore":
 				if (!apiConfiguration.sapAiCoreBaseUrl) {
 					return "You must provide a valid Base URL key or choose a different provider."
@@ -33,14 +37,6 @@
 					return "You must provide a valid Aith URL or choose a different provider."
 				}
 				break
-
-=======
-			case "vertex":
-				if (!apiConfiguration.vertexProjectId || !apiConfiguration.vertexRegion) {
-					return "You must provide a valid Google Cloud Project ID and Region."
-				}
-				break
->>>>>>> dcd6d846
 		}
 	}
 	return undefined
