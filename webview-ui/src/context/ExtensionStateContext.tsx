import React, { createContext, useCallback, useContext, useEffect, useState } from "react"
import { useEvent } from "react-use"
import { ExtensionMessage, ExtensionState } from "../../../src/shared/ExtensionMessage"
import { ApiConfiguration } from "../../../src/shared/api"
import { vscode } from "../utils/vscode"
import { convertTextMateToHljs } from "../utils/textMateToHljs"

interface ExtensionStateContextType extends ExtensionState {
	didHydrateState: boolean
	showWelcome: boolean
	theme: any
	setApiConfiguration: (config: ApiConfiguration) => void
	setCustomInstructions: (value?: string) => void
	setAlwaysAllowReadOnly: (value: boolean) => void
	setShowAnnouncement: (value: boolean) => void
}

const ExtensionStateContext = createContext<ExtensionStateContextType | undefined>(undefined)

export const ExtensionStateContextProvider: React.FC<{ children: React.ReactNode }> = ({ children }) => {
	const [state, setState] = useState<ExtensionState>({
		version: "",
		claudeMessages: [],
		taskHistory: [],
		shouldShowAnnouncement: false,
	})
	const [didHydrateState, setDidHydrateState] = useState(false)
	const [showWelcome, setShowWelcome] = useState(false)
	const [theme, setTheme] = useState<any>(undefined)
	const handleMessage = useCallback((event: MessageEvent) => {
		const message: ExtensionMessage = event.data
		if (message.type === "state" && message.state) {
			setState(message.state)
			const config = message.state?.apiConfiguration
			const hasKey = config
				? [
						config.apiKey,
						config.openRouterApiKey,
						config.awsRegion,
						config.vertexProjectId,
						config.openAiApiKey,
						config.ollamaModelId,
<<<<<<< HEAD
						config.sapAiCoreClientId,
=======
						config.geminiApiKey,
						config.openAiNativeApiKey,
>>>>>>> b1655775
				  ].some((key) => key !== undefined)
				: false
			setShowWelcome(!hasKey)
			setDidHydrateState(true)
		}
		if (message.type === "theme" && message.text) {
			setTheme(convertTextMateToHljs(JSON.parse(message.text)))
		}
	}, [])

	useEvent("message", handleMessage)

	useEffect(() => {
		vscode.postMessage({ type: "webviewDidLaunch" })
	}, [])

	const contextValue: ExtensionStateContextType = {
		...state,
		didHydrateState,
		showWelcome,
		theme,
		setApiConfiguration: (value) => setState((prevState) => ({ ...prevState, apiConfiguration: value })),
		setCustomInstructions: (value) => setState((prevState) => ({ ...prevState, customInstructions: value })),
		setAlwaysAllowReadOnly: (value) => setState((prevState) => ({ ...prevState, alwaysAllowReadOnly: value })),
		setShowAnnouncement: (value) => setState((prevState) => ({ ...prevState, shouldShowAnnouncement: value })),
	}

	return <ExtensionStateContext.Provider value={contextValue}>{children}</ExtensionStateContext.Provider>
}

export const useExtensionState = () => {
	const context = useContext(ExtensionStateContext)
	if (context === undefined) {
		throw new Error("useExtensionState must be used within an ExtensionStateContextProvider")
	}
	return context
}<|MERGE_RESOLUTION|>--- conflicted
+++ resolved
@@ -40,12 +40,9 @@
 						config.vertexProjectId,
 						config.openAiApiKey,
 						config.ollamaModelId,
-<<<<<<< HEAD
-						config.sapAiCoreClientId,
-=======
 						config.geminiApiKey,
 						config.openAiNativeApiKey,
->>>>>>> b1655775
+						config.sapAiCoreClientId,
 				  ].some((key) => key !== undefined)
 				: false
 			setShowWelcome(!hasKey)
