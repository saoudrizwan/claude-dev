import React, { createContext, useCallback, useContext, useEffect, useState } from "react"
import { useEvent } from "react-use"
import { DEFAULT_AUTO_APPROVAL_SETTINGS } from "../../../src/shared/AutoApprovalSettings"
import { ExtensionMessage, ExtensionState } from "../../../src/shared/ExtensionMessage"
import { ApiConfiguration, ModelInfo, openRouterDefaultModelId, openRouterDefaultModelInfo } from "../../../src/shared/api"
import { findLastIndex } from "../../../src/shared/array"
import { McpServer } from "../../../src/shared/mcp"
import { convertTextMateToHljs } from "../utils/textMateToHljs"
import { vscode } from "../utils/vscode"
import { DEFAULT_BROWSER_SETTINGS } from "../../../src/shared/BrowserSettings"
import { DEFAULT_CHAT_SETTINGS } from "../../../src/shared/ChatSettings"

interface ExtensionStateContextType extends ExtensionState {
	didHydrateState: boolean
	showWelcome: boolean
	theme: any
	openRouterModels: Record<string, ModelInfo>
	openAiModels: string[]
	mcpServers: McpServer[]
	filePaths: string[]
	setApiConfiguration: (config: ApiConfiguration) => void
	setCustomInstructions: (value?: string) => void
	setShowAnnouncement: (value: boolean) => void
}

const ExtensionStateContext = createContext<ExtensionStateContextType | undefined>(undefined)

export const ExtensionStateContextProvider: React.FC<{
	children: React.ReactNode
}> = ({ children }) => {
	const [state, setState] = useState<ExtensionState>({
		version: "",
		clineMessages: [],
		taskHistory: [],
		shouldShowAnnouncement: false,
		autoApprovalSettings: DEFAULT_AUTO_APPROVAL_SETTINGS,
		browserSettings: DEFAULT_BROWSER_SETTINGS,
		chatSettings: DEFAULT_CHAT_SETTINGS,
		isLoggedIn: false,
	})
	const [didHydrateState, setDidHydrateState] = useState(false)
	const [showWelcome, setShowWelcome] = useState(false)
	const [theme, setTheme] = useState<any>(undefined)
	const [filePaths, setFilePaths] = useState<string[]>([])
	const [openRouterModels, setOpenRouterModels] = useState<Record<string, ModelInfo>>({
		[openRouterDefaultModelId]: openRouterDefaultModelInfo,
	})

	const [openAiModels, setOpenAiModels] = useState<string[]>([])
	const [mcpServers, setMcpServers] = useState<McpServer[]>([])

	const handleMessage = useCallback((event: MessageEvent) => {
		const message: ExtensionMessage = event.data
<<<<<<< HEAD
		if (message.type === "state" && message.state) {
			setState(message.state)
			const config = message.state?.apiConfiguration
			const hasKey = config
				? [
						config.apiKey,
						config.openRouterApiKey,
						config.awsRegion,
						config.vertexProjectId,
						config.openAiApiKey,
						config.ollamaModelId,
						config.geminiApiKey,
						config.openAiNativeApiKey,
						config.sapAiCoreClientId,
				  ].some((key) => key !== undefined)
				: false
			setShowWelcome(!hasKey)
			setDidHydrateState(true)
		}
		if (message.type === "theme" && message.text) {
			setTheme(convertTextMateToHljs(JSON.parse(message.text)))
		}
		if (message.type === "workspaceUpdated" && message.filePaths) {
			setFilePaths(message.filePaths)
=======
		switch (message.type) {
			case "state": {
				setState(message.state!)
				const config = message.state?.apiConfiguration
				const hasKey = config
					? [
							config.apiKey,
							config.openRouterApiKey,
							config.awsRegion,
							config.vertexProjectId,
							config.openAiApiKey,
							config.ollamaModelId,
							config.lmStudioModelId,
							config.geminiApiKey,
							config.openAiNativeApiKey,
							config.deepSeekApiKey,
							config.mistralApiKey,
							config.vsCodeLmModelSelector,
						].some((key) => key !== undefined)
					: false
				setShowWelcome(!hasKey)
				setDidHydrateState(true)
				break
			}
			case "theme": {
				if (message.text) {
					setTheme(convertTextMateToHljs(JSON.parse(message.text)))
				}
				break
			}
			case "workspaceUpdated": {
				setFilePaths(message.filePaths ?? [])
				break
			}
			case "partialMessage": {
				const partialMessage = message.partialMessage!
				setState((prevState) => {
					// worth noting it will never be possible for a more up-to-date message to be sent here or in normal messages post since the presentAssistantContent function uses lock
					const lastIndex = findLastIndex(prevState.clineMessages, (msg) => msg.ts === partialMessage.ts)
					if (lastIndex !== -1) {
						const newClineMessages = [...prevState.clineMessages]
						newClineMessages[lastIndex] = partialMessage
						return { ...prevState, clineMessages: newClineMessages }
					}
					return prevState
				})
				break
			}
			case "openRouterModels": {
				const updatedModels = message.openRouterModels ?? {}
				setOpenRouterModels({
					[openRouterDefaultModelId]: openRouterDefaultModelInfo, // in case the extension sent a model list without the default model
					...updatedModels,
				})
				break
			}
			case "openAiModels": {
				const updatedModels = message.openAiModels ?? []
				setOpenAiModels(updatedModels)
				break
			}
			case "mcpServers": {
				setMcpServers(message.mcpServers ?? [])
				break
			}
>>>>>>> 5eb8086b
		}
	}, [])

	useEvent("message", handleMessage)

	useEffect(() => {
		vscode.postMessage({ type: "webviewDidLaunch" })
	}, [])

	const contextValue: ExtensionStateContextType = {
		...state,
		didHydrateState,
		showWelcome,
		theme,
		openRouterModels,
		openAiModels,
		mcpServers,
		filePaths,
		setApiConfiguration: (value) =>
			setState((prevState) => ({
				...prevState,
				apiConfiguration: value,
			})),
		setCustomInstructions: (value) =>
			setState((prevState) => ({
				...prevState,
				customInstructions: value,
			})),
		setShowAnnouncement: (value) =>
			setState((prevState) => ({
				...prevState,
				shouldShowAnnouncement: value,
			})),
	}

	return <ExtensionStateContext.Provider value={contextValue}>{children}</ExtensionStateContext.Provider>
}

export const useExtensionState = () => {
	const context = useContext(ExtensionStateContext)
	if (context === undefined) {
		throw new Error("useExtensionState must be used within an ExtensionStateContextProvider")
	}
	return context
}<|MERGE_RESOLUTION|>--- conflicted
+++ resolved
@@ -51,32 +51,6 @@
 
 	const handleMessage = useCallback((event: MessageEvent) => {
 		const message: ExtensionMessage = event.data
-<<<<<<< HEAD
-		if (message.type === "state" && message.state) {
-			setState(message.state)
-			const config = message.state?.apiConfiguration
-			const hasKey = config
-				? [
-						config.apiKey,
-						config.openRouterApiKey,
-						config.awsRegion,
-						config.vertexProjectId,
-						config.openAiApiKey,
-						config.ollamaModelId,
-						config.geminiApiKey,
-						config.openAiNativeApiKey,
-						config.sapAiCoreClientId,
-				  ].some((key) => key !== undefined)
-				: false
-			setShowWelcome(!hasKey)
-			setDidHydrateState(true)
-		}
-		if (message.type === "theme" && message.text) {
-			setTheme(convertTextMateToHljs(JSON.parse(message.text)))
-		}
-		if (message.type === "workspaceUpdated" && message.filePaths) {
-			setFilePaths(message.filePaths)
-=======
 		switch (message.type) {
 			case "state": {
 				setState(message.state!)
@@ -95,6 +69,7 @@
 							config.deepSeekApiKey,
 							config.mistralApiKey,
 							config.vsCodeLmModelSelector,
+							config.sapAiCoreClientId,
 						].some((key) => key !== undefined)
 					: false
 				setShowWelcome(!hasKey)
@@ -142,7 +117,6 @@
 				setMcpServers(message.mcpServers ?? [])
 				break
 			}
->>>>>>> 5eb8086b
 		}
 	}, [])
 
